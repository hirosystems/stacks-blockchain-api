--- conflicted
+++ resolved
@@ -162,7 +162,7 @@
 
       - name: Upload coverage to Coveralls
         uses: coverallsapp/github-action@master
-        if: ${{ false }}
+        if: always()
         with:
           github-token: ${{ secrets.github_token }}
           flag-name: run-${{ github.job }}
@@ -396,7 +396,6 @@
       - name: Upload coverage to Coveralls
         uses: coverallsapp/github-action@master
         if: ${{ false }}
-<<<<<<< HEAD
         with:
           github-token: ${{ secrets.github_token }}
           flag-name: run-${{ github.job }}
@@ -456,8 +455,6 @@
       - name: Upload coverage to Coveralls
         uses: coverallsapp/github-action@master
         if: always()
-=======
->>>>>>> 0a7dcf7d
         with:
           github-token: ${{ secrets.github_token }}
           flag-name: run-${{ github.job }}

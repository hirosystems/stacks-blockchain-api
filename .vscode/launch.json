{
  // Use IntelliSense to learn about possible attributes.
  // Hover to view descriptions of existing attributes.
  // For more information, visit: https://go.microsoft.com/fwlink/?linkid=830387
  "version": "0.2.0",
  "configurations": [
    {
      "type": "node",
      "request": "launch",
      "name": "stacks-blockchain dist-tool",
      "program": "${workspaceFolder}/stacks-blockchain/dist-tool/index.js",
      "skipFiles": ["<node_internals>/**"],
      "env": {
        "STACKS_BLOCKCHAIN_BRANCH": "feature/event-observer-envvar"
      }
    },
    {
      "type": "node",
      "request": "launch",
      "name": "Launch: app",
      "runtimeArgs": ["-r", "ts-node/register/transpile-only", "-r", "tsconfig-paths/register"],
      "args": ["${workspaceFolder}/src/index.ts"],
      "outputCapture": "std",
      "internalConsoleOptions": "openOnSessionStart",
      "preLaunchTask": "generate:schemas",
      "env": {
        "NODE_ENV": "development",
        "TS_NODE_SKIP_IGNORE": "true"
      }
    },
    {
      "type": "node",
      "request": "launch",
      "name": "Launch: mocknet",
      "skipFiles": [
        "<node_internals>/**"
      ],
      "runtimeArgs": ["-r", "ts-node/register/transpile-only", "-r", "tsconfig-paths/register"],
      "args": ["${workspaceFolder}/src/index.ts"],
      "outputCapture": "std",
      "internalConsoleOptions": "openOnSessionStart",
      "preLaunchTask": "stacks-node:deploy-dev",
      "postDebugTask": "stacks-node:stop-dev",
      "env": {
        "STACKS_CHAIN_ID": "0x80000000",
        "NODE_ENV": "development",
        "TS_NODE_SKIP_IGNORE": "true"
      },
      "killBehavior": "polite",
    },
    {
      "type": "node",
      "request": "launch",
      "name": "Launch: mocknet write-only",
      "skipFiles": [
        "<node_internals>/**"
      ],
      "runtimeArgs": ["-r", "ts-node/register/transpile-only", "-r", "tsconfig-paths/register"],
      "args": ["${workspaceFolder}/src/index.ts"],
      "outputCapture": "std",
      "internalConsoleOptions": "openOnSessionStart",
      "preLaunchTask": "stacks-node:deploy-dev",
      "postDebugTask": "stacks-node:stop-dev",
      "env": {
        "STACKS_API_MODE": "writeonly",
        "STACKS_CHAIN_ID": "0x80000000",
        "NODE_ENV": "development",
        "TS_NODE_SKIP_IGNORE": "true"
      },
      "killBehavior": "polite",
    },
    {
      "type": "node",
      "request": "launch",
      "name": "Launch: read-only",
      "skipFiles": [
        "<node_internals>/**"
      ],
      "runtimeArgs": [
        "-r",
        "ts-node/register/transpile-only",
        "-r",
        "tsconfig-paths/register"
      ],
      "args": [
        "${workspaceFolder}/src/index.ts"
      ],
      "outputCapture": "std",
      "internalConsoleOptions": "openOnSessionStart",
      "env": {
        "STACKS_BLOCKCHAIN_API_PORT": "3998",
        "STACKS_API_MODE": "readonly",
        "STACKS_CHAIN_ID": "0x00000001",
        "NODE_ENV": "production",
        "TS_NODE_SKIP_IGNORE": "true"
      },
      "killBehavior": "polite",
    },
    {
      "type": "node",
      "request": "launch",
      "name": "Launch: follower",
      "runtimeArgs": ["-r", "ts-node/register/transpile-only", "-r", "tsconfig-paths/register"],
      "args": ["${workspaceFolder}/src/index.ts"],
      "outputCapture": "std",
      "internalConsoleOptions": "openOnSessionStart",
      "preLaunchTask": "stacks-node:deploy-follower",
      "postDebugTask": "stacks-node:stop-dev",
      "env": {
        "STACKS_CHAIN_ID": "0x00000001",
        "NODE_ENV": "development",
        "TS_NODE_SKIP_IGNORE": "true"
      }
    },
    {
      "type": "node",
      "request": "launch",
      "name": "Launch: export-events",
      "runtimeArgs": ["-r", "ts-node/register/transpile-only", "-r", "tsconfig-paths/register"],
      "args": ["${workspaceFolder}/src/index.ts", "export-events", "--file", "/tmp/test-events-export.csv", "--overwrite-file"],
      "outputCapture": "std",
      "internalConsoleOptions": "openOnSessionStart",
      "env": {
        "NODE_ENV": "development",
        "TS_NODE_SKIP_IGNORE": "true"
      }
    },
    {
      "type": "node",
      "request": "launch",
      "name": "Launch: import-events",
      "runtimeArgs": ["-r", "ts-node/register/transpile-only", "-r", "tsconfig-paths/register"],
      "args": ["${workspaceFolder}/src/index.ts", "import-events", "--file", "/tmp/test-events-export.csv", "--wipe-db"],
      "outputCapture": "std",
      "internalConsoleOptions": "openOnSessionStart",
      "env": {
        "NODE_ENV": "development",
        "TS_NODE_SKIP_IGNORE": "true"
      }
    },
    {
      "type": "node",
      "request": "launch",
      "name": "Jest",
      "program": "${workspaceFolder}/node_modules/.bin/jest",
      "args": [
        "--testTimeout=3600000",
        "--runInBand",
        "--no-cache",
        "--config",
        "${workspaceRoot}/jest.config.js"
      ],
      "outputCapture": "std",
      "console": "integratedTerminal",
      "preLaunchTask": "stacks-node:deploy-dev",
      "postDebugTask": "stacks-node:stop-dev"
    },
    {
      "type": "node",
      "request": "launch",
<<<<<<< HEAD
      "name": "Jest: My Tests",
=======
      "name": "Jest: Event Replay",
>>>>>>> c60d9cad
      "program": "${workspaceFolder}/node_modules/.bin/jest",
      "args": [
        "--testTimeout=3600000",
        "--runInBand",
        "--no-cache",
        "--config",
<<<<<<< HEAD
        "${workspaceRoot}/jest.config.mytests.js"
=======
        "${workspaceRoot}/jest.config.event-replay.js"
>>>>>>> c60d9cad
      ],
      "outputCapture": "std",
      "console": "integratedTerminal",
      "preLaunchTask": "stacks-node:deploy-dev",
      "postDebugTask": "stacks-node:stop-dev"
    },
    {
      "type": "node",
      "request": "launch",
      "name": "Jest: Rosetta",
      "program": "${workspaceFolder}/node_modules/.bin/jest",
      "args": [
        "--testTimeout=3600000",
        "--runInBand",
        "--no-cache",
        "--config",
        "${workspaceRoot}/jest.config.rosetta.js"
      ],
      "outputCapture": "std",
      "console": "integratedTerminal",
      "preLaunchTask": "stacks-node:deploy-dev",
      "postDebugTask": "stacks-node:stop-dev"
    },
    {
      "type": "node",
      "request": "launch",
      "name": "Jest: BNS",
      "program": "${workspaceFolder}/node_modules/.bin/jest",
      "args": [
        "--testTimeout=3600000",
        "--runInBand",
        "--no-cache",
        "--config",
        "${workspaceRoot}/jest.config.bns.js"
      ],
      "outputCapture": "std",
      "console": "integratedTerminal",
      "preLaunchTask": "stacks-node:deploy-dev",
      "postDebugTask": "stacks-node:stop-dev"
    },
    {
      "type": "node",
      "request": "launch",
      "name": "Jest: Tokens",
      "program": "${workspaceFolder}/node_modules/.bin/jest",
      "args": [
        "--testTimeout=3600000",
        "--runInBand",
        "--no-cache",
        "--config",
        "${workspaceRoot}/jest.config.tokens.js"
      ],
      "outputCapture": "std",
      "console": "integratedTerminal",
      "preLaunchTask": "stacks-node:deploy-dev",
      "postDebugTask": "stacks-node:stop-dev"
    },
    {
      "type": "node",
      "request": "launch",
      "name": "Jest: rosetta-cli-data",
      "program": "${workspaceFolder}/node_modules/.bin/jest",
      "args": [
        "--testTimeout=3600000",
        "--runInBand",
        "--no-cache",
        "--config",
        "${workspaceRoot}/jest.config.rosetta-cli-data.js"
      ],
      "outputCapture": "std",
      "console": "integratedTerminal",
      "preLaunchTask": "stacks-node:deploy-dev",
      "postDebugTask": "stacks-node:stop-dev",
      "env": {
        "NODE_ENV": "development",
        "STACKS_CHAIN_ID": "0x80000000"
      }
    },
    {
      "type": "node",
      "request": "launch",
      "name": "Jest: rosetta-cli-construction",
      "program": "${workspaceFolder}/node_modules/.bin/jest",
      "args": [
        "--testTimeout=3600000",
        "--runInBand",
        "--no-cache",
        "--config",
        "${workspaceRoot}/jest.config.rosetta-cli-construction.js"
      ],
      "outputCapture": "std",
      "console": "integratedTerminal",
      "preLaunchTask": "stacks-node:deploy-dev",
      "postDebugTask": "stacks-node:stop-dev",
      "env": {
        "NODE_ENV": "development",
        "STACKS_CHAIN_ID": "0x80000000"
      }
    },
    {
      "type": "node",
      "request": "launch",
      "name": "client-lib test",
      "runtimeArgs": ["-r", "ts-node/register/transpile-only", "-r", "tsconfig-paths/register"],
      "cwd": "${workspaceFolder}/docs/client",
      "args": ["${workspaceFolder}/docs/client/src/test.ts"],
      "outputCapture": "std",
      "internalConsoleOptions": "openOnSessionStart",
      "env": {
        "NODE_ENV": "development",
        "TS_NODE_SKIP_IGNORE": "true"
      }
    },
    {
      "type": "node",
      "request": "launch",
      "name": "docs: generate-types",
      "runtimeArgs": ["-r", "ts-node/register/transpile-only"],
      "cwd": "${workspaceFolder}/docs",
      "args": ["${workspaceFolder}/docs/scripts/generate-types.ts"]
    },
    {
      "type": "node",
      "request": "launch",
      "name": "utils: chaintip cache-control test",
      "runtimeArgs": ["-r", "ts-node/register/transpile-only"],
      "cwd": "${workspaceFolder}/utils",
      "args": ["${workspaceFolder}/utils/src/chaintip-cache-control-test.ts"]
    },
  ],
  "compounds": [
    {
      "name": "Launch: mocknet reader-writer",
      "configurations": ["Launch: mocknet", "Launch: read-only"]
    }
  ]
}<|MERGE_RESOLUTION|>--- conflicted
+++ resolved
@@ -158,22 +158,14 @@
     {
       "type": "node",
       "request": "launch",
-<<<<<<< HEAD
-      "name": "Jest: My Tests",
-=======
       "name": "Jest: Event Replay",
->>>>>>> c60d9cad
-      "program": "${workspaceFolder}/node_modules/.bin/jest",
-      "args": [
-        "--testTimeout=3600000",
-        "--runInBand",
-        "--no-cache",
-        "--config",
-<<<<<<< HEAD
-        "${workspaceRoot}/jest.config.mytests.js"
-=======
+      "program": "${workspaceFolder}/node_modules/.bin/jest",
+      "args": [
+        "--testTimeout=3600000",
+        "--runInBand",
+        "--no-cache",
+        "--config",
         "${workspaceRoot}/jest.config.event-replay.js"
->>>>>>> c60d9cad
       ],
       "outputCapture": "std",
       "console": "integratedTerminal",

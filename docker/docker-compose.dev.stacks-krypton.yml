version: '3.7'
services:
  stacks-blockchain:
<<<<<<< HEAD
    image: "zone117x/stacks-api-e2e:stacks2.1-feat-segwit-events-38b3823"
=======
    image: "zone117x/stacks-api-e2e:stacks2.1-a7d904e"
>>>>>>> fcf16d1c
    ports:
      - "18443:18443" # bitcoin regtest JSON-RPC interface
      - "18444:18444" # bitcoin regtest p2p
      - "20443:20443" # stacks-node RPC interface
      - "20444:20444" # stacks-node p2p
    environment:
      MINE_INTERVAL: 0.1s
      STACKS_EVENT_OBSERVER: host.docker.internal:3700
      # STACKS_LOG_TRACE: 1
      # STACKS_LOG_DEBUG: 1
    extra_hosts:
      - "host.docker.internal:host-gateway" # fixes `host.docker.internal` on linux hosts<|MERGE_RESOLUTION|>--- conflicted
+++ resolved
@@ -1,11 +1,7 @@
 version: '3.7'
 services:
   stacks-blockchain:
-<<<<<<< HEAD
     image: "zone117x/stacks-api-e2e:stacks2.1-feat-segwit-events-38b3823"
-=======
-    image: "zone117x/stacks-api-e2e:stacks2.1-a7d904e"
->>>>>>> fcf16d1c
     ports:
       - "18443:18443" # bitcoin regtest JSON-RPC interface
       - "18444:18444" # bitcoin regtest p2p

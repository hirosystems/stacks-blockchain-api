--- conflicted
+++ resolved
@@ -10,18 +10,9 @@
   title: Stacks Blockchain API
   version: 'STACKS_API_VERSION'
   description: |
-<<<<<<< HEAD
-    This is the documentation for the Stacks 2.0 Blockchain API.
-
-    It is comprised of two parts; the Stacks Blockchain API and the Stacks Core API.
-
-    <a href="https://raw.githubusercontent.com/hirosystems/stacks-blockchain-api/gh-pages/collection.json" download="collection.json">Download Postman collection</a>
-=======
     Welcome to the API reference overview for the <a href="https://docs.hiro.so/get-started/stacks-blockchain-api">Stacks Blockchain API</a>.
 
     <a href="https://hirosystems.github.io/stacks-blockchain-api/collection.json" download="stacks-api-collection.json">Download Postman collection</a>
->>>>>>> 7d5940d2
-
 tags:
   - name: Accounts
     description: Read-only endpoints to obtain Stacks account details

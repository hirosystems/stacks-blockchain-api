--- conflicted
+++ resolved
@@ -541,11 +541,8 @@
         required: true
         schema:
           type: string
-<<<<<<< HEAD
           example: "0x3bfcdf84b3012adb544cf0f6df4835f93418c2269a3881885e27b3d58eb82d47"
-=======
-          example: 0x3bfcdf84b3012adb544cf0f6df4835f93418c2269a3881885e27b3d58eb82d47
->>>>>>> 7190974e
+
     get:
       summary: Get microblock
       description: Retrieves a specific microblock by `hash`
@@ -621,10 +618,6 @@
       - name: hash
         in: path
         description: Hash of the block
-<<<<<<< HEAD
-=======
-        example: "0x4839a8b01cfb39ffcc0d07d3db31e848d5adf5279d529ed5062300b9f353ff79"
->>>>>>> 7190974e
         required: true
         schema:
           type: string
@@ -1390,22 +1383,14 @@
           required: true
           schema:
             type: string
-<<<<<<< HEAD
             example: "SP3FBR2AGK5H9QBDH3EEN6DF8EK8JY7RX8QJ5SVTE"
-=======
-            example: SP3FBR2AGK5H9QBDH3EEN6DF8EK8JY7RX8QJ5SVTE
->>>>>>> 7190974e
         - name: tx_id
           in: path
           description: Transaction id
           required: true
           schema:
             type: string
-<<<<<<< HEAD
             example: "0x34d79c7cfc2fe525438736733e501a4bf0308a5556e3e080d1e2c0858aad7448"
-=======
-            example: 0x34d79c7cfc2fe525438736733e501a4bf0308a5556e3e080d1e2c0858aad7448
->>>>>>> 7190974e
       responses:
         200:
           description: Success
@@ -1436,11 +1421,7 @@
           required: true
           schema:
             type: string
-<<<<<<< HEAD
             example: "SP31DA6FTSJX2WGTZ69SFY11BH51NZMB0ZW97B5P0"
-=======
-            example: SP31DA6FTSJX2WGTZ69SFY11BH51NZMB0ZW97B5P0
->>>>>>> 7190974e
         - name: limit
           in: query
           description: max number of account transactions to fetch
@@ -1501,11 +1482,7 @@
           required: true
           schema:
             type: string
-<<<<<<< HEAD
             example: "SP31DA6FTSJX2WGTZ69SFY11BH51NZMB0ZW97B5P0"
-=======
-            example: SP31DA6FTSJX2WGTZ69SFY11BH51NZMB0ZW97B5P0
->>>>>>> 7190974e
         - name: block_height
           in: query
           description: Optionally get the nonce at a given block height.
@@ -1519,11 +1496,7 @@
           required: false
           schema:
             type: string
-<<<<<<< HEAD
             example: "0x72d53f3cba39e149dcd42708e535bdae03d73e60d2fe853aaf61c0b392f521e9"
-=======
-            example: 0x72d53f3cba39e149dcd42708e535bdae03d73e60d2fe853aaf61c0b392f521e9
->>>>>>> 7190974e
 
       responses:
         200:
@@ -2880,10 +2853,6 @@
           in: path
           description: Height of block
           required: true
-<<<<<<< HEAD
-=======
-          example: 66119
->>>>>>> 7190974e
           schema:
             type: integer
             example: 66119

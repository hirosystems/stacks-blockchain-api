openapi: 3.0.2
servers:
  - url: https://stacks-node-api.mainnet.stacks.co/
    description: Mainnet
  - url: https://stacks-node-api.testnet.stacks.co/
    description: Testnet
  - url: http://localhost:3999/
    description: Local
info:
  title: Stacks Blockchain API
  version: 'STACKS_API_VERSION'
  description: |
    Welcome to the API reference overview for the <a href="https://docs.hiro.so/get-started/stacks-blockchain-api">Stacks Blockchain API</a>.

    <a href="https://hirosystems.github.io/stacks-blockchain-api/collection.json" download="stacks-api-collection.json">Download Postman collection</a>
tags:
  - name: Accounts
    description: Read-only endpoints to obtain Stacks account details
    externalDocs:
      description: Stacks Documentation - Accounts
      url: https://docs.stacks.co/understand-stacks/accounts
  - name: Blocks
    description: Read-only endpoints to obtain Stacks block details
  - name: Faucets
    description: Endpoints to request STX or BTC tokens (not possible on Mainnet)
  - name: Fees
    description: Read-only endpoints to obtain fee details
  - name: Fungible Tokens
    description: Read-only endpoints to obtain fungible token details
    externalDocs:
      description: Stacks Documentation - Tokens
      url: https://docs.stacks.co/write-smart-contracts/tokens
  - name: Info
    description: Read-only endpoints to obtain network, Proof-of-Transfer, Stacking, STX token, and node information
  - name: Microblocks
    description: Read-only endpoints to obtain microblocks details
    externalDocs:
      description: Stacks Documentation - Microblocks
      url: https://docs.stacks.co/understand-stacks/microblocks
  - name: Names
    description: Read-only endpoints realted to the Blockchain Naming System on Stacks
    externalDocs:
      description: Stacks Documentation - Blockchain Naming System
      url: https://docs.stacks.co/build-apps/references/bns
  - name: Non-Fungible Tokens
    description: Read-only endpoints to obtain non-fungible token details
    externalDocs:
      description: Stacks Documentation - Tokens
      url: https://docs.stacks.co/write-smart-contracts/tokens
  - name: Rosetta
    description: Endpoints to support the Rosetta API open blockchain standard
    externalDocs:
      description: Hiro Documentation - Rosetta Support
      url: https://docs.hiro.so/get-started/stacks-blockchain-api#rosetta-support
  - name: Search
    description: Read-only endpoints to search for accounts, blocks, smart contracts, and transactions
  - name: Smart Contracts
    description: Read-only endpoints to obtain Clarity smart contract details
    externalDocs:
      description: Stacks Documentation - Clarity Smart Contracts
      url: https://docs.stacks.co/write-smart-contracts/overview
  - name: Stacking Rewards
    description: Read-only endpoints to obtain Stacking reward details
    externalDocs:
      description: Stacks Documentation - Stacking
      url: https://docs.stacks.co/understand-stacks/stacking
  - name: Transactions
    description: Endpoints to obtain transaction details and to broadcast transactions to the network
    externalDocs:
      description: Hiro Documentation - Transactions
      url: https://docs.hiro.so/get-started/transactions

paths:
  /extended/v1/faucets/stx:
    parameters:
      - name: address
        in: query
        description: A valid testnet STX address
        required: true
        schema:
          type: string
          example: ST3M7N9Q9HDRM7RVP1Q26P0EE69358PZZAZD7KMXQ
      - name: stacking
        in: query
        description: Request the amount of STX tokens needed for individual address stacking
        required: false
        schema:
          type: boolean
          default: false
    post:
      summary: Get STX testnet tokens
      description: |
        Add 500 STX tokens to the specified testnet address. Testnet STX addresses begin with `ST`. If the `stacking`
        parameter is set to `true`, the faucet will add the required number of tokens for individual stacking to the
        specified testnet address.

        The endpoint returns the transaction ID, which you can use to view the transaction in the
        [Stacks Explorer](https://explorer.stacks.co/?chain=testnet). The tokens are delivered once the transaction has
        been included in an anchor block.

        A common reason for failed faucet transactions is that the faucet has run out of tokens. If you are experiencing
        failed faucet transactions to a testnet address, you can get help in [Discord](https://stacks.chat).

        **Note:** This is a testnet only endpoint. This endpoint will not work on the mainnet.
      tags:
        - Faucets
      operationId: run_faucet_stx
      requestBody:
        content:
          application/json:
            schema:
              type: object
              properties:
                address:
                  description: STX testnet address
                  type: string
                stacking:
                  description: Use required number of tokens for stacking
                  type: boolean
              example:
                address: ST3M7N9Q9HDRM7RVP1Q26P0EE69358PZZAZD7KMXQ
                stacking: false
      responses:
        200:
          description: Success
          content:
            application/json:
              schema:
                $ref: ./api/faucet/run-faucet.schema.json
              example:
                $ref: ./api/faucet/run-faucet.example.json
        500:
          description: Faucet call failed
  /extended/v1/faucets/btc:
    parameters:
      - name: address
        in: query
        description: A valid testnet BTC address
        required: true
        schema:
          type: string
          example: 2N4M94S1ZPt8HfxydXzL2P7qyzgVq7MHWts
    post:
      summary: Add testnet BTC tokens to address
      description: |
        Add 1 BTC token to the specified testnet BTC address.

        The endpoint returns the transaction ID, which you can use to view the transaction in a testnet Bitcoin block
        explorer. The tokens are delivered once the transaction has been included in a block.

        **Note:** This is a testnet only endpoint. This endpoint will not work on the mainnet.
      tags:
        - Faucets
      operationId: run_faucet_btc
      requestBody:
        content:
          application/json:
            schema:
              type: object
              properties:
                address:
                  description: BTC testnet address
                  type: string
              example:
                address: 2N4M94S1ZPt8HfxydXzL2P7qyzgVq7MHWts
      responses:
        200:
          description: Success
          content:
            application/json:
              schema:
                $ref: ./api/faucet/run-faucet.schema.json
              example:
                $ref: ./api/faucet/run-faucet.example.json
        500:
          description: Faucet call failed

  /extended/v1/tx:
    get:
      summary: Get recent transactions
      tags:
        - Transactions
      operationId: get_transaction_list
      description: |
        Retrieves all recently mined transactions

        If using TypeScript, import typings for this response from our types package:

        `import type { TransactionResults } from '@stacks/stacks-blockchain-api-types';`
      parameters:
        - name: limit
          in: query
          description: max number of transactions to fetch
          required: false
          example: 100
          schema:
            type: integer
            default: 96
            maximum: 200
        - name: offset
          in: query
          description: index of first transaction to fetch
          required: false
          example: 42000
          schema:
            type: integer
        - name: type
          in: query
          description: Filter by transaction type
          required: false
          example: coinbase
          schema:
            type: array
            items:
              type: string
              enum: [coinbase, token_transfer, smart_contract, contract_call, poison_microblock]
        - name: unanchored
          in: query
          description: Include transaction data from unanchored (i.e. unconfirmed) microblocks
          required: false
          example: true
          schema:
            type: boolean
            example: true
            default: false
      responses:
        200:
          description: List of transactions
          content:
            application/json:
              schema:
                $ref: ./api/transaction/get-transactions.schema.json
              example:
                $ref: ./api/transaction/get-transactions.example.json

  /extended/v1/tx/mempool:
    get:
      summary: Get mempool transactions
      tags:
        - Transactions
      operationId: get_mempool_transaction_list
      description: |
          Retrieves all transactions that have been recently broadcast to the mempool. These are pending transactions awaiting confirmation.

          If you need to monitor new transactions, we highly recommend subscribing to [WebSockets or Socket.io](https://github.com/hirosystems/stacks-blockchain-api/tree/master/client) for real-time updates.
      parameters:
        - name: sender_address
          in: query
          description: Filter to only return transactions with this sender address.
          required: false
          example: SP1GPBP8NBRXDRJBFQBV7KMAZX1Z7W2RFWJEH0V10
          schema:
            type: string
        - name: recipient_address
          in: query
          description: Filter to only return transactions with this recipient address (only applicable for STX transfer tx types).
          required: false
          schema:
            type: string
        - name: address
          in: query
          description: Filter to only return transactions with this address as the sender or recipient (recipient only applicable for STX transfer tx types).
          required: false
          schema:
            type: string
        - name: limit
          in: query
          description: max number of mempool transactions to fetch
          required: false
          example: 100
          schema:
            type: integer
            default: 96
            maximum: 200
        - name: offset
          in: query
          description: index of first mempool transaction to fetch
          required: false
          example: 42000
          schema:
            type: integer
        - name: unanchored
          in: query
          description: Include transaction data from unanchored (i.e. unconfirmed) microblocks
          required: false
          schema:
            type: boolean
            example: true
            default: false
      responses:
        200:
          description: List of mempool transactions
          content:
            application/json:
              schema:
                $ref: ./api/transaction/get-mempool-transactions.schema.json
              example:
                $ref: ./api/transaction/get-mempool-transactions.example.json

  /extended/v1/tx/mempool/dropped:
    get:
      summary: Get dropped mempool transactions
      tags:
        - Transactions
      operationId: get_dropped_mempool_transaction_list
      description: |
        Retrieves all recently-broadcast transactions that have been dropped from the mempool.

        Transactions are dropped from the mempool if:
         * they were stale and awaiting garbage collection or,
         * were expensive,  or
         * were replaced with a new fee
      parameters:
        - name: limit
          in: query
          description: max number of mempool transactions to fetch
          required: false
          schema:
            type: integer
            default: 96
            maximum: 200
        - name: offset
          in: query
          description: index of first mempool transaction to fetch
          required: false
          example: 42000
          schema:
            type: integer
      responses:
        200:
          description: List of dropped mempool transactions
          content:
            application/json:
              schema:
                $ref: ./api/transaction/get-mempool-transactions.schema.json
              example:
                $ref: ./api/transaction/get-mempool-transactions.example.json

  /extended/v1/tx/multiple:
    parameters:
      - name: tx_id
        in: query
        description: Array of transaction ids
        required: true
        example: 0x0a411719e3bfde95f9e227a2d7f8fac3d6c646b1e6cc186db0e2838a2c6cd9c0
        schema:
          type: array
          items:
            type: string
      - name: event_offset
        in: query
        schema:
          type: integer
          default: 0
        description: The number of events to skip
      - name: event_limit
        in: query
        schema:
          type: integer
          default: 96
        description: The numbers of events to return
      - name: unanchored
        in: query
        description: Include transaction data from unanchored (i.e. unconfirmed) microblocks
        required: false
        schema:
          type: boolean
          example: true
          default: false
    get:
      summary: Get list of details for transactions
      tags:
        - Transactions
      operationId: get_tx_list_details
      description: |
        Retrieves a list of transactions for a given list of transaction IDs

        If using TypeScript, import typings for this response from our types package:

        `import type { Transaction } from '@stacks/stacks-blockchain-api-types';`
      responses:
        200:
          description: Returns list of transactions with their details for corresponding requested tx_ids.
          content:
            application/json:
              schema:
                $ref: ./entities/transactions/transaction-list.schema.json
              example:
                $ref: ./entities/transactions/transactions-list-detail.example.json
        404:
          description: Could not find any transaction by ID

  /extended/v1/tx/{tx_id}:
    parameters:
      - name: tx_id
        in: path
        description: Hash of transaction
        required: true
        example: 0x0a411719e3bfde95f9e227a2d7f8fac3d6c646b1e6cc186db0e2838a2c6cd9c0
        schema:
          type: string
      - name: event_offset
        in: query
        schema:
          type: integer
          default: 0
        description: The number of events to skip
      - name: event_limit
        in: query
        schema:
          type: integer
          default: 96
        description: The numbers of events to return
      - name: unanchored
        in: query
        description: Include transaction data from unanchored (i.e. unconfirmed) microblocks
        required: false
        schema:
          type: boolean
          example: true
          default: false
    get:
      summary: Get transaction
      tags:
        - Transactions
      operationId: get_transaction_by_id
      description: |
        Retrieves transaction details for a given transaction ID

        `import type { Transaction } from '@stacks/stacks-blockchain-api-types';`
      responses:
        200:
          description: Transaction
          content:
            application/json:
              schema:
                $ref: ./entities/transactions/transaction.schema.json
              example:
                $ref: ./entities/transactions/transaction-4-coinbase.example.json
        404:
          description: Cannot find transaction for given ID

  /extended/v1/tx/{tx_id}/raw:
    parameters:
      - name: tx_id
        in: path
        description: Hash of transaction
        required: true
        example: 0x0a411719e3bfde95f9e227a2d7f8fac3d6c646b1e6cc186db0e2838a2c6cd9c0
        schema:
          type: string
    get:
      summary: Get Raw Transaction
      tags:
        - Transactions
      operationId: get_raw_transaction_by_id
      description: |
        Retrieves a hex encoded serialized transaction for a given ID
      responses:
        200:
          description: Hex encoded serialized transaction
          content:
            application/json:
              schema:
                $ref: ./api/transaction/get-raw-transaction.schema.json
              example:
                $ref: ./api/transaction/get-raw-transaction.example.json
        404:
          description: Cannot find transaction for given ID

  /v2/transactions:
    post:
      summary: Broadcast raw transaction
      tags:
        - Transactions
      description: Broadcasts raw transactions on the network. You can use the [@stacks/transactions](https://github.com/blockstack/stacks.js) project to generate a raw transaction payload.
      operationId: post_core_node_transactions
      requestBody:
        content:
          application/octet-stream:
            schema:
              type: string
              format: binary
            example: binary format of 00000000010400bed38c2aadffa348931bcb542880ff79d607afec000000000000000000000000000000c800012b0b1fff6cccd0974966dcd665835838f0985be508e1322e09fb3d751eca132c492bda720f9ef1768d14fdabed6127560ba52d5e3ac470dcb60b784e97dc88c9030200000000000516df0ba3e79792be7be5e50a370289accfc8c9e032000000000000303974657374206d656d6f00000000000000000000000000000000000000000000000000
      responses:
        200:
          description: Transaction id of successful post of a raw tx to the node's mempool
          content:
            text/plain:
              schema:
                type: string
                example: '"e161978626f216b2141b156ade10501207ae535fa365a13ef5d7a7c9310a09f2"'
        400:
          description: Rejections result in a 400 error
          content:
            application/json:
              schema:
                $ref: ./api/transaction/post-core-node-transactions-error.schema.json
              example:
                $ref: ./api/transaction/post-core-node-transactions-error.example.json

  /extended/v1/microblock:
    get:
      summary: Get recent microblocks
      tags:
        - Microblocks
      operationId: get_microblock_list
      description: |
          Retrieves a list of microblocks.

          If you need to actively monitor new microblocks, we highly recommend subscribing to [WebSockets or Socket.io](https://github.com/hirosystems/stacks-blockchain-api/tree/master/client) for real-time updates.
      parameters:
        - name: limit
          in: query
          description: Max number of microblocks to fetch
          required: false
          schema:
            type: integer
            default: 20
            maximum: 200
            example: 100
        - name: offset
          in: query
          description: Index of the first microblock to fetch
          required: false
          example: 42000
          schema:
            type: integer
            example: 1000
      responses:
        200:
          description: List of microblocks
          content:
            application/json:
              schema:
                $ref: ./api/microblocks/get-microblocks.schema.json

  /extended/v1/microblock/{hash}:
    parameters:
      - name: hash
        in: path
        description: Hash of the microblock
        required: true
        schema:
          type: string
          example: 0x044b6ee5bdc7d3cb16e9a263e892b8060b4f64c72900b02093b9f6fa74ae8a67
    get:
      summary: Get microblock
      description: Retrieves a specific microblock by `hash`
      tags:
        - Microblocks
      operationId: get_microblock_by_hash
      responses:
        200:
          description: Microblock
          content:
            application/json:
              schema:
                $ref: ./entities/microblocks/microblock.schema.json
        404:
          description: Cannot find microblock with given hash
          content:
            application/json:
              example:
                $ref: ./api/errors/microblock-not-found.example.json

  /extended/v1/microblock/unanchored/txs:
    get:
      summary: Get the list of current transactions that belong to unanchored microblocks
      description: Retrieves transactions that have been streamed in microblocks but not yet accepted or rejected in an anchor block
      tags:
        - Microblocks
      operationId: get_unanchored_txs
      responses:
        200:
          description: Transactions
          content:
            application/json:
              schema:
                $ref: ./api/microblocks/get-unanchored-txs.schema.json

  /extended/v1/block:
    get:
      summary: Get recent blocks
      description: |
          Retrieves a list of recently mined blocks

          If you need to actively monitor new blocks, we highly recommend subscribing to [WebSockets or Socket.io](https://github.com/hirosystems/stacks-blockchain-api/tree/master/client) for real-time updates.
      tags:
        - Blocks
      operationId: get_block_list
      parameters:
        - name: limit
          in: query
          description: max number of blocks to fetch
          required: false
          schema:
            type: integer
            default: 20
            maximum: 30
        - name: offset
          in: query
          description: index of first block to fetch
          required: false
          example: 42000
          schema:
            type: integer
      responses:
        200:
          description: List of blocks
          content:
            application/json:
              schema:
                $ref: ./api/blocks/get-blocks.schema.json
              example:
                $ref: ./api/blocks/get-blocks.example.json
  /extended/v1/block/{hash}:
    parameters:
      - name: hash
        in: path
        description: Hash of the block
        example: 0xbf06705d0b8c2389eb4b3a19ce72096b7158b158e2cd4ceb27d8de9db19bb3be
        required: true
        schema:
          type: string
    get:
      summary: Get block by hash
      description: Retrieves block details of a specific block for a given chain height. You can use the hash from your latest block ('get_block_list' API) to get your block details.
      tags:
        - Blocks
      operationId: get_block_by_hash
      responses:
        200:
          description: Block
          content:
            application/json:
              schema:
                $ref: ./entities/blocks/block.schema.json
              example:
                $ref: ./entities/blocks/block.example.json
        404:
          description: Cannot find block with given ID
          content:
            application/json:
              example:
                $ref: ./api/errors/block-not-found.example.json
  /extended/v1/block/by_height/{height}:
    parameters:
      - name: height
        in: path
        description: Height of the block
        required: true
        example: 10000
        schema:
          type: number
    get:
      summary: Get block by height
      description: Retrieves block details of a specific block at a given block height
      tags:
        - Blocks
      operationId: get_block_by_height
      responses:
        200:
          description: Block
          content:
            application/json:
              schema:
                $ref: ./entities/blocks/block.schema.json
              example:
                $ref: ./entities/blocks/block.example.json
        404:
          description: Cannot find block with given height
          content:
            application/json:
              example:
                $ref: ./api/errors/block-not-found.example.json
  /extended/v1/block/by_burn_block_hash/{burn_block_hash}:
    parameters:
      - name: burn_block_hash
        in: path
        description: Hash of the burnchain block
        required: true
        schema:
          type: string
          example: 0x00000000000000000002bba732926cf68b6eda3e2cdbc2a85af79f10efeeeb10
    get:
      summary: Get block by burnchain block hash
      description: Retrieves block details of a specific block for a given burnchain block hash
      tags:
        - Blocks
      operationId: get_block_by_burn_block_hash
      responses:
        200:
          description: Block
          content:
            application/json:
              schema:
                $ref: ./entities/blocks/block.schema.json
              example:
                $ref: ./entities/blocks/block.example.json
        404:
          description: Cannot find block with given height
          content:
            application/json:
              example:
                $ref: ./api/errors/block-not-found.example.json

  /extended/v1/block/by_burn_block_height/{burn_block_height}:
    parameters:
      - name: burn_block_height
        in: path
        description: Height of the burn chain block
        required: true
        schema:
          type: number
          example: 744603
    get:
      summary: Get block by burnchain height
      description: Retrieves block details of a specific block for a given burn chain height
      tags:
        - Blocks
      operationId: get_block_by_burn_block_height
      responses:
        200:
          description: Block
          content:
            application/json:
              schema:
                $ref: ./entities/blocks/block.schema.json
              example:
                $ref: ./entities/blocks/block.example.json
        404:
          description: Cannot find block with given height
          content:
            application/json:
              example:
                $ref: ./api/errors/block-not-found.example.json

  /extended/v1/burnchain/reward_slot_holders:
    get:
      summary: Get recent reward slot holders
      description: Retrieves a list of the Bitcoin addresses that would validly receive Proof-of-Transfer commitments.
      tags:
        - Stacking Rewards
      operationId: get_burnchain_reward_slot_holders
      parameters:
        - name: limit
          in: query
          description: max number of items to fetch
          required: false
          schema:
            type: integer
            default: 96
            maximum: 250
        - name: offset
          in: query
          description: index of the first items to fetch
          required: false
          example: 42000
          schema:
            type: integer
      responses:
        200:
          description: List of burnchain reward recipients and amounts
          content:
            application/json:
              schema:
                $ref: ./api/burnchain/get-reward-slot-holders.schema.json
              example:
                $ref: ./api/burnchain/get-reward-slot-holders.example.json

  /extended/v1/burnchain/reward_slot_holders/{address}:
    get:
      summary: Get recent reward slot holder entries for the given address
      description: Retrieves a list of the Bitcoin addresses that would validly receive Proof-of-Transfer commitments for a given reward slot holder recipient address.
      tags:
        - Stacking Rewards
      operationId: get_burnchain_reward_slot_holders_by_address
      parameters:
        - name: address
          in: path
          description: Reward slot holder recipient address. Should either be in the native burnchain's format (e.g. B58 for Bitcoin), or if a STX principal address is provided it will be encoded as into the equivalent burnchain format
          required: true
          schema:
            type: string
        - name: limit
          in: query
          description: max number of items to fetch
          required: false
          schema:
            type: integer
        - name: offset
          in: query
          description: index of the first items to fetch
          required: false
          example: 42000
          schema:
            type: integer
      responses:
        200:
          description: List of burnchain reward recipients and amounts
          content:
            application/json:
              schema:
                $ref: ./api/burnchain/get-reward-slot-holders.schema.json
              example:
                $ref: ./api/burnchain/get-reward-slot-holders.example.json

  /extended/v1/burnchain/rewards:
    get:
      summary: Get recent burnchain reward recipients
      description: Retrieves a list of recent burnchain (e.g. Bitcoin) reward recipients with the associated amounts and block info
      tags:
        - Stacking Rewards
      operationId: get_burnchain_reward_list
      parameters:
        - name: limit
          in: query
          description: max number of rewards to fetch
          required: false
          schema:
            type: integer
            default: 96
            maximum: 250
        - name: offset
          in: query
          description: index of first rewards to fetch
          required: false
          example: 42000
          schema:
            type: integer
      responses:
        200:
          description: List of burnchain reward recipients and amounts
          content:
            application/json:
              schema:
                $ref: ./api/burnchain/get-rewards.schema.json
              example:
                $ref: ./api/burnchain/get-rewards.example.json
  /extended/v1/burnchain/rewards/{address}:
    get:
      summary: Get recent burnchain reward for the given recipient
      description: Retrieves a list of recent burnchain (e.g. Bitcoin) rewards for the given recipient with the associated amounts and block info
      tags:
        - Stacking Rewards
      operationId: get_burnchain_reward_list_by_address
      parameters:
        - name: address
          in: path
          description: Reward recipient address. Should either be in the native burnchain's format (e.g. B58 for Bitcoin), or if a STX principal address is provided it will be encoded as into the equivalent burnchain format
          required: true
          schema:
            type: string
        - name: limit
          in: query
          description: max number of rewards to fetch
          required: false
          schema:
            type: integer
        - name: offset
          in: query
          description: index of first rewards to fetch
          required: false
          example: 42000
          schema:
            type: integer
      responses:
        200:
          description: List of burnchain reward recipients and amounts
          content:
            application/json:
              schema:
                $ref: ./api/burnchain/get-rewards.schema.json
              example:
                $ref: ./api/burnchain/get-rewards.example.json
  /extended/v1/burnchain/rewards/{address}/total:
    get:
      summary: Get total burnchain rewards for the given recipient
      description: Retrieves the total burnchain (e.g. Bitcoin) rewards for a given recipient `address`
      tags:
        - Stacking Rewards
      operationId: get_burnchain_rewards_total_by_address
      parameters:
        - name: address
          in: path
          description: Reward recipient address. Should either be in the native burnchain's format (e.g. B58 for Bitcoin), or if a STX principal address is provided it will be encoded as into the equivalent burnchain format
          required: true
          schema:
            type: string
      responses:
        200:
          description: List of burnchain reward recipients and amounts
          content:
            application/json:
              schema:
                $ref: ./entities/burnchain/rewards-total.schema.json
              example:
                $ref: ./entities/burnchain/rewards-total.example.json

  /extended/v1/contract/{contract_id}:
    get:
      summary: Get contract info
      description: Retrieves details of a contract with a given `contract_id`
      tags:
        - Smart Contracts
      operationId: get_contract_by_id
      responses:
        200:
          description: Contract found
          content:
            application/json:
              schema:
                $ref: ./entities/transactions/transaction-1-smart-contract.schema.json
              example:
                $ref: ./entities/transactions/transaction-1-smart-contract.example.json
        404:
          description: Cannot find contract of given ID
    parameters:
      - name: contract_id
        in: path
        description: Contract identifier formatted as `<contract_address>.<contract_name>`
        required: true
        schema:
          type: string
      - name: unanchored
        in: query
        description: Include transaction data from unanchored (i.e. unconfirmed) microblocks
        required: false
        schema:
          type: boolean
          example: true
          default: false

  /extended/v1/contract/by_trait:
    get:
      summary: Get contracts by trait
      description: Retrieves a list of contracts based on the following traits listed in JSON format -  functions, variables, maps, fungible tokens and non-fungible tokens
      tags:
        - Smart Contracts
      operationId: get_contracts_by_trait
      responses:
        200:
          description: List of contracts implement given trait
          content:
            application/json:
              schema:
                $ref: ./api/contract/smart-contract-list-response.schema.json
              example:
                $ref: ./api/contract/smart-contract-list-response.example.json
      parameters:
        - name: trait_abi
          in: query
          description: JSON abi of the trait.
          required: true
          schema:
            type: string
        - name: limit
          in: query
          description: max number of contracts fetch
          required: false
          schema:
            type: integer
        - name: offset
          in: query
          description: index of first contract event to fetch
          required: false
          example: 42000
          schema:
            type: integer

  /extended/v1/contract/{contract_id}/events:
    get:
      summary: Get contract events
      description: Retrieves a list of events that have been triggered by a given `contract_id`
      tags:
        - Smart Contracts
      operationId: get_contract_events_by_id
      parameters:
        - name: contract_id
          in: path
          description: Contract identifier formatted as `<contract_address>.<contract_name>`
          required: true
          schema:
            type: string
        - name: limit
          in: query
          description: max number of contract events to fetch
          required: false
          schema:
            type: integer
        - name: offset
          in: query
          description: index of first contract event to fetch
          required: false
          example: 42000
          schema:
            type: integer
        - name: unanchored
          in: query
          description: Include transaction data from unanchored (i.e. unconfirmed) microblocks
          required: false
          schema:
            type: boolean
            example: true
            default: false
      responses:
        200:
          description: List of events
          content:
            application/json:
              schema:
                $ref: ./entities/transaction-events/transaction-event.schema.json
              example:
                $ref: ./entities/transaction-events/transaction-event-smart-contract-log.example.json

  /v2/contracts/interface/{contract_address}/{contract_name}:
    get:
      summary: Get contract interface
      description: Retrieves a contract interface with a given `contract_address` and `contract name`
      tags:
        - Smart Contracts
      operationId: get_contract_interface
      responses:
        200:
          description: Contract interface
          content:
            application/json:
              schema:
                $ref: ./api/core-node/get-contract-interface.schema.json
              example:
                $ref: ./api/core-node/get-contract-interface.example.json
    parameters:
      - name: contract_address
        in: path
        required: true
        description: Stacks address
        schema:
          type: string
      - name: contract_name
        in: path
        required: true
        description: Contract name
        schema:
          type: string
      - name: tip
        in: query
        schema:
          type: string
        description: The Stacks chain tip to query from

  /v2/map_entry/{contract_address}/{contract_name}/{map_name}:
    post:
      summary: Get specific data-map inside a contract
      tags:
        - Smart Contracts
      operationId: get_contract_data_map_entry
      description: |
        Attempt to fetch data from a contract data map. The contract is identified with Stacks Address `contract_address` and Contract Name `contract_address` in the URL path. The map is identified with [Map Name].

        The key to lookup in the map is supplied via the POST body. This should be supplied as the hex string serialization of the key (which should be a Clarity value). Note, this is a JSON string atom.

        In the response, `data` is the hex serialization of the map response. Note that map responses are Clarity option types, for non-existent values, this is a serialized none, and for all other responses, it is a serialized (some ...) object.
      responses:
        200:
          description: Success
          content:
            application/json:
              schema:
                $ref: ./api/core-node/get-contract-data-map-entry.schema.json
              example:
                $ref: ./api/core-node/get-contract-data-map-entry.example.json
        400:
          description: Failed loading data map
      parameters:
        - name: contract_address
          in: path
          required: true
          description: Stacks address
          schema:
            type: string
        - name: contract_name
          in: path
          required: true
          description: Contract name
          schema:
            type: string
        - name: map_name
          in: path
          required: true
          description: Map name
          schema:
            type: string
        - name: proof
          in: query
          description: Returns object without the proof field when set to 0
          schema:
            type: integer
        - name: tip
          in: query
          schema:
            type: string
          description: The Stacks chain tip to query from
      x-codegen-request-body-name: key
      requestBody:
        description: Hex string serialization of the lookup key (which should be a Clarity value)
        required: true
        content:
          application/json:
            schema:
              type: string

  /v2/contracts/source/{contract_address}/{contract_name}:
    get:
      summary: Get contract source
      tags:
        - Smart Contracts
      operationId: get_contract_source
      description: Retrieves the Clarity source code of a given contract, along with the block height it was published in, and the MARF proof for the data
      responses:
        200:
          description: Success
          content:
            application/json:
              schema:
                $ref: ./api/core-node/get-contract-source.schema.json
              example:
                $ref: ./api/core-node/get-contract-source.example.json
    parameters:
      - name: contract_address
        in: path
        required: true
        description: Stacks address
        schema:
          type: string
      - name: contract_name
        in: path
        required: true
        description: Contract name
        schema:
          type: string
      - name: proof
        in: query
        description: Returns object without the proof field if set to 0
        schema:
          type: integer
      - name: tip
        in: query
        schema:
          type: string
        description: The Stacks chain tip to query from
        required: false

  /v2/contracts/call-read/{contract_address}/{contract_name}/{function_name}:
    post:
      summary: Call read-only function
      tags:
        - Smart Contracts
      operationId: call_read_only_function
      description: |
        Call a read-only public function on a given smart contract.

        The smart contract and function are specified using the URL path. The arguments and the simulated tx-sender are supplied via the POST body in the following JSON format:
      responses:
        200:
          description: Success
          content:
            application/json:
              schema:
                $ref: ./api/contract/post-call-read-only-fn.schema.json
              examples:
                success:
                  value:
                    $ref: ./api/contract/post-call-read-only-fn-success.example.json
                fail:
                  value:
                    $ref: ./api/contract/post-call-read-only-fn-fail.example.json
      parameters:
        - name: contract_address
          in: path
          required: true
          description: Stacks address
          schema:
            type: string
        - name: contract_name
          in: path
          required: true
          description: Contract name
          schema:
            type: string
        - name: function_name
          in: path
          required: true
          description: Function name
          schema:
            type: string
        - name: tip
          in: query
          schema:
            type: string
          description: The Stacks chain tip to query from
          required: false
      requestBody:
        description: map of arguments and the simulated tx-sender where sender is either a Contract identifier or a normal Stacks address, and arguments is an array of hex serialized Clarity values.
        required: true
        content:
          application/json:
            schema:
              $ref: './entities/contracts/read-only-function-args.schema.json'
              example:
                sender: 'SP31DA6FTSJX2WGTZ69SFY11BH51NZMB0ZW97B5P0.get-info'
                arguments:
                  - '0x0011...'
                  - '0x00231...'

  /extended/v1/address/{principal}/balances:
    get:
      summary: Get account balances
      description: Retrieves total account balance information for a given Address or Contract Identifier. This includes the balances of  STX Tokens, Fungible Tokens and Non-Fungible Tokens for the account.
      tags:
        - Accounts
      operationId: get_account_balance
      parameters:
        - name: principal
          in: path
          description: Stacks address or a Contract identifier
          required: true
          example: SP31DA6FTSJX2WGTZ69SFY11BH51NZMB0ZW97B5P0
          schema:
            type: string
        - name: unanchored
          in: query
          description: Include transaction data from unanchored (i.e. unconfirmed) microblocks
          required: false
          schema:
            type: boolean
            example: true
            default: false
        - name: until_block
          in: query
          description: returned data representing the state up until that point in time, rather than the current block.
          required: false
          example: 60000
          schema:
            type: string
      responses:
        200:
          description: Success
          content:
            application/json:
              schema:
                $ref: ./api/address/get-address-balances.schema.json
              example:
                $ref: ./api/address/get-address-balances.example.json

  /extended/v1/address/{principal}/stx:
    get:
      summary: Get account STX balance
      description: Retrieves STX token balance for a given Address or Contract Identifier.
      tags:
        - Accounts
      operationId: get_account_stx_balance
      parameters:
        - name: principal
          in: path
          description: Stacks address or a Contract identifier.
          example: SP31DA6FTSJX2WGTZ69SFY11BH51NZMB0ZW97B5P0
          required: true
          schema:
            type: string
        - name: unanchored
          in: query
          description: Include transaction data from unanchored (i.e. unconfirmed) microblocks.
          example: true
          required: false
          schema:
            type: boolean
            example: true
            default: false
        - name: until_block
          in: query
          description: returned data representing the state up until that point in time, rather than the current block. Note - Use either of the query parameters but not both at a time.
          required: false
          example: 60000
          schema:
            type: string
      responses:
        200:
          description: Success
          content:
            application/json:
              schema:
                $ref: ./api/address/get-address-stx-balance.schema.json
              example:
                $ref: ./api/address/get-address-stx-balance.example.json

  /extended/v1/address/{principal}/transactions:
    get:
      summary: Get account transactions
      description: |
          Retrieves a list of all Transactions for a given Address or Contract Identifier. More information on Transaction types can be found [here](https://docs.stacks.co/understand-stacks/transactions#types).

          If you need to actively monitor new transactions for an address or contract id, we highly recommend subscribing to [WebSockets or Socket.io](https://github.com/hirosystems/stacks-blockchain-api/tree/master/client) for real-time updates.
      tags:
        - Accounts
      operationId: get_account_transactions
      parameters:
        - name: principal
          in: path
          description: Stacks address or a Contract identifier 
          example: SP31DA6FTSJX2WGTZ69SFY11BH51NZMB0ZW97B5P0
          required: true
          schema:
            type: string
        - name: limit
          in: query
          description: max number of account transactions to fetch
          required: false
          schema:
            type: integer
            example: 42000
        - name: offset
          in: query
          description: index of first account transaction to fetch
          required: false
          example: 42000
          schema:
            type: integer
        - name: height
          in: query
          description: Filter for transactions only at this given block height
          required: false
          schema:
            type: number
            example: 42000
        - name: unanchored
          in: query
          description: Include transaction data from unanchored (i.e. unconfirmed) microblocks
          required: false
          schema:
            type: boolean
            example: true
            default: false
        - name: until_block
          in: query
          description: returned data representing the state up until that point in time, rather than the current block. Note - Use either of the query parameters but not both at a time.
          required: false
          example: 60000
          schema:
            type: string
      responses:
        200:
          description: Success
          content:
            application/json:
              schema:
                $ref: ./api/address/get-address-transactions.schema.json
              example:
                $ref: ./api/address/get-address-transactions.example.json

  /extended/v1/address/{principal}/{tx_id}/with_transfers:
    get:
      summary: Get account transaction information for specific transaction
      description: Retrieves transaction details for a given Transcation Id `tx_id`, for a given account or contract Identifier.
      tags:
        - Accounts
      operationId: get_single_transaction_with_transfers
      parameters:
        - name: principal
          in: path
          description: Stacks address or a contract identifier
          example: SP31DA6FTSJX2WGTZ69SFY11BH51NZMB0ZW97B5P0
          required: true
          schema:
            type: string
        - name: tx_id
          in: path
          description: Transaction id
          required: true
          schema:
            type: string
      responses:
        200:
          description: Success
          content:
            application/json:
              schema:
                $ref: ./entities/address/transaction-with-transfers.schema.json
              example:
                $ref: ./api/address/get-address-single-transaction-with-transfers.example.json
        404:
          description: Not found
          content:
            application/json:
              example:
                $ref: ./api/errors/transaction-not-found.example.json

  /extended/v1/address/{principal}/transactions_with_transfers:
    get:
      summary: Get account transactions including STX transfers for each transaction.
      description: Retrieve all transactions for an account or contract identifier including STX transfers for each transaction.
      tags:
        - Accounts
      operationId: get_account_transactions_with_transfers
      parameters:
        - name: principal
          in: path
          description: Stacks address or a Contract identifier
          example: SP31DA6FTSJX2WGTZ69SFY11BH51NZMB0ZW97B5P0
          required: true
          schema:
            type: string
        - name: limit
          in: query
          description: max number of account transactions to fetch
          required: false
          schema:
            type: integer
        - name: offset
          in: query
          description: index of first account transaction to fetch
          required: false
          example: 42000
          schema:
            type: integer
        - name: height
          in: query
          description: Filter for transactions only at this given block height
          required: false
          schema:
            type: number
        - name: unanchored
          in: query
          description: Include transaction data from unanchored (i.e. unconfirmed) microblocks
          required: false
          schema:
            type: boolean
            example: true
            default: false
        - name: until_block
          in: query
          description: returned data representing the state up until that point in time, rather than the current block.
          required: false
          example: 60000
          schema:
            type: string
      responses:
        200:
          description: Success
          content:
            application/json:
              schema:
                $ref: ./api/address/get-address-transactions-with-transfers.schema.json
              example:
                $ref: ./api/address/get-address-transactions-with-transfers.example.json

  /extended/v1/address/{principal}/nonces:
    get:
      summary: Get the latest nonce used by an account
      description: Retrieves the latest nonce values used by an account by inspecting the mempool, microblock transactions, and anchored transactions.
      tags:
        - Accounts
      operationId: get_account_nonces
      parameters:
        - name: principal
          in: path
          description: Stacks address
          required: true
          example: SP31DA6FTSJX2WGTZ69SFY11BH51NZMB0ZW97B5P0
          schema:
            type: string
        - name: block_height
          in: query
          description: Optionally get the nonce at a given block height.
          required: false
          schema:
            type: number
        - name: block_hash
          in: query
          description: Optionally get the nonce at a given block hash. Note - Use either of the query parameters but not both at a time.
          required: false
          schema:
            type: string

      responses:
        200:
          description: Success
          content:
            application/json:
              schema:
                $ref: ./entities/address/address-nonces.schema.json
              example:
                $ref: ./entities/address/address-nonces.example.json

  /extended/v1/address/{principal}/assets:
    get:
      summary: Get account assets
      description: Retrieves a list of all assets events associated with an account or a Contract Identifier. This includes Transfers, Mints.
      tags:
        - Accounts
      operationId: get_account_assets
      parameters:
        - name: principal
          in: path
          description: Stacks address or a Contract identifier
          required: true
          example: SP31DA6FTSJX2WGTZ69SFY11BH51NZMB0ZW97B5P0
          schema:
            type: string
        - name: limit
          in: query
          description: max number of account assets to fetch
          required: false
          schema:
            type: integer
        - name: offset
          in: query
          description: index of first account assets to fetch
          required: false
          example: 42000
          schema:
            type: integer
        - name: unanchored
          in: query
          description: Include transaction data from unanchored (i.e. unconfirmed) microblocks
          required: false
          schema:
            type: boolean
            example: true
            default: false
        - name: until_block
          in: query
          description: returned data representing the state at that point in time, rather than the current block. Note - Use either of the query parameters but not both at a time.
          required: false
          example: 60000
          schema:
            type: string
      responses:
        200:
          description: Success
          content:
            application/json:
              schema:
                $ref: ./api/address/get-address-assets.schema.json
              example:
                $ref: ./api/address/get-address-assets.example.json

  /extended/v1/address/{principal}/stx_inbound:
    get:
      summary: Get inbound STX transfers
      description: |
        Retrieves a list of STX transfers with memos to the given principal. This includes regular transfers from a stx-transfer transaction type,
        and transfers from contract-call transactions a the `send-many-memo` bulk sending contract.
      tags:
        - Accounts
      operationId: get_account_inbound
      parameters:
        - name: principal
          in: path
          description: Stacks address or a Contract identifier
          required: true
          example: SP31DA6FTSJX2WGTZ69SFY11BH51NZMB0ZW97B5P0
          schema:
            type: string
        - name: limit
          in: query
          description: number of items to return
          required: false
          schema:
            type: integer
        - name: offset
          in: query
          description: number of items to skip
          required: false
          example: 42000
          schema:
            type: integer
        - name: height
          in: query
          description: Filter for transfers only at this given block height
          required: false
          schema:
            type: number
        - name: unanchored
          in: query
          description: Include transaction data from unanchored (i.e. unconfirmed) microblocks
          required: false
          schema:
            type: boolean
            example: true
            default: false
        - name: until_block
          in: query
          description: returned data representing the state up until that point in time, rather than the current block. Note - Use either of the query parameters but not both at a time.
          required: false
          example: 60000
          schema:
            type: string
      responses:
        200:
          description: Success
          content:
            application/json:
              schema:
                $ref: ./api/address/get-address-stx-inbound.schema.json
              example:
                $ref: ./api/address/get-address-stx-inbound.example.json

  /extended/v1/address/{principal}/nft_events:
    get:
      summary: Get nft events
      deprecated: true
      description: |
        **NOTE:** This endpoint is deprecated in favor of [Non-Fungible Token holdings](#operation/get_nft_holdings).

        Retrieves a list of all nfts owned by an address, contains the clarity value of the identifier of the nft.
      tags:
        - Accounts
      operationId: get_account_nft
      parameters:
        - name: principal
          in: path
          description: Stacks address or a Contract identifier
          required: true
          example: SP31DA6FTSJX2WGTZ69SFY11BH51NZMB0ZW97B5P0
          schema:
            type: string
        - name: limit
          in: query
          description: number of items to return
          required: false
          schema:
            type: integer
        - name: offset
          in: query
          description: number of items to skip
          required: false
          example: 42000
          schema:
            type: integer
        - name: unanchored
          in: query
          description: Include transaction data from unanchored (i.e. unconfirmed) microblocks
          required: false
          schema:
            type: boolean
            example: true
            default: false
        - name: until_block
          in: query
          description: returned data representing the state up until that point in time, rather than the current block. Note - Use either of the query parameters but not both at a time.
          required: false
          example: 60000
          schema:
            type: string
      responses:
        200:
          description: Success
          content:
            application/json:
              schema:
                $ref: ./api/address/get-address-nft-events.schema.json
              example:
                $ref: ./api/address/get-address-nft-events.example.json

  /v2/accounts/{principal}:
    get:
      summary: Get account info
      tags:
        - Accounts
      operationId: get_account_info
      description: |
        Retrieves the account data for a given Account or a Contract Identifier

        Where balance is the hex encoding of a unsigned 128-bit integer (big-endian), nonce is an unsigned 64-bit integer, and the proofs are provided as hex strings.

        For non-existent accounts, this does not return a 404 error, rather it returns an object with balance and nonce of 0.
      parameters:
        - name: principal
          in: path
          description: Stacks address or a Contract identifier
          required: true
          example: SP31DA6FTSJX2WGTZ69SFY11BH51NZMB0ZW97B5P0
          schema:
            type: string
        - name: proof
          in: query
          description: Returns object without the proof field if set to 0
          schema:
            type: integer
        - name: tip
          in: query
          schema:
            type: string
          description: The Stacks chain tip to query from
      responses:
        200:
          description: Success
          content:
            application/json:
              schema:
                $ref: ./api/core-node/get-account-data.schema.json
              example:
                $ref: ./api/core-node/get-account-data.example.json

  /v2/fees/transfer:
    get:
      summary: Get estimated fee
      tags:
        - Fees
      operationId: get_fee_transfer
      description: Retrieves an estimated fee rate for STX transfer transactions. This a a fee rate / byte, and is returned as a JSON integer
      responses:
        200:
          description: Success
          content:
            application/json:
              schema:
                $ref: ./api/core-node/get-fee-transfer.schema.json
              example:
                $ref: ./api/core-node/get-fee-transfer.example.json

  /v2/info:
    get:
      summary: Get Core API info
      description: Retrieves information about the Core API including the server version
      tags:
        - Info
      operationId: get_core_api_info
      responses:
        200:
          description: Success
          content:
            application/json:
              schema:
                $ref: ./api/core-node/get-info.schema.json
              example:
                $ref: ./api/core-node/get-info.example.json

  /extended/v1/status:
    get:
      summary: API status
      description: Retrieves the running status of the Stacks Blockchain API, including the server version and current chain tip information.
      tags:
        - Info
      operationId: get_status
      responses:
        200:
          description: Success
          content:
            application/json:
              schema:
                $ref: ./api/info/get-status.schema.json
              example:
                $ref: ./api/info/get-status.example.json

  /extended/v1/info/network_block_times:
    get:
      tags:
        - Info
      operationId: get_network_block_times
      summary: Get the network target block time
      description: Retrieves the target block times for mainnet and testnet. The block time is hardcoded and will change throughout the implementation phases of the testnet.
      responses:
        200:
          description: Success
          content:
            application/json:
              example:
                $ref: ./api/info/get-network-block-times.example.json
              schema:
                $ref: ./api/info/get-network-block-times.schema.json
  /extended/v1/info/network_block_time/{network}:
    get:
      tags:
        - Info
      operationId: get_network_block_time_by_network
      summary: Get a given network's target block time
      description: Retrieves the target block time for a given network. The network can be
        mainnet or testnet. The block time is hardcoded and will change
        throughout the implementation phases of the testnet.
      parameters:
        - in: path
          name: network
          required: true
          schema:
            type: string
            enum: [testnet, mainnet]
            example: mainnet
          description: the target block time for a given network (testnet, mainnet).
      responses:
        200:
          description: Success
          content:
            application/json:
              example:
                $ref: ./api/info/get-network-block-time-by-network.example.json
              schema:
                $ref: ./api/info/get-network-block-time-by-network.schema.json

  /extended/v1/stx_supply:
    get:
      tags:
        - Info
      operationId: get_stx_supply
      summary: Get total and unlocked STX supply
      description: Retrieves the total and unlocked STX supply. More information on Stacking can be found [here] (https://docs.stacks.co/understand-stacks/stacking).
      parameters:
        - in: query
          name: height
          required: false
          schema:
            type: number
            example: 200
          description: Supply details are queried from specified block height. If the block height is not specified, the latest block height is taken as default value.
      responses:
        200:
          description: Success
          content:
            application/json:
              example:
                $ref: ./api/info/get-stx-supply.example.json
              schema:
                $ref: ./api/info/get-stx-supply.schema.json

  /extended/v1/stx_supply/total/plain:
    get:
      tags:
        - Info
      operationId: get_stx_supply_total_supply_plain
      summary: Get total STX supply in plain text format
      description: Retrieves the total supply for STX tokens as plain text.
      responses:
        200:
          description: success
          content:
            text/plain:
              example: '123.456789'
              schema:
                $ref: ./api/info/get-stx-supply-total-plain.schema.json

  /extended/v1/stx_supply/circulating/plain:
    get:
      tags:
        - Info
      operationId: get_stx_supply_circulating_plain
      summary: Get circulating STX supply in plain text format
      description: Retrieves the STX tokens currently in circulation that have been unlocked as plain text.
      responses:
        200:
          description: success
          content:
            text/plain:
              example: '123.456789'
              schema:
                $ref: ./api/info/get-stx-supply-circulating-plain.schema.json

  /extended/v1/stx_supply/legacy_format:
    get:
      tags:
        - Info
      operationId: get_total_stx_supply_legacy_format
      summary: Get total and unlocked STX supply (results formatted the same as the legacy 1.0 API)
      description: Retrieves total supply of STX tokens including those currently in circulation that have been unlocked.
      parameters:
        - in: query
          name: height
          required: false
          schema:
            type: number
            example: 200
          description: Supply details are queried from specified block height. If the block height is not specified, the latest block height is taken as default value.
      responses:
        200:
          description: Success
          content:
            application/json:
              example:
                $ref: ./api/info/get-stx-supply-legacy-format.example.json
              schema:
                $ref: ./api/info/get-stx-supply-legacy-format.schema.json

  /v2/pox:
    get:
      summary: Get Proof-of-Transfer details
      description: Retrieves Proof-of-Transfer (PoX) information. Can be used for Stacking.
      tags:
        - Info
      operationId: get_pox_info
      responses:
        200:
          description: Success
          content:
            application/json:
              schema:
                $ref: ./api/core-node/get-pox.schema.json
              example:
                $ref: ./api/core-node/get-pox.example.json

  /extended/v1/search/{id}:
    get:
      summary: Search
      description: Search blocks, transactions, contracts, or accounts by hash/ID
      tags:
        - Search
      parameters:
        - in: path
          name: id
          required: true
          schema:
            type: string
          description: The hex hash string for a block or transaction, account address, or contract address
        - in: query
          name: include_metadata
          schema:
            type: boolean
          description: This includes the detailed data for purticular hash in the response
      operationId: search_by_id
      responses:
        200:
          description: Success
          content:
            application/json:
              schema:
                $ref: ./api/search/search.schema.json
              example:
                $ref: ./api/search/search-contract.example.json
        404:
          description: Not found
          content:
            application/json:
              example:
                $ref: ./api/errors/search-not-found.example.json

  /rosetta/v1/network/list:
    post:
      tags:
        - Rosetta
      summary: Get List of Available Networks
      operationId: rosetta_network_list
      description: Retrieves a list of NetworkIdentifiers that the Rosetta server supports.
      responses:
        200:
          description: Success
          content:
            application/json:
              schema:
                $ref: ./api/rosetta/rosetta-network-list-response.schema.json
        400:
          description: Error
          content:
            application/json:
              schema:
                $ref: ./entities/rosetta/rosetta-error.schema.json

  /rosetta/v1/network/options:
    post:
      tags:
        - Rosetta
      summary: Get Network Options
      operationId: rosetta_network_options
      description: |
        Retrieves the version information and allowed network-specific types for a NetworkIdentifier.
        Any NetworkIdentifier returned by /network/list should be accessible here.
        Because options are retrievable in the context of a NetworkIdentifier, it is possible to define unique options for each network.
      responses:
        200:
          description: Success
          content:
            application/json:
              schema:
                $ref: ./api/rosetta/rosetta-network-options-response.schema.json
        400:
          description: Error
          content:
            application/json:
              schema:
                $ref: ./entities/rosetta/rosetta-error.schema.json
      requestBody:
        required: true
        content:
          application/json:
            schema:
              $ref: ./api/rosetta/rosetta-network-options-request.schema.json

  /rosetta/v1/network/status:
    post:
      tags:
        - Rosetta
      summary: Get Network Status
      operationId: rosetta_network_status
      description: |
        Retrieves the current status of the network requested.
        Any NetworkIdentifier returned by /network/list should be accessible here.
      responses:
        200:
          description: Success
          content:
            application/json:
              schema:
                $ref: ./api/rosetta/rosetta-network-status-response.schema.json
        400:
          description: Error
          content:
            application/json:
              schema:
                $ref: ./entities/rosetta/rosetta-error.schema.json
      requestBody:
        required: true
        content:
          application/json:
            schema:
              $ref: ./api/rosetta/rosetta-network-status-request.schema.json

  /rosetta/v1/account/balance:
    post:
      tags:
        - Rosetta
      summary: Get an Account Balance
      operationId: rosetta_account_balance
      description: |
        An AccountBalanceRequest is utilized to make a balance request on the /account/balance endpoint.
        If the block_identifier is populated, a historical balance query should be performed.
      responses:
        200:
          description: Success
          content:
            application/json:
              schema:
                $ref: ./api/rosetta/rosetta-account-response.schema.json
        400:
          description: Error
          content:
            application/json:
              schema:
                $ref: ./entities/rosetta/rosetta-error.schema.json
      requestBody:
        required: true
        content:
          application/json:
            schema:
              $ref: ./api/rosetta/rosetta-account-balance-request.schema.json

  /rosetta/v1/block:
    post:
      tags:
        - Rosetta
      summary: Get a Block
      operationId: rosetta_block
      description: Retrieves the Block information for a given block identifier including a list of all transactions in the block.
      responses:
        200:
          description: Success
          content:
            application/json:
              schema:
                $ref: ./api/rosetta/rosetta-block-response.schema.json
        400:
          description: Error
          content:
            application/json:
              schema:
                $ref: ./entities/rosetta/rosetta-error.schema.json
      requestBody:
        required: true
        content:
          application/json:
            schema:
              $ref: ./api/rosetta/rosetta-block-request.schema.json

  /rosetta/v1/block/transaction:
    post:
      tags:
        - Rosetta
      summary: Get a Block Transaction
      operationId: rosetta_block_transaction
      description: Retrieves a Transaction included in a block that is not returned in a BlockResponse.
      responses:
        200:
          description: Success
          content:
            application/json:
              schema:
                $ref: ./api/rosetta/rosetta-block-transaction-response.schema.json
        400:
          description: Error
          content:
            application/json:
              schema:
                $ref: ./entities/rosetta/rosetta-error.schema.json
      requestBody:
        required: true
        content:
          application/json:
            schema:
              $ref: ./api/rosetta/rosetta-block-transaction-request.schema.json

  /rosetta/v1/mempool:
    post:
      tags:
        - Rosetta
      summary: Get All Mempool Transactions
      operationId: rosetta_mempool
      description: Retrieves a list of transcations currently in the mempool for a given network.
      responses:
        200:
          description: Success
          content:
            application/json:
              schema:
                $ref: ./api/rosetta/rosetta-mempool-response.schema.json
        400:
          description: Error
          content:
            application/json:
              schema:
                $ref: ./entities/rosetta/rosetta-error.schema.json
      requestBody:
        required: true
        content:
          application/json:
            schema:
              $ref: ./api/rosetta/rosetta-mempool-request.schema.json

  /rosetta/v1/mempool/transaction:
    post:
      tags:
        - Rosetta
      summary: Get a Mempool Transaction
      operationId: rosetta_mempool_transaction
      description: Retrieves transaction details from the mempool for a given transaction id from a given network.
      responses:
        200:
          description: Success
          content:
            application/json:
              schema:
                $ref: ./api/rosetta/rosetta-mempool-transaction-response.schema.json
        400:
          description: Error
          content:
            application/json:
              schema:
                $ref: ./entities/rosetta/rosetta-error.schema.json
      requestBody:
        required: true
        content:
          application/json:
            schema:
              $ref: ./api/rosetta/rosetta-mempool-transaction-request.schema.json

  /rosetta/v1/construction/derive:
    post:
      tags:
        - Rosetta
      summary: Derive an AccountIdentifier from a PublicKey
      operationId: rosetta_construction_derive
      description: Retrieves the Account Identifier information based on a Public Key for a given network
      responses:
        200:
          description: Success
          content:
            application/json:
              schema:
                $ref: ./api/rosetta/rosetta-construction-derive-response.schema.json
        400:
          description: Error
          content:
            application/json:
              schema:
                $ref: ./entities/rosetta/rosetta-error.schema.json
      requestBody:
        required: true
        content:
          application/json:
            schema:
              $ref: ./api/rosetta/rosetta-construction-derive-request.schema.json

  /rosetta/v1/construction/hash:
    post:
      tags:
        - Rosetta
      summary: Get the Hash of a Signed Transaction
      operationId: rosetta_construction_hash
      description: Retrieves the network-specific transaction hash for a signed transaction.
      responses:
        200:
          description: Success
          content:
            application/json:
              schema:
                $ref: ./api/rosetta/rosetta-construction-hash-response.schema.json
        400:
          description: Error
          content:
            application/json:
              schema:
                $ref: ./entities/rosetta/rosetta-error.schema.json
      requestBody:
        required: true
        content:
          application/json:
            schema:
              $ref: ./api/rosetta/rosetta-construction-hash-request.schema.json

  /rosetta/v1/construction/metadata:
    post:
      tags:
        - Rosetta
      summary: Get Metadata for Transaction Construction
      operationId: rosetta_construction_metadata
      description: To Do
      responses:
        200:
          description: Success
          content:
            application/json:
              schema:
                $ref: ./api/rosetta/rosetta-construction-metadata-response.schema.json
        400:
          description: Error
          content:
            application/json:
              schema:
                $ref: ./entities/rosetta/rosetta-error.schema.json
      requestBody:
        required: true
        content:
          application/json:
            schema:
              $ref: ./api/rosetta/rosetta-construction-metadata-request.schema.json

  /rosetta/v1/construction/parse:
    post:
      tags:
        - Rosetta
      summary: Parse a Transaction
      operationId: rosetta_construction_parse
      description: TODO
      responses:
        200:
          description: Success
          content:
            application/json:
              schema:
                $ref: ./api/rosetta/rosetta-construction-parse-response.schema.json
        400:
          description: Error
          content:
            application/json:
              schema:
                $ref: ./entities/rosetta/rosetta-error.schema.json
      requestBody:
        required: true
        content:
          application/json:
            schema:
              $ref: ./api/rosetta/rosetta-construction-parse-request.schema.json

  /rosetta/v1/construction/preprocess:
    post:
      tags:
        - Rosetta
      summary: Create a Request to Fetch Metadata
      operationId: rosetta_construction_preprocess
      description: TODO
      responses:
        200:
          description: Success
          content:
            application/json:
              schema:
                $ref: ./api/rosetta/rosetta-construction-preprocess-response.schema.json
              example:
                $ref: ./api/rosetta/rosetta-construction-preprocess-response.example.json

        400:
          description: Error
          content:
            application/json:
              schema:
                $ref: ./entities/rosetta/rosetta-error.schema.json
      requestBody:
        required: true
        content:
          application/json:
            schema:
              $ref: ./api/rosetta/rosetta-construction-preprocess-request.schema.json

  /rosetta/v1/construction/submit:
    post:
      tags:
        - Rosetta
      summary: Submit a Signed Transaction
      operationId: rosetta_construction_submit
      description: Submit a pre-signed transaction to the node.
      responses:
        200:
          description: Success
          content:
            application/json:
              schema:
                $ref: ./api/rosetta/rosetta-construction-submit-response.schema.json
        400:
          description: Error
          content:
            application/json:
              schema:
                $ref: ./entities/rosetta/rosetta-error.schema.json
      requestBody:
        required: true
        content:
          application/json:
            schema:
              $ref: ./api/rosetta/rosetta-construction-submit-request.schema.json

  /rosetta/v1/construction/payloads:
    post:
      tags:
        - Rosetta
      summary: Generate an Unsigned Transaction and Signing Payloads
      operationId: rosetta_construction_payloads
      description: Generate and unsigned transaction from operations and metadata
      responses:
        200:
          description: Success
          content:
            application/json:
              schema:
                $ref: ./api/rosetta/rosetta-construction-payloads-response.schema.json
        400:
          description: Error
          content:
            application/json:
              schema:
                $ref: ./entities/rosetta/rosetta-error.schema.json
      requestBody:
        required: true
        content:
          application/json:
            schema:
              $ref: ./api/rosetta/rosetta-construction-payloads-request.schema.json

  /rosetta/v1/construction/combine:
    post:
      tags:
        - Rosetta
      summary: Create Network Transaction from Signatures
      operationId: rosetta_construction_combine
      description: Take unsigned transaction and signature, combine both and return signed transaction
      responses:
        200:
          description: Success
          content:
            application/json:
              schema:
                $ref: ./api/rosetta/rosetta-construction-combine-response.schema.json
        400:
          description: Error
          content:
            application/json:
              schema:
                $ref: ./entities/rosetta/rosetta-error.schema.json
      requestBody:
        required: true
        content:
          application/json:
            schema:
              $ref: ./api/rosetta/rosetta-construction-combine-request.schema.json

  /v2/prices/namespaces/{tld}:
    get:
      summary: Get Namespace Price
      description: Retrieves the price of a namespace. The `amount` given will be in the smallest possible units of the currency.
      tags:
        - Names
      operationId: get_namespace_price
      parameters:
        - name: tld
          in: path
          description: the namespace to fetch price for
          required: true
          example: id
          schema:
            type: string
      responses:
        200:
          description: Success
          content:
            application/json:
              schema:
                $ref: ./api/bns/namespace-operations/bns-get-namespace-price-response.schema.json
              example:
                $ref: ./api/bns/namespace-operations/bns-get-namespace-price-response.example.json

  /v2/prices/names/{name}:
    get:
      summary: Get Name Price
      description: Retrieves the price of a name. The `amount` given will be in the smallest possible units of the currency.
      tags:
        - Names
      operationId: get_name_price
      parameters:
        - name: name
          in: path
          description: the name to query price information for
          required: true
          example: muneeb.id
          schema:
            type: string
      responses:
        200:
          description: Success
          content:
            application/json:
              schema:
                $ref: ./api/bns/name-querying/bns-get-name-price-response.schema.json
              example:
                $ref: ./api/bns/name-querying/bns-get-name-price-response.example.json

  /v1/namespaces:
    get:
      summary: Get All Namespaces
      description: Retrieves a list of all namespaces known to the node.
      tags:
        - Names
      operationId: get_all_namespaces
      responses:
        200:
          description: Success
          content:
            application/json:
              schema:
                $ref: ./api/bns/namespace-operations/bns-get-all-namespaces-response.schema.json
              example:
                $ref: ./api/bns/namespace-operations/bns-get-all-namespaces-response.example.json

  /v1/namespaces/{tld}/names:
    get:
      summary: Get Namespace Names
      description: Retrieves a list of names within a given namespace.
      tags:
        - Names
      operationId: get_namespace_names
      parameters:
        - name: tld
          in: path
          description: the namespace to fetch names from.
          required: true
          example: id
          schema:
            type: string
        - name: page
          in: query
          description: namespace values are defaulted to page 1 with 100 results. You can query specific page results by using the 'page' query parameter.
          required: false
          example: 22
          schema:
            type: integer
      responses:
        200:
          description: Success
          content:
            application/json:
              schema:
                $ref: ./api/bns/namespace-operations/bns-get-all-namespaces-names-response.schema.json
              example:
                $ref: ./api/bns/namespace-operations/bns-get-all-namespaces-names-response.example.json
        400:
          description: Error
          content:
            application/json:
              schema:
                $ref: ./api/bns/errors/bns-error.schema.json
              example:
                $ref: ./api/bns/errors/bns-invalid-page.example.json
        404:
          description: Error
          content:
            application/json:
              schema:
                $ref: ./api/bns/errors/bns-error.schema.json
              example:
                $ref: ./api/bns/errors/bns-no-such-namespace.example.json

  /v1/names:
    get:
      summary: Get All Names
      description: Retrieves a list of all names known to the node.
      tags:
        - Names
      operationId: get_all_names
      parameters:
        - name: page
          in: query
          description: names are defaulted to page 1 with 100 results. You can query specific page results by using the 'page' query parameter.
          required: false
          example: 22
          schema:
            type: integer
      responses:
        200:
          description: Success
          content:
            application/json:
              schema:
                $ref: ./api/bns/name-querying/bns-get-all-names-response.schema.json
              example:
                $ref: ./api/bns/name-querying/bns-get-all-names-response.example.json
        400:
          description: Error
          content:
            application/json:
              schema:
                $ref: ./api/bns/errors/bns-error.schema.json
              example:
                $ref: ./api/bns/errors/bns-invalid-page.example.json

  /v1/names/{name}:
    get:
      summary: Get Name Details
      description: Retrieves details of a given name including the `address`, `status` and last transaction id - `last_txid`.
      tags:
        - Names
      operationId: get_name_info
      parameters:
        - name: name
          in: path
          description: fully-qualified name
          required: true
          example: muneeb.id
          schema:
            type: string
      responses:
        200:
          description: Success
          content:
            application/json:
              schema:
                $ref: ./api/bns/name-querying/bns-get-name-info.response.schema.json
              example:
                $ref: ./api/bns/name-querying/bns-get-name-info.response.example.json
        400:
          description: Error
          content:
            application/json:
              schema:
                $ref: ./api/bns/errors/bns-error.schema.json
              example:
                $ref: ./api/bns/errors/bns-invalid-name-subdomain.example.json
        404:
          description: Error
          content:
            application/json:
              schema:
                $ref: ./api/bns/errors/bns-error.schema.json
              example:
                $ref: ./api/bns/errors/bns-no-such-name.example.json

  /v1/names/{name}/subdomains:
    get:
      summary: Get Name Subdomains
      description: Retrieves the list of subdomains for a specific name
      tags:
        - Names
      operationId: fetch_subdomains_list_for_name
      parameters:
        - name: name
          in: path
          description: fully-qualified name
          required: true
          example: id.blockstack
          schema:
            type: string
      responses:
        200:
          description: Success
          content:
            application/json:
              schema:
                $ref: ./api/bns/subdomains/subdomains-list.schema.json
              example:
                $ref: ./api/bns/subdomains/subdomains-list.example.json


  /v1/names/{name}/zonefile:
    get:
      summary: Get Zone File
      description: Retrieves a user’s raw zone file. This only works for RFC-compliant zone files. This method returns an error for names that have non-standard zone files.
      tags:
        - Names
      operationId: fetch_zone_file
      parameters:
        - name: name
          in: path
          description: fully-qualified name
          required: true
          example: bar.test
          schema:
            type: string
      responses:
        200:
          description: Success
          content:
            application/json:
              schema:
                $ref: ./api/bns/manage-names/bns-fetch-zone-file-response.schema.json
              example:
                $ref: ./api/bns/manage-names/bns-fetch-zone-file-response.example.json
        400:
          description: Error
          content:
            application/json:
              schema:
                $ref: ./api/bns/errors/bns-error.schema.json
              example:
                $ref: ./api/bns/errors/bns-invalid-name-subdomain.example.json
        404:
          description: Error
          content:
            application/json:
              schema:
                $ref: ./api/bns/errors/bns-error.schema.json
              example:
                $ref: ./api/bns/errors/bns-no-zone-file.example.json

  /v1/names/{name}/zonefile/{zoneFileHash}:
    get:
      summary: Get Historical Zone File
      description: Retrieves the historical zonefile specified by the username and zone hash.
      tags:
        - Names
      operationId: get_historical_zone_file
      parameters:
        - name: name
          in: path
          description: fully-qualified name
          required: true
          example: muneeb.id
          schema:
            type: string
        - name: zoneFileHash
          in: path
          description: zone file hash
          required: true
          example: b100a68235244b012854a95f9114695679002af9
          schema:
            type: string
      responses:
        200:
          description: Success
          content:
            application/json:
              schema:
                $ref: ./api/bns/name-querying/bns-get-historical-zone-file-response.schema.json
              example:
                $ref: ./api/bns/name-querying/bns-get-historical-zone-file-response.example.json
        400:
          description: Error
          content:
            application/json:
              schema:
                $ref: ./api/bns/errors/bns-error.schema.json
              example:
                $ref: ./api/bns/errors/bns-invalid-name-subdomain.example.json
        404:
          description: Error
          content:
            application/json:
              schema:
                $ref: ./api/bns/errors/bns-error.schema.json
              example:
                $ref: ./api/bns/errors/bns-no-zone-file.example.json

  /v1/addresses/{blockchain}/{address}:
    get:
      summary: Get Names Owned by Address
      description: Retrieves a list of names owned by the address provided.
      tags:
        - Names
      operationId: get_names_owned_by_address
      parameters:
        - name: blockchain
          in: path
          description: the layer-1 blockchain for the address
          required: true
          example: bitcoin
          schema:
            type: string
        - name: address
          in: path
          description: the address to lookup
          required: true
          example: 1QJQxDas5JhdiXhEbNS14iNjr8auFT96GP
          schema:
            type: string
      responses:
        200:
          description: Success
          content:
            application/json:
              schema:
                $ref: ./api/bns/name-querying/bns-get-names-owned-by-address-response.schema.json
              example:
                $ref: ./api/bns/name-querying/bns-get-names-owned-by-address-response.example.json
        404:
          description: Error
          content:
            application/json:
              schema:
                $ref: ./api/bns/errors/bns-error.schema.json
              example:
                $ref: ./api/bns/errors/bns-unsupported-blockchain.example.json

#  /v1/subdomains:
#    get:
#      summary: Get All Subdomains
#      description: Retrieves a list of all subdomains known to the node.
#      tags:
#        - Names
#      operationId: get_all_subdomains
#      parameters:
#        - name: page
#          in: query
#          description: names are returned in pages of size 100, so specify the page number.
#          required: true
#          example: 3
#          schema:
#            type: integer
#      responses:
#        200:
#          description: Success
#          content:
#            application/json:
#              schema:
#                $ref: ./api/bns/name-querying/bns-get-all-subdomains-response.schema.json
#              example:
#                $ref: ./api/bns/name-querying/bns-get-all-subdomains-response.example.json
#        400:
#          description: Error
#          content:
#            application/json:
#              schema:
#                $ref: ./api/bns/errors/bns-error.schema.json
#              example:
#                $ref: ./api/bns/errors/bns-invalid-page.example.json
#
#  /v1/subdomains/{txid}:
#    get:
#      summary: Get Subdomain at Transaction
#      description: Retrieves the list of subdomain operations processed by a given transaction. The returned array includes subdomain operations that have not yet been accepted as part of any subdomain’s history (checkable via the accepted field). If the given transaction ID does not correspond to a Stacks transaction that introduced new subdomain operations, and empty array will be returned.
#      tags:
#        - Names
#      operationId: get_subdomain_at_transaction
#      parameters:
#        - name: txid
#          in: path
#          description: transaction id
#          required: true
#          example: d04d708472ea3c147f50e43264efdb1535f71974053126dc4db67b3ac19d41fe
#          schema:
#            type: string
#      responses:
#        200:
#          description: Success
#          content:
#            application/json:
#              schema:
#                $ref: ./api/bns/name-querying/bns-get-subdomain-at-tx-response.schema.json
#              example:
#                $ref: ./api/bns/name-querying/bns-get-subdomain-at-tx-response.example.json
#        400:
#          description: Error
#          content:
#            application/json:
#              schema:
#                $ref: ./api/bns/errors/bns-error.schema.json
#              example:
#                $ref: ./api/bns/errors/bns-invalid-tx-id.example.json

  /extended/v1/tx/block/{block_hash}:
    get:
      operationId: get_transactions_by_block_hash
      summary: Transactions by block hash
      description: Retrieves a list of all transactions within a block for a given block hash.
      tags:
        - Transactions
      parameters:
        - name: block_hash
          in: path
          description: Hash of block
          required: true
          example: 0x0a83d82a65460a9e711f85a44616350280040b75317dbe486a923c1131b5ff99
          schema:
            type: string
        - name: limit
          in: query
          description: max number of transactions to fetch
          required: false
          example: 10
          schema:
            type: integer
        - name: offset
          in: query
          description: index of first transaction to fetch
          required: false
          example: 42000
          schema:
            type: integer
      responses:
        200:
          description: List of Transactions
          content:
            application/json:
              schema:
                $ref: ./api/transaction/get-transactions.schema.json
              example:
                $ref: ./api/transaction/get-transactions.example.json

  /extended/v1/tx/block_height/{height}:
    get:
      operationId: get_transactions_by_block_height
      summary: Transactions by block height
      description: Retrieves all transactions within a block at a given height
      tags:
        - Transactions
      parameters:
        - name: height
          in: path
          description: Height of block
          required: true
          example: 35000
          schema:
            type: integer
        - name: limit
          in: query
          description: max number of transactions to fetch
          required: false
          example: 10
          schema:
            type: integer
        - name: offset
          in: query
          description: index of first transaction to fetch
          required: false
          example: 42000
          schema:
            type: integer
        - name: unanchored
          in: query
          description: Include transaction data from unanchored (i.e. unconfirmed) microblocks
          required: false
          example: true
          schema:
            type: boolean
            example: true
            default: false
      responses:
        200:
          description: List of Transactions
          content:
            application/json:
              schema:
                $ref: ./api/transaction/get-transactions.schema.json
              example:
                $ref: ./api/transaction/get-transactions.example.json

  /extended/v1/address/{address}/mempool:
    get:
      operationId: get_address_mempool_transactions
      summary: Transactions for address
      description: Retrieves all transactions for a given address that are currently in mempool
      tags:
        - Transactions
      parameters:
        - name: address
          in: path
          description: Transactions for the address
          required: true
          schema:
            type: string
        - name: limit
          in: query
          description: max number of transactions to fetch
          required: false
          example: 90
          schema:
            type: integer
        - name: offset
          in: query
          description: index of first transaction to fetch
          required: false
          example: 42000
          schema:
            type: integer
        - name: unanchored
          in: query
          description: Include transaction data from unanchored (i.e. unconfirmed) microblocks
          required: false
          example: true
          schema:
            type: boolean
            example: true
            default: false
      responses:
        200:
          description: List of Transactions
          content:
            application/json:
              schema:
                $ref: ./api/transaction/get-mempool-transactions.schema.json
              example:
                $ref: ./api/transaction/get-mempool-transactions.example.json

  /extended/v1/tokens/ft/metadata:
    get:
      operationId: get_ft_metadata_list
      summary: Fungible tokens metadata list
      description: Retrieves list of fungible tokens with their metadata. More information on Fungible Tokens on the Stacks blockchain can be found [here](https://docs.stacks.co/write-smart-contracts/tokens#fungible-tokens).
      tags:
        - Fungible Tokens
      parameters:
        - name: limit
          in: query
          description: max number of tokens to fetch.
          required: false
          schema:
            type: integer
            example: 100
            maximum: 200
        - name: offset
          in: query
          description: index of first tokens to fetch
          required: false
          example: 42000
          schema:
            type: integer
            example: 500
      responses:
        200:
          description: List of fungible tokens metadata
          content:
            application/json:
              schema:
                $ref: ./api/tokens/get-fungible-tokens-metadata-list.schema.json
              example:
                $ref: ./api/tokens/get-fungible-tokens-metadata-list.example.schema.json

  /extended/v1/tokens/nft/holdings:
    get:
      operationId: get_nft_holdings
      summary: Non-Fungible Token holdings
      description: |
        Retrieves the list of Non-Fungible Tokens owned by the given principal (STX address or Smart Contract ID).
        Results can be filtered by one or more asset identifiers and can include metadata about the transaction that made the principal own each token.

        More information on Non-Fungible Tokens on the Stacks blockchain can be found [here](https://docs.stacks.co/write-smart-contracts/tokens#non-fungible-tokens-nfts).
      tags:
        - Non-Fungible Tokens
      parameters:
        - name: principal
          in: query
          description: token owner's STX address or Smart Contract ID
          required: true
          example: SPNWZ5V2TPWGQGVDR6T7B6RQ4XMGZ4PXTEE0VQ0S.marketplace-v3
          schema:
            type: string
        - name: asset_identifiers
          in: query
          description: identifiers of the token asset classes to filter for
          required: false
          example: SPQZF23W7SEYBFG5JQ496NMY0G7379SRYEDREMSV.Candy::candy
          schema:
            type: array
            items:
              type: string
        - name: limit
          in: query
          description: max number of tokens to fetch
          required: false
          schema:
            type: integer
            default: 50
        - name: offset
          in: query
          description: index of first tokens to fetch
          required: false
          example: 42000
          schema:
            type: integer
            default: 0
        - name: unanchored
          in: query
          description: whether or not to include tokens from unconfirmed transactions
          required: false
          schema:
            type: boolean
            example: true
            default: false
        - name: tx_metadata
          in: query
          description: whether or not to include the complete transaction metadata instead of just `tx_id`. Enabling this option can affect performance and response times.
          required: false
          schema:
            type: boolean
            default: false
      responses:
        200:
          description: List of Non-Fungible Token holdings
          content:
            application/json:
              schema:
                $ref: ./api/tokens/get-non-fungible-token-holdings.schema.json
              examples:
                default:
                  value:
                    $ref: ./api/tokens/get-non-fungible-token-holdings.example.schema.json
                with transaction metadata:
                  value:
                    $ref: ./api/tokens/get-non-fungible-token-holdings-tx-metadata.example.schema.json

  /extended/v1/tokens/nft/history:
    get:
      operationId: get_nft_history
      summary: Non-Fungible Token history
      description: |
        Retrieves all events relevant to a Non-Fungible Token. Useful to determine the ownership history of a particular asset.

        More information on Non-Fungible Tokens on the Stacks blockchain can be found [here](https://docs.stacks.co/write-smart-contracts/tokens#non-fungible-tokens-nfts).
      tags:
        - Non-Fungible Tokens
      parameters:
        - name: asset_identifier
          in: query
          description: token asset class identifier
          required: true
          example: SP2X0TZ59D5SZ8ACQ6YMCHHNR2ZN51Z32E2CJ173.the-explorer-guild::The-Explorer-Guild
          schema:
            type: string
        - name: value
          in: query
          description: hex representation of the token's unique value
          required: true
          example: '0x0100000000000000000000000000000803'
          schema:
            type: string
        - name: limit
          in: query
          description: max number of events to fetch
          required: false
          schema:
            type: integer
            default: 50
        - name: offset
          in: query
          description: index of first event to fetch
          required: false
          example: 42000
          schema:
            type: integer
            default: 0
        - name: unanchored
          in: query
          description: whether or not to include events from unconfirmed transactions
          required: false
          example: true
          schema:
            type: boolean
            default: false
        - name: tx_metadata
          in: query
          description: whether or not to include the complete transaction metadata instead of just `tx_id`. Enabling this option can affect performance and response times.
          required: false
          schema:
            type: boolean
            default: false
      responses:
        200:
          description: Non-Fungible Token event history
          content:
            application/json:
              schema:
                $ref: ./api/tokens/get-non-fungible-token-history.schema.json
              examples:
                default:
                  value:
                    $ref: ./api/tokens/get-non-fungible-token-history.example.schema.json
                with transaction metadata:
                  value:
                    $ref: ./api/tokens/get-non-fungible-token-history-tx-metadata.example.schema.json

  /extended/v1/tokens/nft/mints:
    get:
      operationId: get_nft_mints
      summary: Non-Fungible Token mints
      description: |
        Retrieves all mint events for a Non-Fungible Token asset class. Useful to determine which NFTs of a particular collection have been claimed.

        More information on Non-Fungible Tokens on the Stacks blockchain can be found [here](https://docs.stacks.co/write-smart-contracts/tokens#non-fungible-tokens-nfts).
      tags:
        - Non-Fungible Tokens
      parameters:
        - name: asset_identifier
          in: query
          description: token asset class identifier
          required: true
          example: SP2X0TZ59D5SZ8ACQ6YMCHHNR2ZN51Z32E2CJ173.the-explorer-guild::The-Explorer-Guild
          schema:
            type: string
        - name: limit
          in: query
          description: max number of events to fetch
          required: false
          schema:
            type: integer
            default: 50
        - name: offset
          in: query
          description: index of first event to fetch
          required: false
          example: 42000
          schema:
            type: integer
            default: 0
        - name: unanchored
          in: query
          description: whether or not to include events from unconfirmed transactions
          required: false
          schema:
            type: boolean
            example: true
            default: false
        - name: tx_metadata
          in: query
          description: whether or not to include the complete transaction metadata instead of just `tx_id`. Enabling this option can affect performance and response times.
          required: false
          schema:
            type: boolean
            default: false
      responses:
        200:
          description: Non-Fungible Token mints
          content:
            application/json:
              schema:
                $ref: ./api/tokens/get-non-fungible-token-mints.schema.json
              examples:
                default:
                  value:
                    $ref: ./api/tokens/get-non-fungible-token-mints.example.schema.json
                with transaction metadata:
                  value:
                    $ref: ./api/tokens/get-non-fungible-token-mints-tx-metadata.example.schema.json

  /extended/v1/tokens/nft/metadata:
    get:
      operationId: get_nft_metadata_list
      summary: Non fungible tokens metadata list
      description: Retrieves a list of non fungible tokens with their metadata. More information on Non-Fungible Tokens on the Stacks blockchain can be found [here](https://docs.stacks.co/write-smart-contracts/tokens#non-fungible-tokens-nfts).
      tags:
        - Non-Fungible Tokens
      parameters:
        - name: limit
          in: query
          description: max number of tokens to fetch
          required: false
          schema:
            type: integer
        - name: offset
          in: query
          description: index of first tokens to fetch
          required: false
          example: 42000
          schema:
            type: integer
      responses:
        200:
          description: List of non fungible tokens metadata
          content:
            application/json:
              schema:
                $ref: ./api/tokens/get-non-fungible-tokens-metadata-list.schema.json
              example:
                $ref: ./api/tokens/get-non-fungible-tokens-metadata-list.example.schema.json

  /extended/v1/tokens/{contractId}/nft/metadata:
    get:
      operationId: get_contract_nft_metadata
      summary: Non fungible tokens metadata for contract id
      description: Retrieves metadata for non fungible tokens for a given contract id. More information on Non-Fungible Tokens on the Stacks blockchain can be found [here](https://docs.stacks.co/write-smart-contracts/tokens#non-fungible-tokens-nfts).
      tags:
        - Non-Fungible Tokens
      parameters:
        - name: contractId
          in: path
          description: token's contract id
          required: true
          schema:
            type: string
      responses:
        200:
          description: Non fungible tokens metadata for contract id
          content:
            application/json:
              schema:
                $ref: ./entities/tokens/non-fungible-token.schema.json
              example:
                $ref: ./entities/tokens/non-fungible-token.schema.example.json

  /extended/v1/tokens/{contractId}/ft/metadata:
    get:
      operationId: get_contract_ft_metadata
      summary: Fungible tokens metadata for contract id
      description: Retrieves the metadata for fungible tokens for a given contract id
      tags:
        - Fungible Tokens
      parameters:
        - name: contractId
          in: path
          description: token's contract id
          required: true
          schema:
            type: string
            example: SPSCWDV3RKV5ZRN1FQD84YE1NQFEDJ9R1F4DYQ11.newyorkcitycoin-token-v2
      responses:
        200:
          description: Fungible tokens metadata for contract id
          content:
            application/json:
              schema:
                $ref: ./entities/tokens/fungible-token.schema.json
              example:
                $ref: ./entities/tokens/fungible-token.schema.example.json

  /extended/v1/fee_rate:
    post:
      operationId: fetch_fee_rate
      summary: Fetch fee rate
      deprecated: true
      description: |
        **NOTE:** This endpoint is deprecated in favor of [Get approximate fees for a given transaction](#operation/post_fee_transaction).

        Retrieves estimated fee rate.
      tags:
        - Fees
      responses:
        200:
          description: Transaction fee rate
          content:
            application/json:
              schema:
                $ref: ./api/info/get-fee-rate-response.schema.json
              example:
                $ref: ./api/info/get-fee-rate-response.example.json
      requestBody:
        required: true
        content:
          application/json:
            schema:
              $ref: ./api/info/get-fee-rate-request.schema.json
            example:
              $ref: ./api/info/get-fee-rate-request.example.json

  /v2/fees/transaction:
    post:
      summary: Get approximate fees for a given transaction
      tags:
        - Fees
      description: |
        Get an estimated fee for the supplied transaction.  This
        estimates the execution cost of the transaction, the current
        fee rate of the network, and returns estimates for fee
        amounts.
        * `transaction_payload` is a hex-encoded serialization of
          the TransactionPayload for the transaction.
        * `estimated_len` is an optional argument that provides the
          endpoint with an estimation of the final length (in bytes)
          of the transaction, including any post-conditions and
          signatures
        If the node cannot provide an estimate for the transaction
        (e.g., if the node has never seen a contract-call for the
        given contract and function) or if estimation is not
        configured on this node, a 400 response is returned.
        The 400 response will be a JSON error containing a `reason`
        field which can be one of the following:
        * `DatabaseError` - this Stacks node has had an internal
          database error while trying to estimate the costs of the
          supplied transaction.
        * `NoEstimateAvailable` - this Stacks node has not seen this
          kind of contract-call before, and it cannot provide an
          estimate yet.
        * `CostEstimationDisabled` - this Stacks node does not perform
          fee or cost estimation, and it cannot respond on this
          endpoint.
        The 200 response contains the following data:
        * `estimated_cost` - the estimated multi-dimensional cost of
          executing the Clarity VM on the provided transaction.
        * `estimated_cost_scalar` - a unitless integer that the Stacks
          node uses to compare how much of the block limit is consumed
          by different transactions. This value incorporates the
          estimated length of the transaction and the estimated
          execution cost of the transaction. The range of this integer
          may vary between different Stacks nodes. In order to compute
          an estimate of total fee amount for the transaction, this
          value is multiplied by the same Stacks node's estimated fee
          rate.
        * `cost_scalar_change_by_byte` - a float value that indicates how
          much the `estimated_cost_scalar` value would increase for every
          additional byte in the final transaction.
        * `estimations` - an array of estimated fee rates and total fees to
          pay in microSTX for the transaction. This array provides a range of
          estimates (default: 3) that may be used. Each element of the array
          contains the following fields:
            * `fee_rate` - the estimated value for the current fee
              rates in the network
            * `fee` - the estimated value for the total fee in
              microSTX that the given transaction should pay. These
              values are the result of computing:
              `fee_rate` x `estimated_cost_scalar`.
              If the estimated fees are less than the minimum relay
              fee `(1 ustx x estimated_len)`, then that minimum relay
              fee will be returned here instead.
        Note: If the final transaction's byte size is larger than
        supplied to `estimated_len`, then applications should increase
        this fee amount by:
          `fee_rate` x `cost_scalar_change_by_byte` x (`final_size` - `estimated_size`)
      operationId: post_fee_transaction
      requestBody:
        content:
          application/json:
            schema:
              $ref: ./api/core-node/post-fee-transaction.schema.json
            example:
              $ref: ./api/core-node/post-fee-transaction.example.json
      responses:
        200:
          description: Estimated fees for the transaction
          content:
            application/json:
              schema:
                $ref: ./api/core-node/post-fee-transaction-response.schema.json
              example:
                $ref: ./api/core-node/post-fee-transaction-response.example.json
  /extended/v1/tx/events:
    get:
      summary: Transaction Events
      description: Retrieves the list of events filtered by principal (STX address or Smart Contract ID), transaction id or event types.
        The list of event types is ('smart_contract_log', 'stx_lock', 'stx_asset', 'fungible_token_asset', 'non_fungible_token_asset').
      tags:
        - Transactions
      operationId: get_filtered_events
      parameters:
        - name: tx_id
          in: query
          description: Hash of transaction
          required: false
          example: 0x29e25515652dad41ef675bd0670964e3d537b80ec19cf6ca6f1dd65d5bc642c5
          schema:
            type: string
        - name: address
          in: query
          description: Stacks address or a Contract identifier
          required: false
          example: ST1HB64MAJ1MBV4CQ80GF01DZS4T1DSMX20ADCRA4
          schema:
            type: string
        - name: limit
          in: query
          description: number of items to return
          required: false
          example: 100
          schema:
            type: integer
        - name: offset
          in: query
          description: number of items to skip
          required: false
<<<<<<< HEAD
          example: 50
=======
          example: 42000
>>>>>>> a93e4188
          schema:
            type: integer
        - name: type
          in: query
          description: Filter the events on event type
          required: false
          example: stx_lock
          schema:
            type: array
            items:
              type: string
              enum: [smart_contract_log, stx_lock, stx_asset, fungible_token_asset, non_fungible_token_asset]
      responses:
        200:
          description: Success
          content:
            application/json:
              schema:
                $ref: ./api/transaction/get-transaction-events.schema.json
              example:
                $ref: ./api/transaction/get-transaction-events.example.json<|MERGE_RESOLUTION|>--- conflicted
+++ resolved
@@ -3375,11 +3375,7 @@
           in: query
           description: number of items to skip
           required: false
-<<<<<<< HEAD
-          example: 50
-=======
           example: 42000
->>>>>>> a93e4188
           schema:
             type: integer
         - name: type

openapi: 3.0.2
servers:
  - url: https://stacks-node-api.mainnet.stacks.co/
    description: Mainnet
  - url: https://stacks-node-api.testnet.stacks.co/
    description: Testnet
  - url: http://localhost:3999/
    description: Local
info:
  title: Stacks Blockchain API
  version: 'STACKS_API_VERSION'
  description: |
    Welcome to the API reference overview for the <a href="https://docs.hiro.so/get-started/stacks-blockchain-api">Stacks Blockchain API</a>.

    <a href="https://hirosystems.github.io/stacks-blockchain-api/collection.json" download="stacks-api-collection.json">Download Postman collection</a>
tags:
  - name: Accounts
    description: Read-only endpoints to obtain Stacks account details
    externalDocs:
      description: Stacks Documentation - Accounts
      url: https://docs.stacks.co/understand-stacks/accounts
  - name: Blocks
    description: Read-only endpoints to obtain Stacks block details
  - name: Faucets
    description: Endpoints to request STX or BTC tokens (not possible on Mainnet)
  - name: Fees
    description: Read-only endpoints to obtain fee details
  - name: Fungible Tokens
    description: Read-only endpoints to obtain fungible token details
    externalDocs:
      description: Stacks Documentation - Tokens
      url: https://docs.stacks.co/write-smart-contracts/tokens
  - name: Info
    description: Read-only endpoints to obtain network, Proof-of-Transfer, Stacking, STX token, and node information
  - name: Microblocks
    description: Read-only endpoints to obtain microblocks details
    externalDocs:
      description: Stacks Documentation - Microblocks
      url: https://docs.stacks.co/understand-stacks/microblocks
  - name: Names
    description: Read-only endpoints realted to the Blockchain Naming System on Stacks
    externalDocs:
      description: Stacks Documentation - Blockchain Naming System
      url: https://docs.stacks.co/build-apps/references/bns
  - name: Non-Fungible Tokens
    description: Read-only endpoints to obtain non-fungible token details
    externalDocs:
      description: Stacks Documentation - Tokens
      url: https://docs.stacks.co/write-smart-contracts/tokens
  - name: Rosetta
    description: Endpoints to support the Rosetta API open blockchain standard
    externalDocs:
      description: Hiro Documentation - Rosetta Support
      url: https://docs.hiro.so/get-started/stacks-blockchain-api#rosetta-support
  - name: Search
    description: Read-only endpoints to search for accounts, blocks, smart contracts, and transactions
  - name: Smart Contracts
    description: Read-only endpoints to obtain Clarity smart contract details
    externalDocs:
      description: Stacks Documentation - Clarity Smart Contracts
      url: https://docs.stacks.co/write-smart-contracts/overview
  - name: Stacking Rewards
    description: Read-only endpoints to obtain Stacking reward details
    externalDocs:
      description: Stacks Documentation - Stacking
      url: https://docs.stacks.co/understand-stacks/stacking
  - name: Transactions
    description: Endpoints to obtain transaction details and to broadcast transactions to the network
    externalDocs:
      description: Hiro Documentation - Transactions
      url: https://docs.hiro.so/get-started/transactions

paths:
  /extended/v1/faucets/stx:
    parameters:
      - name: address
        in: query
        description: A valid testnet STX address
        required: true
        schema:
          type: string
          example: ST3M7N9Q9HDRM7RVP1Q26P0EE69358PZZAZD7KMXQ
      - name: stacking
        in: query
        description: Request the amount of STX tokens needed for individual address stacking
        required: false
        schema:
          type: boolean
          default: false
    post:
      summary: Get STX testnet tokens
      description: |
        Add 500 STX tokens to the specified testnet address. Testnet STX addresses begin with `ST`. If the `stacking`
        parameter is set to `true`, the faucet will add the required number of tokens for individual stacking to the
        specified testnet address.

        The endpoint returns the transaction ID, which you can use to view the transaction in the
        [Stacks Explorer](https://explorer.stacks.co/?chain=testnet). The tokens are delivered once the transaction has
        been included in an anchor block.

        A common reason for failed faucet transactions is that the faucet has run out of tokens. If you are experiencing
        failed faucet transactions to a testnet address, you can get help in [Discord](https://stacks.chat).

        **Note:** This is a testnet only endpoint. This endpoint will not work on the mainnet.
      tags:
        - Faucets
      operationId: run_faucet_stx
      requestBody:
        content:
          application/json:
            schema:
              type: object
              properties:
                address:
                  description: STX testnet address
                  type: string
                stacking:
                  description: Use required number of tokens for stacking
                  type: boolean
              example:
                address: ST3M7N9Q9HDRM7RVP1Q26P0EE69358PZZAZD7KMXQ
                stacking: false
      responses:
        200:
          description: Success
          content:
            application/json:
              schema:
                $ref: ./api/faucet/run-faucet.schema.json
              example:
                $ref: ./api/faucet/run-faucet.example.json
        500:
          description: Faucet call failed
  /extended/v1/faucets/btc:
    parameters:
      - name: address
        in: query
        description: A valid testnet BTC address
        required: true
        schema:
          type: string
          example: 2N4M94S1ZPt8HfxydXzL2P7qyzgVq7MHWts
    post:
      summary: Add testnet BTC tokens to address
      description: |
        Add 1 BTC token to the specified testnet BTC address.

        The endpoint returns the transaction ID, which you can use to view the transaction in a testnet Bitcoin block
        explorer. The tokens are delivered once the transaction has been included in a block.

        **Note:** This is a testnet only endpoint. This endpoint will not work on the mainnet.
      tags:
        - Faucets
      operationId: run_faucet_btc
      requestBody:
        content:
          application/json:
            schema:
              type: object
              properties:
                address:
                  description: BTC testnet address
                  type: string
              example:
                address: 2N4M94S1ZPt8HfxydXzL2P7qyzgVq7MHWts
      responses:
        200:
          description: Success
          content:
            application/json:
              schema:
                $ref: ./api/faucet/run-faucet.schema.json
              example:
                $ref: ./api/faucet/run-faucet.example.json
        500:
          description: Faucet call failed

  /extended/v1/tx:
    get:
      summary: Get recent transactions
      tags:
        - Transactions
      operationId: get_transaction_list
      description: |
        Retrieves all recently mined transactions

        If using TypeScript, import typings for this response from our types package:

        `import type { TransactionResults } from '@stacks/stacks-blockchain-api-types';`
      parameters:
        - name: limit
          in: query
          description: max number of transactions to fetch
          required: false
          example: 100
          schema:
            type: integer
            default: 96
            maximum: 200
        - name: offset
          in: query
          description: index of first transaction to fetch
          required: false
          example: 42000
          schema:
            type: integer
        - name: type
          in: query
          description: Filter by transaction type
          required: false
          example: coinbase
          schema:
            type: array
            items:
              type: string
              enum: [coinbase, token_transfer, smart_contract, contract_call, poison_microblock]
        - name: unanchored
          in: query
          description: Include transaction data from unanchored (i.e. unconfirmed) microblocks
          required: false
          example: true
          schema:
            type: boolean
            example: true
            default: false
      responses:
        200:
          description: List of transactions
          content:
            application/json:
              schema:
                $ref: ./api/transaction/get-transactions.schema.json
              example:
                $ref: ./api/transaction/get-transactions.example.json

  /extended/v1/tx/mempool:
    get:
      summary: Get mempool transactions
      tags:
        - Transactions
      operationId: get_mempool_transaction_list
      description: |
          Retrieves all transactions that have been recently broadcast to the mempool. These are pending transactions awaiting confirmation.

          If you need to monitor new transactions, we highly recommend subscribing to [WebSockets or Socket.io](https://github.com/hirosystems/stacks-blockchain-api/tree/master/client) for real-time updates.
      parameters:
        - name: sender_address
          in: query
          description: Filter to only return transactions with this sender address.
          required: false
          example: SP1GPBP8NBRXDRJBFQBV7KMAZX1Z7W2RFWJEH0V10
          schema:
            type: string
        - name: recipient_address
          in: query
          description: Filter to only return transactions with this recipient address (only applicable for STX transfer tx types).
          required: false
          schema:
            type: string
        - name: address
          in: query
          description: Filter to only return transactions with this address as the sender or recipient (recipient only applicable for STX transfer tx types).
          required: false
          schema:
            type: string
        - name: limit
          in: query
          description: max number of mempool transactions to fetch
          required: false
          example: 100
          schema:
            type: integer
            default: 96
            maximum: 200
        - name: offset
          in: query
          description: index of first mempool transaction to fetch
          required: false
          example: 42000
          schema:
            type: integer
        - name: unanchored
          in: query
          description: Include transaction data from unanchored (i.e. unconfirmed) microblocks
          required: false
          schema:
            type: boolean
            example: true
            default: false
      responses:
        200:
          description: List of mempool transactions
          content:
            application/json:
              schema:
                $ref: ./api/transaction/get-mempool-transactions.schema.json
              example:
                $ref: ./api/transaction/get-mempool-transactions.example.json

  /extended/v1/tx/mempool/dropped:
    get:
      summary: Get dropped mempool transactions
      tags:
        - Transactions
      operationId: get_dropped_mempool_transaction_list
      description: |
        Retrieves all recently-broadcast transactions that have been dropped from the mempool.

        Transactions are dropped from the mempool if:
         * they were stale and awaiting garbage collection or,
         * were expensive,  or
         * were replaced with a new fee
      parameters:
        - name: limit
          in: query
          description: max number of mempool transactions to fetch
          required: false
          schema:
            type: integer
            default: 96
            maximum: 200
        - name: offset
          in: query
          description: index of first mempool transaction to fetch
          required: false
          example: 42000
          schema:
            type: integer
      responses:
        200:
          description: List of dropped mempool transactions
          content:
            application/json:
              schema:
                $ref: ./api/transaction/get-mempool-transactions.schema.json
              example:
                $ref: ./api/transaction/get-mempool-transactions.example.json

  /extended/v1/tx/multiple:
    parameters:
      - name: tx_id
        in: query
        description: Array of transaction ids
        required: true
        example: 0x0a411719e3bfde95f9e227a2d7f8fac3d6c646b1e6cc186db0e2838a2c6cd9c0
        schema:
          type: array
          items:
            type: string
      - name: event_offset
        in: query
        schema:
          type: integer
          default: 0
        description: The number of events to skip
      - name: event_limit
        in: query
        schema:
          type: integer
          default: 96
        description: The numbers of events to return
      - name: unanchored
        in: query
        description: Include transaction data from unanchored (i.e. unconfirmed) microblocks
        required: false
        schema:
          type: boolean
          example: true
          default: false
    get:
      summary: Get list of details for transactions
      tags:
        - Transactions
      operationId: get_tx_list_details
      description: |
        Retrieves a list of transactions for a given list of transaction IDs

        If using TypeScript, import typings for this response from our types package:

        `import type { Transaction } from '@stacks/stacks-blockchain-api-types';`
      responses:
        200:
          description: Returns list of transactions with their details for corresponding requested tx_ids.
          content:
            application/json:
              schema:
                $ref: ./entities/transactions/transaction-list.schema.json
              example:
                $ref: ./entities/transactions/transactions-list-detail.example.json
        404:
          description: Could not find any transaction by ID

  /extended/v1/tx/{tx_id}:
    parameters:
      - name: tx_id
        in: path
        description: Hash of transaction
        required: true
        example: 0x0a411719e3bfde95f9e227a2d7f8fac3d6c646b1e6cc186db0e2838a2c6cd9c0
        schema:
          type: string
      - name: event_offset
        in: query
        schema:
          type: integer
          default: 0
        description: The number of events to skip
      - name: event_limit
        in: query
        schema:
          type: integer
          default: 96
        description: The numbers of events to return
      - name: unanchored
        in: query
        description: Include transaction data from unanchored (i.e. unconfirmed) microblocks
        required: false
        schema:
          type: boolean
          example: true
          default: false
    get:
      summary: Get transaction
      tags:
        - Transactions
      operationId: get_transaction_by_id
      description: |
        Retrieves transaction details for a given transaction ID

        `import type { Transaction } from '@stacks/stacks-blockchain-api-types';`
      responses:
        200:
          description: Transaction
          content:
            application/json:
              schema:
                $ref: ./entities/transactions/transaction.schema.json
              example:
                $ref: ./entities/transactions/transaction-4-coinbase.example.json
        404:
          description: Cannot find transaction for given ID

  /extended/v1/tx/{tx_id}/raw:
    parameters:
      - name: tx_id
        in: path
        description: Hash of transaction
        required: true
        example: 0x0a411719e3bfde95f9e227a2d7f8fac3d6c646b1e6cc186db0e2838a2c6cd9c0
        schema:
          type: string
    get:
      summary: Get Raw Transaction
      tags:
        - Transactions
      operationId: get_raw_transaction_by_id
      description: |
        Retrieves a hex encoded serialized transaction for a given ID
      responses:
        200:
          description: Hex encoded serialized transaction
          content:
            application/json:
              schema:
                $ref: ./api/transaction/get-raw-transaction.schema.json
              example:
                $ref: ./api/transaction/get-raw-transaction.example.json
        404:
          description: Cannot find transaction for given ID

  /v2/transactions:
    post:
      summary: Broadcast raw transaction
      tags:
        - Transactions
      description: Broadcasts raw transactions on the network. You can use the [@stacks/transactions](https://github.com/blockstack/stacks.js) project to generate a raw transaction payload.
      operationId: post_core_node_transactions
      requestBody:
        content:
          application/octet-stream:
            schema:
              type: string
              format: binary
            example: binary format of 00000000010400bed38c2aadffa348931bcb542880ff79d607afec000000000000000000000000000000c800012b0b1fff6cccd0974966dcd665835838f0985be508e1322e09fb3d751eca132c492bda720f9ef1768d14fdabed6127560ba52d5e3ac470dcb60b784e97dc88c9030200000000000516df0ba3e79792be7be5e50a370289accfc8c9e032000000000000303974657374206d656d6f00000000000000000000000000000000000000000000000000
      responses:
        200:
          description: Transaction id of successful post of a raw tx to the node's mempool
          content:
            text/plain:
              schema:
                type: string
                example: '"e161978626f216b2141b156ade10501207ae535fa365a13ef5d7a7c9310a09f2"'
        400:
          description: Rejections result in a 400 error
          content:
            application/json:
              schema:
                $ref: ./api/transaction/post-core-node-transactions-error.schema.json
              example:
                $ref: ./api/transaction/post-core-node-transactions-error.example.json

  /extended/v1/microblock:
    get:
      summary: Get recent microblocks
      tags:
        - Microblocks
      operationId: get_microblock_list
      description: |
          Retrieves a list of microblocks.

          If you need to actively monitor new microblocks, we highly recommend subscribing to [WebSockets or Socket.io](https://github.com/hirosystems/stacks-blockchain-api/tree/master/client) for real-time updates.
      parameters:
        - name: limit
          in: query
          description: Max number of microblocks to fetch
          required: false
          schema:
            type: integer
            default: 20
            maximum: 200
            example: 100
        - name: offset
          in: query
          description: Index of the first microblock to fetch
          required: false
          example: 42000
          schema:
            type: integer
            example: 1000
      responses:
        200:
          description: List of microblocks
          content:
            application/json:
              schema:
                $ref: ./api/microblocks/get-microblocks.schema.json

  /extended/v1/microblock/{hash}:
    parameters:
      - name: hash
        in: path
        description: Hash of the microblock
        required: true
        schema:
          type: string
          example: 0x044b6ee5bdc7d3cb16e9a263e892b8060b4f64c72900b02093b9f6fa74ae8a67
    get:
      summary: Get microblock
      description: Retrieves a specific microblock by `hash`
      tags:
        - Microblocks
      operationId: get_microblock_by_hash
      responses:
        200:
          description: Microblock
          content:
            application/json:
              schema:
                $ref: ./entities/microblocks/microblock.schema.json
        404:
          description: Cannot find microblock with given hash
          content:
            application/json:
              example:
                $ref: ./api/errors/microblock-not-found.example.json

  /extended/v1/microblock/unanchored/txs:
    get:
      summary: Get the list of current transactions that belong to unanchored microblocks
      description: Retrieves transactions that have been streamed in microblocks but not yet accepted or rejected in an anchor block
      tags:
        - Microblocks
      operationId: get_unanchored_txs
      responses:
        200:
          description: Transactions
          content:
            application/json:
              schema:
                $ref: ./api/microblocks/get-unanchored-txs.schema.json

  /extended/v1/block:
    get:
      summary: Get recent blocks
      description: |
          Retrieves a list of recently mined blocks

          If you need to actively monitor new blocks, we highly recommend subscribing to [WebSockets or Socket.io](https://github.com/hirosystems/stacks-blockchain-api/tree/master/client) for real-time updates.
      tags:
        - Blocks
      operationId: get_block_list
      parameters:
        - name: limit
          in: query
          description: max number of blocks to fetch
          required: false
          schema:
            type: integer
            default: 20
            maximum: 30
        - name: offset
          in: query
          description: index of first block to fetch
          required: false
          example: 42000
          schema:
            type: integer
      responses:
        200:
          description: List of blocks
          content:
            application/json:
              schema:
                $ref: ./api/blocks/get-blocks.schema.json
              example:
                $ref: ./api/blocks/get-blocks.example.json
  /extended/v1/block/{hash}:
    parameters:
      - name: hash
        in: path
        description: Hash of the block
        example: 0xbf06705d0b8c2389eb4b3a19ce72096b7158b158e2cd4ceb27d8de9db19bb3be
        required: true
        schema:
          type: string
    get:
      summary: Get block by hash
      description: Retrieves block details of a specific block for a given chain height. You can use the hash from your latest block ('get_block_list' API) to get your block details.
      tags:
        - Blocks
      operationId: get_block_by_hash
      responses:
        200:
          description: Block
          content:
            application/json:
              schema:
                $ref: ./entities/blocks/block.schema.json
              example:
                $ref: ./entities/blocks/block.example.json
        404:
          description: Cannot find block with given ID
          content:
            application/json:
              example:
                $ref: ./api/errors/block-not-found.example.json
  /extended/v1/block/by_height/{height}:
    parameters:
      - name: height
        in: path
        description: Height of the block
        required: true
        example: 10000
        schema:
          type: number
    get:
      summary: Get block by height
      description: Retrieves block details of a specific block at a given block height
      tags:
        - Blocks
      operationId: get_block_by_height
      responses:
        200:
          description: Block
          content:
            application/json:
              schema:
                $ref: ./entities/blocks/block.schema.json
              example:
                $ref: ./entities/blocks/block.example.json
        404:
          description: Cannot find block with given height
          content:
            application/json:
              example:
                $ref: ./api/errors/block-not-found.example.json
  /extended/v1/block/by_burn_block_hash/{burn_block_hash}:
    parameters:
      - name: burn_block_hash
        in: path
        description: Hash of the burnchain block
        required: true
        schema:
          type: string
          example: 0x00000000000000000002bba732926cf68b6eda3e2cdbc2a85af79f10efeeeb10
    get:
      summary: Get block by burnchain block hash
      description: Retrieves block details of a specific block for a given burnchain block hash
      tags:
        - Blocks
      operationId: get_block_by_burn_block_hash
      responses:
        200:
          description: Block
          content:
            application/json:
              schema:
                $ref: ./entities/blocks/block.schema.json
              example:
                $ref: ./entities/blocks/block.example.json
        404:
          description: Cannot find block with given height
          content:
            application/json:
              example:
                $ref: ./api/errors/block-not-found.example.json

  /extended/v1/block/by_burn_block_height/{burn_block_height}:
    parameters:
      - name: burn_block_height
        in: path
        description: Height of the burn chain block
        required: true
        schema:
          type: number
          example: 744603
    get:
      summary: Get block by burnchain height
      description: Retrieves block details of a specific block for a given burn chain height
      tags:
        - Blocks
      operationId: get_block_by_burn_block_height
      responses:
        200:
          description: Block
          content:
            application/json:
              schema:
                $ref: ./entities/blocks/block.schema.json
              example:
                $ref: ./entities/blocks/block.example.json
        404:
          description: Cannot find block with given height
          content:
            application/json:
              example:
                $ref: ./api/errors/block-not-found.example.json

  /extended/v1/burnchain/reward_slot_holders:
    get:
      summary: Get recent reward slot holders
      description: Retrieves a list of the Bitcoin addresses that would validly receive Proof-of-Transfer commitments.
      tags:
        - Stacking Rewards
      operationId: get_burnchain_reward_slot_holders
      parameters:
        - name: limit
          in: query
          description: max number of items to fetch
          required: false
          schema:
            type: integer
            default: 96
            maximum: 250
        - name: offset
          in: query
          description: index of the first items to fetch
          required: false
          example: 42000
          schema:
            type: integer
      responses:
        200:
          description: List of burnchain reward recipients and amounts
          content:
            application/json:
              schema:
                $ref: ./api/burnchain/get-reward-slot-holders.schema.json
              example:
                $ref: ./api/burnchain/get-reward-slot-holders.example.json

  /extended/v1/burnchain/reward_slot_holders/{address}:
    get:
      summary: Get recent reward slot holder entries for the given address
      description: Retrieves a list of the Bitcoin addresses that would validly receive Proof-of-Transfer commitments for a given reward slot holder recipient address.
      tags:
        - Stacking Rewards
      operationId: get_burnchain_reward_slot_holders_by_address
      parameters:
        - name: address
          in: path
          description: Reward slot holder recipient address. Should either be in the native burnchain's format (e.g. B58 for Bitcoin), or if a STX principal address is provided it will be encoded as into the equivalent burnchain format
          required: true
          example: 36hQtSEXBMevo5chpxhfAGiCTSC34QKgda
          schema:
            type: string
        - name: limit
          in: query
          description: max number of items to fetch
          required: false
          schema:
            type: integer
        - name: offset
          in: query
          description: index of the first items to fetch
          required: false
          example: 42000
          schema:
            type: integer
      responses:
        200:
          description: List of burnchain reward recipients and amounts
          content:
            application/json:
              schema:
                $ref: ./api/burnchain/get-reward-slot-holders.schema.json
              example:
                $ref: ./api/burnchain/get-reward-slot-holders.example.json

  /extended/v1/burnchain/rewards:
    get:
      summary: Get recent burnchain reward recipients
      description: Retrieves a list of recent burnchain (e.g. Bitcoin) reward recipients with the associated amounts and block info
      tags:
        - Stacking Rewards
      operationId: get_burnchain_reward_list
      parameters:
        - name: limit
          in: query
          description: max number of rewards to fetch
          required: false
          schema:
            type: integer
            default: 96
            maximum: 250
        - name: offset
          in: query
          description: index of first rewards to fetch
          required: false
          example: 42000
          schema:
            type: integer
      responses:
        200:
          description: List of burnchain reward recipients and amounts
          content:
            application/json:
              schema:
                $ref: ./api/burnchain/get-rewards.schema.json
              example:
                $ref: ./api/burnchain/get-rewards.example.json
  /extended/v1/burnchain/rewards/{address}:
    get:
      summary: Get recent burnchain reward for the given recipient
      description: Retrieves a list of recent burnchain (e.g. Bitcoin) rewards for the given recipient with the associated amounts and block info
      tags:
        - Stacking Rewards
      operationId: get_burnchain_reward_list_by_address
      parameters:
        - name: address
          in: path
          description: Reward recipient address. Should either be in the native burnchain's format (e.g. B58 for Bitcoin), or if a STX principal address is provided it will be encoded as into the equivalent burnchain format
          required: true
          example: 36hQtSEXBMevo5chpxhfAGiCTSC34QKgda
          schema:
            type: string
        - name: limit
          in: query
          description: max number of rewards to fetch
          required: false
          schema:
            type: integer
        - name: offset
          in: query
          description: index of first rewards to fetch
          required: false
          example: 42000
          schema:
            type: integer
      responses:
        200:
          description: List of burnchain reward recipients and amounts
          content:
            application/json:
              schema:
                $ref: ./api/burnchain/get-rewards.schema.json
              example:
                $ref: ./api/burnchain/get-rewards.example.json
  /extended/v1/burnchain/rewards/{address}/total:
    get:
      summary: Get total burnchain rewards for the given recipient
      description: Retrieves the total burnchain (e.g. Bitcoin) rewards for a given recipient `address`
      tags:
        - Stacking Rewards
      operationId: get_burnchain_rewards_total_by_address
      parameters:
        - name: address
          in: path
          description: Reward recipient address. Should either be in the native burnchain's format (e.g. B58 for Bitcoin), or if a STX principal address is provided it will be encoded as into the equivalent burnchain format
          required: true
          example: 36hQtSEXBMevo5chpxhfAGiCTSC34QKgda
          schema:
            type: string
      responses:
        200:
          description: List of burnchain reward recipients and amounts
          content:
            application/json:
              schema:
                $ref: ./entities/burnchain/rewards-total.schema.json
              example:
                $ref: ./entities/burnchain/rewards-total.example.json

  /extended/v1/contract/{contract_id}:
    get:
      summary: Get contract info
      description: Retrieves details of a contract with a given `contract_id`
      tags:
        - Smart Contracts
      operationId: get_contract_by_id
      responses:
        200:
          description: Contract found
          content:
            application/json:
              schema:
                $ref: ./entities/transactions/transaction-1-smart-contract.schema.json
              example:
                $ref: ./entities/transactions/transaction-1-smart-contract.example.json
        404:
          description: Cannot find contract of given ID
    parameters:
      - name: contract_id
        in: path
        description: Contract identifier formatted as `<contract_address>.<contract_name>`
        required: true
        example: SP3K8BC0PPEVCV7NZ6QSRWPQ2JE9E5B6N3PA0KBR9.staking-helper
        schema:
          type: string
      - name: unanchored
        in: query
        description: Include transaction data from unanchored (i.e. unconfirmed) microblocks
        required: false
        schema:
          type: boolean
          example: true
          default: false

  /extended/v1/contract/by_trait:
    get:
      summary: Get contracts by trait
      description: Retrieves a list of contracts based on the following traits listed in JSON format -  functions, variables, maps, fungible tokens and non-fungible tokens
      tags:
        - Smart Contracts
      operationId: get_contracts_by_trait
      responses:
        200:
          description: List of contracts implement given trait
          content:
            application/json:
              schema:
                $ref: ./api/contract/smart-contract-list-response.schema.json
              example:
                $ref: ./api/contract/smart-contract-list-response.example.json
      parameters:
        - name: trait_abi
          in: query
          description: JSON abi of the trait.
          required: true
          schema:
            type: string
        - name: limit
          in: query
          description: max number of contracts fetch
          required: false
          schema:
            type: integer
        - name: offset
          in: query
          description: index of first contract event to fetch
          required: false
          example: 42000
          schema:
            type: integer

  /extended/v1/contract/{contract_id}/events:
    get:
      summary: Get contract events
      description: Retrieves a list of events that have been triggered by a given `contract_id`
      tags:
        - Smart Contracts
      operationId: get_contract_events_by_id
      parameters:
        - name: contract_id
          in: path
          description: Contract identifier formatted as `<contract_address>.<contract_name>`
          required: true
          schema:
            type: string
        - name: limit
          in: query
          description: max number of contract events to fetch
          required: false
          schema:
            type: integer
        - name: offset
          in: query
          description: index of first contract event to fetch
          required: false
          example: 42000
          schema:
            type: integer
        - name: unanchored
          in: query
          description: Include transaction data from unanchored (i.e. unconfirmed) microblocks
          required: false
          schema:
            type: boolean
            example: true
            default: false
      responses:
        200:
          description: List of events
          content:
            application/json:
              schema:
                $ref: ./entities/transaction-events/transaction-event.schema.json
              example:
                $ref: ./entities/transaction-events/transaction-event-smart-contract-log.example.json

  /v2/contracts/interface/{contract_address}/{contract_name}:
    get:
      summary: Get contract interface
      description: Retrieves a contract interface with a given `contract_address` and `contract name`
      tags:
        - Smart Contracts
      operationId: get_contract_interface
      responses:
        200:
          description: Contract interface
          content:
            application/json:
              schema:
                $ref: ./api/core-node/get-contract-interface.schema.json
              example:
                $ref: ./api/core-node/get-contract-interface.example.json
    parameters:
      - name: contract_address
        in: path
        required: true
        description: Stacks address
        schema:
          type: string
      - name: contract_name
        in: path
        required: true
        description: Contract name
        schema:
          type: string
      - name: tip
        in: query
        schema:
          type: string
        description: The Stacks chain tip to query from

  /v2/map_entry/{contract_address}/{contract_name}/{map_name}:
    post:
      summary: Get specific data-map inside a contract
      tags:
        - Smart Contracts
      operationId: get_contract_data_map_entry
      description: |
        Attempt to fetch data from a contract data map. The contract is identified with Stacks Address `contract_address` and Contract Name `contract_address` in the URL path. The map is identified with [Map Name].

        The key to lookup in the map is supplied via the POST body. This should be supplied as the hex string serialization of the key (which should be a Clarity value). Note, this is a JSON string atom.

        In the response, `data` is the hex serialization of the map response. Note that map responses are Clarity option types, for non-existent values, this is a serialized none, and for all other responses, it is a serialized (some ...) object.
      responses:
        200:
          description: Success
          content:
            application/json:
              schema:
                $ref: ./api/core-node/get-contract-data-map-entry.schema.json
              example:
                $ref: ./api/core-node/get-contract-data-map-entry.example.json
        400:
          description: Failed loading data map
      parameters:
        - name: contract_address
          in: path
          required: true
          description: Stacks address
          schema:
            type: string
        - name: contract_name
          in: path
          required: true
          description: Contract name
          schema:
            type: string
        - name: map_name
          in: path
          required: true
          description: Map name
          schema:
            type: string
        - name: proof
          in: query
          description: Returns object without the proof field when set to 0
          schema:
            type: integer
        - name: tip
          in: query
          schema:
            type: string
          description: The Stacks chain tip to query from
      x-codegen-request-body-name: key
      requestBody:
        description: Hex string serialization of the lookup key (which should be a Clarity value)
        required: true
        content:
          application/json:
            schema:
              type: string

  /v2/contracts/source/{contract_address}/{contract_name}:
    get:
      summary: Get contract source
      tags:
        - Smart Contracts
      operationId: get_contract_source
      description: Retrieves the Clarity source code of a given contract, along with the block height it was published in, and the MARF proof for the data
      responses:
        200:
          description: Success
          content:
            application/json:
              schema:
                $ref: ./api/core-node/get-contract-source.schema.json
              example:
                $ref: ./api/core-node/get-contract-source.example.json
    parameters:
      - name: contract_address
        in: path
        required: true
        description: Stacks address
        schema:
          type: string
      - name: contract_name
        in: path
        required: true
        description: Contract name
        schema:
          type: string
      - name: proof
        in: query
        description: Returns object without the proof field if set to 0
        schema:
          type: integer
      - name: tip
        in: query
        schema:
          type: string
        description: The Stacks chain tip to query from
        required: false

  /v2/contracts/call-read/{contract_address}/{contract_name}/{function_name}:
    post:
      summary: Call read-only function
      tags:
        - Smart Contracts
      operationId: call_read_only_function
      description: |
        Call a read-only public function on a given smart contract.

        The smart contract and function are specified using the URL path. The arguments and the simulated tx-sender are supplied via the POST body in the following JSON format:
      responses:
        200:
          description: Success
          content:
            application/json:
              schema:
                $ref: ./api/contract/post-call-read-only-fn.schema.json
              examples:
                success:
                  value:
                    $ref: ./api/contract/post-call-read-only-fn-success.example.json
                fail:
                  value:
                    $ref: ./api/contract/post-call-read-only-fn-fail.example.json
      parameters:
        - name: contract_address
          in: path
          required: true
          description: Stacks address
          schema:
            type: string
        - name: contract_name
          in: path
          required: true
          description: Contract name
          schema:
            type: string
        - name: function_name
          in: path
          required: true
          description: Function name
          schema:
            type: string
        - name: tip
          in: query
          schema:
            type: string
          description: The Stacks chain tip to query from
          required: false
      requestBody:
        description: map of arguments and the simulated tx-sender where sender is either a Contract identifier or a normal Stacks address, and arguments is an array of hex serialized Clarity values.
        required: true
        content:
          application/json:
            schema:
              $ref: './entities/contracts/read-only-function-args.schema.json'
              example:
                sender: 'SP31DA6FTSJX2WGTZ69SFY11BH51NZMB0ZW97B5P0.get-info'
                arguments:
                  - '0x0011...'
                  - '0x00231...'

  /extended/v1/address/{principal}/balances:
    get:
      summary: Get account balances
      description: Retrieves total account balance information for a given Address or Contract Identifier. This includes the balances of  STX Tokens, Fungible Tokens and Non-Fungible Tokens for the account.
      tags:
        - Accounts
      operationId: get_account_balance
      parameters:
        - name: principal
          in: path
          description: Stacks address or a Contract identifier
          required: true
          example: SP31DA6FTSJX2WGTZ69SFY11BH51NZMB0ZW97B5P0
          schema:
            type: string
        - name: unanchored
          in: query
          description: Include transaction data from unanchored (i.e. unconfirmed) microblocks
          required: false
          schema:
            type: boolean
            example: true
            default: false
        - name: until_block
          in: query
          description: returned data representing the state up until that point in time, rather than the current block.
          required: false
          example: 60000
          schema:
            type: string
      responses:
        200:
          description: Success
          content:
            application/json:
              schema:
                $ref: ./api/address/get-address-balances.schema.json
              example:
                $ref: ./api/address/get-address-balances.example.json

  /extended/v1/address/{principal}/stx:
    get:
      summary: Get account STX balance
      description: Retrieves STX token balance for a given Address or Contract Identifier.
      tags:
        - Accounts
      operationId: get_account_stx_balance
      parameters:
        - name: principal
          in: path
          description: Stacks address or a Contract identifier.
          example: SP31DA6FTSJX2WGTZ69SFY11BH51NZMB0ZW97B5P0
          required: true
          schema:
            type: string
        - name: unanchored
          in: query
          description: Include transaction data from unanchored (i.e. unconfirmed) microblocks.
          example: true
          required: false
          schema:
            type: boolean
            example: true
            default: false
        - name: until_block
          in: query
          description: returned data representing the state up until that point in time, rather than the current block. Note - Use either of the query parameters but not both at a time.
          required: false
          example: 60000
          schema:
            type: string
      responses:
        200:
          description: Success
          content:
            application/json:
              schema:
                $ref: ./api/address/get-address-stx-balance.schema.json
              example:
                $ref: ./api/address/get-address-stx-balance.example.json

  /extended/v1/address/{principal}/transactions:
    get:
      summary: Get account transactions
      description: |
          Retrieves a list of all Transactions for a given Address or Contract Identifier. More information on Transaction types can be found [here](https://docs.stacks.co/understand-stacks/transactions#types).

          If you need to actively monitor new transactions for an address or contract id, we highly recommend subscribing to [WebSockets or Socket.io](https://github.com/hirosystems/stacks-blockchain-api/tree/master/client) for real-time updates.
      tags:
        - Accounts
      operationId: get_account_transactions
      parameters:
        - name: principal
          in: path
          description: Stacks address or a Contract identifier 
          example: SP31DA6FTSJX2WGTZ69SFY11BH51NZMB0ZW97B5P0
          required: true
          schema:
            type: string
        - name: limit
          in: query
          description: max number of account transactions to fetch
          required: false
          schema:
            type: integer
            example: 42000
        - name: offset
          in: query
          description: index of first account transaction to fetch
          required: false
          example: 42000
          schema:
            type: integer
        - name: height
          in: query
          description: Filter for transactions only at this given block height
          required: false
          schema:
            type: number
            example: 42000
        - name: unanchored
          in: query
          description: Include transaction data from unanchored (i.e. unconfirmed) microblocks
          required: false
          schema:
            type: boolean
            example: true
            default: false
        - name: until_block
          in: query
          description: returned data representing the state up until that point in time, rather than the current block. Note - Use either of the query parameters but not both at a time.
          required: false
          example: 60000
          schema:
            type: string
      responses:
        200:
          description: Success
          content:
            application/json:
              schema:
                $ref: ./api/address/get-address-transactions.schema.json
              example:
                $ref: ./api/address/get-address-transactions.example.json

  /extended/v1/address/{principal}/{tx_id}/with_transfers:
    get:
      summary: Get account transaction information for specific transaction
      description: Retrieves transaction details for a given Transcation Id `tx_id`, for a given account or contract Identifier.
      tags:
        - Accounts
      operationId: get_single_transaction_with_transfers
      parameters:
        - name: principal
          in: path
          description: Stacks address or a contract identifier
          example: SP31DA6FTSJX2WGTZ69SFY11BH51NZMB0ZW97B5P0
          required: true
          schema:
            type: string
        - name: tx_id
          in: path
          description: Transaction id
          required: true
          schema:
            type: string
      responses:
        200:
          description: Success
          content:
            application/json:
              schema:
                $ref: ./entities/address/transaction-with-transfers.schema.json
              example:
                $ref: ./api/address/get-address-single-transaction-with-transfers.example.json
        404:
          description: Not found
          content:
            application/json:
              example:
                $ref: ./api/errors/transaction-not-found.example.json

  /extended/v1/address/{principal}/transactions_with_transfers:
    get:
      summary: Get account transactions including STX transfers for each transaction.
      description: Retrieve all transactions for an account or contract identifier including STX transfers for each transaction.
      tags:
        - Accounts
      operationId: get_account_transactions_with_transfers
      parameters:
        - name: principal
          in: path
          description: Stacks address or a Contract identifier
          example: SP31DA6FTSJX2WGTZ69SFY11BH51NZMB0ZW97B5P0
          required: true
          schema:
            type: string
        - name: limit
          in: query
          description: max number of account transactions to fetch
          required: false
          schema:
            type: integer
        - name: offset
          in: query
          description: index of first account transaction to fetch
          required: false
          example: 42000
          schema:
            type: integer
        - name: height
          in: query
          description: Filter for transactions only at this given block height
          required: false
          schema:
            type: number
        - name: unanchored
          in: query
          description: Include transaction data from unanchored (i.e. unconfirmed) microblocks
          required: false
          schema:
            type: boolean
            example: true
            default: false
        - name: until_block
          in: query
          description: returned data representing the state up until that point in time, rather than the current block.
          required: false
          example: 60000
          schema:
            type: string
      responses:
        200:
          description: Success
          content:
            application/json:
              schema:
                $ref: ./api/address/get-address-transactions-with-transfers.schema.json
              example:
                $ref: ./api/address/get-address-transactions-with-transfers.example.json

  /extended/v1/address/{principal}/nonces:
    get:
      summary: Get the latest nonce used by an account
      description: Retrieves the latest nonce values used by an account by inspecting the mempool, microblock transactions, and anchored transactions.
      tags:
        - Accounts
      operationId: get_account_nonces
      parameters:
        - name: principal
          in: path
          description: Stacks address
          required: true
          example: SP31DA6FTSJX2WGTZ69SFY11BH51NZMB0ZW97B5P0
          schema:
            type: string
        - name: block_height
          in: query
          description: Optionally get the nonce at a given block height.
          required: false
          schema:
            type: number
        - name: block_hash
          in: query
          description: Optionally get the nonce at a given block hash. Note - Use either of the query parameters but not both at a time.
          required: false
          schema:
            type: string

      responses:
        200:
          description: Success
          content:
            application/json:
              schema:
                $ref: ./entities/address/address-nonces.schema.json
              example:
                $ref: ./entities/address/address-nonces.example.json

  /extended/v1/address/{principal}/assets:
    get:
      summary: Get account assets
      description: Retrieves a list of all assets events associated with an account or a Contract Identifier. This includes Transfers, Mints.
      tags:
        - Accounts
      operationId: get_account_assets
      parameters:
        - name: principal
          in: path
          description: Stacks address or a Contract identifier
          required: true
          example: SP31DA6FTSJX2WGTZ69SFY11BH51NZMB0ZW97B5P0
          schema:
            type: string
        - name: limit
          in: query
          description: max number of account assets to fetch
          required: false
          schema:
            type: integer
        - name: offset
          in: query
          description: index of first account assets to fetch
          required: false
          example: 42000
          schema:
            type: integer
        - name: unanchored
          in: query
          description: Include transaction data from unanchored (i.e. unconfirmed) microblocks
          required: false
          schema:
            type: boolean
            example: true
            default: false
        - name: until_block
          in: query
          description: returned data representing the state at that point in time, rather than the current block. Note - Use either of the query parameters but not both at a time.
          required: false
          example: 60000
          schema:
            type: string
      responses:
        200:
          description: Success
          content:
            application/json:
              schema:
                $ref: ./api/address/get-address-assets.schema.json
              example:
                $ref: ./api/address/get-address-assets.example.json

  /extended/v1/address/{principal}/stx_inbound:
    get:
      summary: Get inbound STX transfers
      description: |
        Retrieves a list of STX transfers with memos to the given principal. This includes regular transfers from a stx-transfer transaction type,
        and transfers from contract-call transactions a the `send-many-memo` bulk sending contract.
      tags:
        - Accounts
      operationId: get_account_inbound
      parameters:
        - name: principal
          in: path
          description: Stacks address or a Contract identifier
          required: true
          example: SP31DA6FTSJX2WGTZ69SFY11BH51NZMB0ZW97B5P0
          schema:
            type: string
        - name: limit
          in: query
          description: number of items to return
          required: false
          schema:
            type: integer
        - name: offset
          in: query
          description: number of items to skip
          required: false
          example: 42000
          schema:
            type: integer
        - name: height
          in: query
          description: Filter for transfers only at this given block height
          required: false
          schema:
            type: number
        - name: unanchored
          in: query
          description: Include transaction data from unanchored (i.e. unconfirmed) microblocks
          required: false
          schema:
            type: boolean
            example: true
            default: false
        - name: until_block
          in: query
          description: returned data representing the state up until that point in time, rather than the current block. Note - Use either of the query parameters but not both at a time.
          required: false
          example: 60000
          schema:
            type: string
      responses:
        200:
          description: Success
          content:
            application/json:
              schema:
                $ref: ./api/address/get-address-stx-inbound.schema.json
              example:
                $ref: ./api/address/get-address-stx-inbound.example.json

  /extended/v1/address/{principal}/nft_events:
    get:
      summary: Get nft events
      deprecated: true
      description: |
        **NOTE:** This endpoint is deprecated in favor of [Non-Fungible Token holdings](#operation/get_nft_holdings).

        Retrieves a list of all nfts owned by an address, contains the clarity value of the identifier of the nft.
      tags:
        - Accounts
      operationId: get_account_nft
      parameters:
        - name: principal
          in: path
          description: Stacks address or a Contract identifier
          required: true
          example: SP31DA6FTSJX2WGTZ69SFY11BH51NZMB0ZW97B5P0
          schema:
            type: string
        - name: limit
          in: query
          description: number of items to return
          required: false
          schema:
            type: integer
        - name: offset
          in: query
          description: number of items to skip
          required: false
          example: 42000
          schema:
            type: integer
        - name: unanchored
          in: query
          description: Include transaction data from unanchored (i.e. unconfirmed) microblocks
          required: false
          schema:
            type: boolean
            example: true
            default: false
        - name: until_block
          in: query
          description: returned data representing the state up until that point in time, rather than the current block. Note - Use either of the query parameters but not both at a time.
          required: false
          example: 60000
          schema:
            type: string
      responses:
        200:
          description: Success
          content:
            application/json:
              schema:
                $ref: ./api/address/get-address-nft-events.schema.json
              example:
                $ref: ./api/address/get-address-nft-events.example.json

  /v2/accounts/{principal}:
    get:
      summary: Get account info
      tags:
        - Accounts
      operationId: get_account_info
      description: |
        Retrieves the account data for a given Account or a Contract Identifier

        Where balance is the hex encoding of a unsigned 128-bit integer (big-endian), nonce is an unsigned 64-bit integer, and the proofs are provided as hex strings.

        For non-existent accounts, this does not return a 404 error, rather it returns an object with balance and nonce of 0.
      parameters:
        - name: principal
          in: path
          description: Stacks address or a Contract identifier
          required: true
          example: SP31DA6FTSJX2WGTZ69SFY11BH51NZMB0ZW97B5P0
          schema:
            type: string
        - name: proof
          in: query
          description: Returns object without the proof field if set to 0
          schema:
            type: integer
        - name: tip
          in: query
          schema:
            type: string
          description: The Stacks chain tip to query from
      responses:
        200:
          description: Success
          content:
            application/json:
              schema:
                $ref: ./api/core-node/get-account-data.schema.json
              example:
                $ref: ./api/core-node/get-account-data.example.json

  /v2/fees/transfer:
    get:
      summary: Get estimated fee
      tags:
        - Fees
      operationId: get_fee_transfer
      description: Retrieves an estimated fee rate for STX transfer transactions. This a a fee rate / byte, and is returned as a JSON integer
      responses:
        200:
          description: Success
          content:
            application/json:
              schema:
                $ref: ./api/core-node/get-fee-transfer.schema.json
              example:
                $ref: ./api/core-node/get-fee-transfer.example.json

  /v2/info:
    get:
      summary: Get Core API info
      description: Retrieves information about the Core API including the server version
      tags:
        - Info
      operationId: get_core_api_info
      responses:
        200:
          description: Success
          content:
            application/json:
              schema:
                $ref: ./api/core-node/get-info.schema.json
              example:
                $ref: ./api/core-node/get-info.example.json

  /extended/v1/status:
    get:
      summary: API status
      description: Retrieves the running status of the Stacks Blockchain API, including the server version and current chain tip information.
      tags:
        - Info
      operationId: get_status
      responses:
        200:
          description: Success
          content:
            application/json:
              schema:
                $ref: ./api/info/get-status.schema.json
              example:
                $ref: ./api/info/get-status.example.json

  /extended/v1/info/network_block_times:
    get:
      tags:
        - Info
      operationId: get_network_block_times
      summary: Get the network target block time
      description: Retrieves the target block times for mainnet and testnet. The block time is hardcoded and will change throughout the implementation phases of the testnet.
      responses:
        200:
          description: Success
          content:
            application/json:
              example:
                $ref: ./api/info/get-network-block-times.example.json
              schema:
                $ref: ./api/info/get-network-block-times.schema.json
  /extended/v1/info/network_block_time/{network}:
    get:
      tags:
        - Info
      operationId: get_network_block_time_by_network
      summary: Get a given network's target block time
      description: Retrieves the target block time for a given network. The network can be
        mainnet or testnet. The block time is hardcoded and will change
        throughout the implementation phases of the testnet.
      parameters:
        - in: path
          name: network
          required: true
          schema:
            type: string
            enum: [testnet, mainnet]
            example: mainnet
          description: the target block time for a given network (testnet, mainnet).
      responses:
        200:
          description: Success
          content:
            application/json:
              example:
                $ref: ./api/info/get-network-block-time-by-network.example.json
              schema:
                $ref: ./api/info/get-network-block-time-by-network.schema.json

  /extended/v1/stx_supply:
    get:
      tags:
        - Info
      operationId: get_stx_supply
      summary: Get total and unlocked STX supply
      description: Retrieves the total and unlocked STX supply. More information on Stacking can be found [here] (https://docs.stacks.co/understand-stacks/stacking).
      parameters:
        - in: query
          name: height
          required: false
          schema:
            type: number
            example: 200
          description: Supply details are queried from specified block height. If the block height is not specified, the latest block height is taken as default value.
      responses:
        200:
          description: Success
          content:
            application/json:
              example:
                $ref: ./api/info/get-stx-supply.example.json
              schema:
                $ref: ./api/info/get-stx-supply.schema.json

  /extended/v1/stx_supply/total/plain:
    get:
      tags:
        - Info
      operationId: get_stx_supply_total_supply_plain
      summary: Get total STX supply in plain text format
      description: Retrieves the total supply for STX tokens as plain text.
      responses:
        200:
          description: success
          content:
            text/plain:
              example: '123.456789'
              schema:
                $ref: ./api/info/get-stx-supply-total-plain.schema.json

  /extended/v1/stx_supply/circulating/plain:
    get:
      tags:
        - Info
      operationId: get_stx_supply_circulating_plain
      summary: Get circulating STX supply in plain text format
      description: Retrieves the STX tokens currently in circulation that have been unlocked as plain text.
      responses:
        200:
          description: success
          content:
            text/plain:
              example: '123.456789'
              schema:
                $ref: ./api/info/get-stx-supply-circulating-plain.schema.json

  /extended/v1/stx_supply/legacy_format:
    get:
      tags:
        - Info
      operationId: get_total_stx_supply_legacy_format
      summary: Get total and unlocked STX supply (results formatted the same as the legacy 1.0 API)
      description: Retrieves total supply of STX tokens including those currently in circulation that have been unlocked.
      parameters:
        - in: query
          name: height
          required: false
          schema:
            type: number
            example: 200
          description: Supply details are queried from specified block height. If the block height is not specified, the latest block height is taken as default value.
      responses:
        200:
          description: Success
          content:
            application/json:
              example:
                $ref: ./api/info/get-stx-supply-legacy-format.example.json
              schema:
                $ref: ./api/info/get-stx-supply-legacy-format.schema.json

  /v2/pox:
    get:
      summary: Get Proof-of-Transfer details
      description: Retrieves Proof-of-Transfer (PoX) information. Can be used for Stacking.
      tags:
        - Info
      operationId: get_pox_info
      responses:
        200:
          description: Success
          content:
            application/json:
              schema:
                $ref: ./api/core-node/get-pox.schema.json
              example:
                $ref: ./api/core-node/get-pox.example.json

  /extended/v1/search/{id}:
    get:
      summary: Search
      description: Search blocks, transactions, contracts, or accounts by hash/ID
      tags:
        - Search
      parameters:
        - in: path
          name: id
          required: true
          example: 0xcf8b233f19f6c07d2dc1963302d2436efd36e9afac127bf6582824a13961c06d
          schema:
            type: string
          description: The hex hash string for a block or transaction, account address, or contract address
        - in: query
          name: include_metadata
          schema:
            type: boolean
          description: This includes the detailed data for purticular hash in the response
      operationId: search_by_id
      responses:
        200:
          description: Success
          content:
            application/json:
              schema:
                $ref: ./api/search/search.schema.json
              example:
                $ref: ./api/search/search-contract.example.json
        404:
          description: Not found
          content:
            application/json:
              example:
                $ref: ./api/errors/search-not-found.example.json

  /rosetta/v1/network/list:
    post:
      tags:
        - Rosetta
      summary: Get List of Available Networks
      operationId: rosetta_network_list
      description: Retrieves a list of NetworkIdentifiers that the Rosetta server supports.
      responses:
        200:
          description: Success
          content:
            application/json:
              schema:
                $ref: ./api/rosetta/rosetta-network-list-response.schema.json
        400:
          description: Error
          content:
            application/json:
              schema:
                $ref: ./entities/rosetta/rosetta-error.schema.json

  /rosetta/v1/network/options:
    post:
      tags:
        - Rosetta
      summary: Get Network Options
      operationId: rosetta_network_options
      description: |
        Retrieves the version information and allowed network-specific types for a NetworkIdentifier.
        Any NetworkIdentifier returned by /network/list should be accessible here.
        Because options are retrievable in the context of a NetworkIdentifier, it is possible to define unique options for each network.
      responses:
        200:
          description: Success
          content:
            application/json:
              schema:
                $ref: ./api/rosetta/rosetta-network-options-response.schema.json
        400:
          description: Error
          content:
            application/json:
              schema:
                $ref: ./entities/rosetta/rosetta-error.schema.json
      requestBody:
        required: true
        content:
          application/json:
            schema:
              $ref: ./api/rosetta/rosetta-network-options-request.schema.json

  /rosetta/v1/network/status:
    post:
      tags:
        - Rosetta
      summary: Get Network Status
      operationId: rosetta_network_status
      description: |
        Retrieves the current status of the network requested.
        Any NetworkIdentifier returned by /network/list should be accessible here.
      responses:
        200:
          description: Success
          content:
            application/json:
              schema:
                $ref: ./api/rosetta/rosetta-network-status-response.schema.json
        400:
          description: Error
          content:
            application/json:
              schema:
                $ref: ./entities/rosetta/rosetta-error.schema.json
      requestBody:
        required: true
        content:
          application/json:
            schema:
              $ref: ./api/rosetta/rosetta-network-status-request.schema.json

  /rosetta/v1/account/balance:
    post:
      tags:
        - Rosetta
      summary: Get an Account Balance
      operationId: rosetta_account_balance
      description: |
        An AccountBalanceRequest is utilized to make a balance request on the /account/balance endpoint.
        If the block_identifier is populated, a historical balance query should be performed.
      responses:
        200:
          description: Success
          content:
            application/json:
              schema:
                $ref: ./api/rosetta/rosetta-account-response.schema.json
        400:
          description: Error
          content:
            application/json:
              schema:
                $ref: ./entities/rosetta/rosetta-error.schema.json
      requestBody:
        required: true
        content:
          application/json:
            schema:
              $ref: ./api/rosetta/rosetta-account-balance-request.schema.json

  /rosetta/v1/block:
    post:
      tags:
        - Rosetta
      summary: Get a Block
      operationId: rosetta_block
      description: Retrieves the Block information for a given block identifier including a list of all transactions in the block.
      responses:
        200:
          description: Success
          content:
            application/json:
              schema:
                $ref: ./api/rosetta/rosetta-block-response.schema.json
        400:
          description: Error
          content:
            application/json:
              schema:
                $ref: ./entities/rosetta/rosetta-error.schema.json
      requestBody:
        required: true
        content:
          application/json:
            schema:
              $ref: ./api/rosetta/rosetta-block-request.schema.json

  /rosetta/v1/block/transaction:
    post:
      tags:
        - Rosetta
      summary: Get a Block Transaction
      operationId: rosetta_block_transaction
      description: Retrieves a Transaction included in a block that is not returned in a BlockResponse.
      responses:
        200:
          description: Success
          content:
            application/json:
              schema:
                $ref: ./api/rosetta/rosetta-block-transaction-response.schema.json
        400:
          description: Error
          content:
            application/json:
              schema:
                $ref: ./entities/rosetta/rosetta-error.schema.json
      requestBody:
        required: true
        content:
          application/json:
            schema:
              $ref: ./api/rosetta/rosetta-block-transaction-request.schema.json

  /rosetta/v1/mempool:
    post:
      tags:
        - Rosetta
      summary: Get All Mempool Transactions
      operationId: rosetta_mempool
      description: Retrieves a list of transcations currently in the mempool for a given network.
      responses:
        200:
          description: Success
          content:
            application/json:
              schema:
                $ref: ./api/rosetta/rosetta-mempool-response.schema.json
        400:
          description: Error
          content:
            application/json:
              schema:
                $ref: ./entities/rosetta/rosetta-error.schema.json
      requestBody:
        required: true
        content:
          application/json:
            schema:
              $ref: ./api/rosetta/rosetta-mempool-request.schema.json

  /rosetta/v1/mempool/transaction:
    post:
      tags:
        - Rosetta
      summary: Get a Mempool Transaction
      operationId: rosetta_mempool_transaction
      description: Retrieves transaction details from the mempool for a given transaction id from a given network.
      responses:
        200:
          description: Success
          content:
            application/json:
              schema:
                $ref: ./api/rosetta/rosetta-mempool-transaction-response.schema.json
        400:
          description: Error
          content:
            application/json:
              schema:
                $ref: ./entities/rosetta/rosetta-error.schema.json
      requestBody:
        required: true
        content:
          application/json:
            schema:
              $ref: ./api/rosetta/rosetta-mempool-transaction-request.schema.json

  /rosetta/v1/construction/derive:
    post:
      tags:
        - Rosetta
      summary: Derive an AccountIdentifier from a PublicKey
      operationId: rosetta_construction_derive
      description: Retrieves the Account Identifier information based on a Public Key for a given network
      responses:
        200:
          description: Success
          content:
            application/json:
              schema:
                $ref: ./api/rosetta/rosetta-construction-derive-response.schema.json
        400:
          description: Error
          content:
            application/json:
              schema:
                $ref: ./entities/rosetta/rosetta-error.schema.json
      requestBody:
        required: true
        content:
          application/json:
            schema:
              $ref: ./api/rosetta/rosetta-construction-derive-request.schema.json

  /rosetta/v1/construction/hash:
    post:
      tags:
        - Rosetta
      summary: Get the Hash of a Signed Transaction
      operationId: rosetta_construction_hash
      description: Retrieves the network-specific transaction hash for a signed transaction.
      responses:
        200:
          description: Success
          content:
            application/json:
              schema:
                $ref: ./api/rosetta/rosetta-construction-hash-response.schema.json
        400:
          description: Error
          content:
            application/json:
              schema:
                $ref: ./entities/rosetta/rosetta-error.schema.json
      requestBody:
        required: true
        content:
          application/json:
            schema:
              $ref: ./api/rosetta/rosetta-construction-hash-request.schema.json

  /rosetta/v1/construction/metadata:
    post:
      tags:
        - Rosetta
      summary: Get Metadata for Transaction Construction
      operationId: rosetta_construction_metadata
      description: To Do
      responses:
        200:
          description: Success
          content:
            application/json:
              schema:
                $ref: ./api/rosetta/rosetta-construction-metadata-response.schema.json
        400:
          description: Error
          content:
            application/json:
              schema:
                $ref: ./entities/rosetta/rosetta-error.schema.json
      requestBody:
        required: true
        content:
          application/json:
            schema:
              $ref: ./api/rosetta/rosetta-construction-metadata-request.schema.json

  /rosetta/v1/construction/parse:
    post:
      tags:
        - Rosetta
      summary: Parse a Transaction
      operationId: rosetta_construction_parse
      description: TODO
      responses:
        200:
          description: Success
          content:
            application/json:
              schema:
                $ref: ./api/rosetta/rosetta-construction-parse-response.schema.json
        400:
          description: Error
          content:
            application/json:
              schema:
                $ref: ./entities/rosetta/rosetta-error.schema.json
      requestBody:
        required: true
        content:
          application/json:
            schema:
              $ref: ./api/rosetta/rosetta-construction-parse-request.schema.json

  /rosetta/v1/construction/preprocess:
    post:
      tags:
        - Rosetta
      summary: Create a Request to Fetch Metadata
      operationId: rosetta_construction_preprocess
      description: TODO
      responses:
        200:
          description: Success
          content:
            application/json:
              schema:
                $ref: ./api/rosetta/rosetta-construction-preprocess-response.schema.json
              example:
                $ref: ./api/rosetta/rosetta-construction-preprocess-response.example.json

        400:
          description: Error
          content:
            application/json:
              schema:
                $ref: ./entities/rosetta/rosetta-error.schema.json
      requestBody:
        required: true
        content:
          application/json:
            schema:
              $ref: ./api/rosetta/rosetta-construction-preprocess-request.schema.json

  /rosetta/v1/construction/submit:
    post:
      tags:
        - Rosetta
      summary: Submit a Signed Transaction
      operationId: rosetta_construction_submit
      description: Submit a pre-signed transaction to the node.
      responses:
        200:
          description: Success
          content:
            application/json:
              schema:
                $ref: ./api/rosetta/rosetta-construction-submit-response.schema.json
        400:
          description: Error
          content:
            application/json:
              schema:
                $ref: ./entities/rosetta/rosetta-error.schema.json
      requestBody:
        required: true
        content:
          application/json:
            schema:
              $ref: ./api/rosetta/rosetta-construction-submit-request.schema.json

  /rosetta/v1/construction/payloads:
    post:
      tags:
        - Rosetta
      summary: Generate an Unsigned Transaction and Signing Payloads
      operationId: rosetta_construction_payloads
      description: Generate and unsigned transaction from operations and metadata
      responses:
        200:
          description: Success
          content:
            application/json:
              schema:
                $ref: ./api/rosetta/rosetta-construction-payloads-response.schema.json
        400:
          description: Error
          content:
            application/json:
              schema:
                $ref: ./entities/rosetta/rosetta-error.schema.json
      requestBody:
        required: true
        content:
          application/json:
            schema:
              $ref: ./api/rosetta/rosetta-construction-payloads-request.schema.json

  /rosetta/v1/construction/combine:
    post:
      tags:
        - Rosetta
      summary: Create Network Transaction from Signatures
      operationId: rosetta_construction_combine
      description: Take unsigned transaction and signature, combine both and return signed transaction
      responses:
        200:
          description: Success
          content:
            application/json:
              schema:
                $ref: ./api/rosetta/rosetta-construction-combine-response.schema.json
        400:
          description: Error
          content:
            application/json:
              schema:
                $ref: ./entities/rosetta/rosetta-error.schema.json
      requestBody:
        required: true
        content:
          application/json:
            schema:
              $ref: ./api/rosetta/rosetta-construction-combine-request.schema.json

  /v2/prices/namespaces/{tld}:
    get:
      summary: Get Namespace Price
      description: Retrieves the price of a namespace. The `amount` given will be in the smallest possible units of the currency.
      tags:
        - Names
      operationId: get_namespace_price
      parameters:
        - name: tld
          in: path
          description: the namespace to fetch price for
          required: true
          example: id
          schema:
            type: string
      responses:
        200:
          description: Success
          content:
            application/json:
              schema:
                $ref: ./api/bns/namespace-operations/bns-get-namespace-price-response.schema.json
              example:
                $ref: ./api/bns/namespace-operations/bns-get-namespace-price-response.example.json

  /v2/prices/names/{name}:
    get:
      summary: Get Name Price
      description: Retrieves the price of a name. The `amount` given will be in the smallest possible units of the currency.
      tags:
        - Names
      operationId: get_name_price
      parameters:
        - name: name
          in: path
          description: the name to query price information for
          required: true
          example: muneeb.id
          schema:
            type: string
      responses:
        200:
          description: Success
          content:
            application/json:
              schema:
                $ref: ./api/bns/name-querying/bns-get-name-price-response.schema.json
              example:
                $ref: ./api/bns/name-querying/bns-get-name-price-response.example.json

  /v1/namespaces:
    get:
      summary: Get All Namespaces
      description: Retrieves a list of all namespaces known to the node.
      tags:
        - Names
      operationId: get_all_namespaces
      responses:
        200:
          description: Success
          content:
            application/json:
              schema:
                $ref: ./api/bns/namespace-operations/bns-get-all-namespaces-response.schema.json
              example:
                $ref: ./api/bns/namespace-operations/bns-get-all-namespaces-response.example.json

  /v1/namespaces/{tld}/names:
    get:
      summary: Get Namespace Names
      description: Retrieves a list of names within a given namespace.
      tags:
        - Names
      operationId: get_namespace_names
      parameters:
        - name: tld
          in: path
          description: the namespace to fetch names from.
          required: true
          example: id
          schema:
            type: string
        - name: page
          in: query
          description: namespace values are defaulted to page 1 with 100 results. You can query specific page results by using the 'page' query parameter.
          required: false
          example: 22
          schema:
            type: integer
      responses:
        200:
          description: Success
          content:
            application/json:
              schema:
                $ref: ./api/bns/namespace-operations/bns-get-all-namespaces-names-response.schema.json
              example:
                $ref: ./api/bns/namespace-operations/bns-get-all-namespaces-names-response.example.json
        400:
          description: Error
          content:
            application/json:
              schema:
                $ref: ./api/bns/errors/bns-error.schema.json
              example:
                $ref: ./api/bns/errors/bns-invalid-page.example.json
        404:
          description: Error
          content:
            application/json:
              schema:
                $ref: ./api/bns/errors/bns-error.schema.json
              example:
                $ref: ./api/bns/errors/bns-no-such-namespace.example.json

  /v1/names:
    get:
      summary: Get All Names
      description: Retrieves a list of all names known to the node.
      tags:
        - Names
      operationId: get_all_names
      parameters:
        - name: page
          in: query
          description: names are defaulted to page 1 with 100 results. You can query specific page results by using the 'page' query parameter.
          required: false
          example: 22
          schema:
            type: integer
      responses:
        200:
          description: Success
          content:
            application/json:
              schema:
                $ref: ./api/bns/name-querying/bns-get-all-names-response.schema.json
              example:
                $ref: ./api/bns/name-querying/bns-get-all-names-response.example.json
        400:
          description: Error
          content:
            application/json:
              schema:
                $ref: ./api/bns/errors/bns-error.schema.json
              example:
                $ref: ./api/bns/errors/bns-invalid-page.example.json

  /v1/names/{name}:
    get:
      summary: Get Name Details
      description: Retrieves details of a given name including the `address`, `status` and last transaction id - `last_txid`.
      tags:
        - Names
      operationId: get_name_info
      parameters:
        - name: name
          in: path
          description: fully-qualified name
          required: true
          example: muneeb.id
          schema:
            type: string
      responses:
        200:
          description: Success
          content:
            application/json:
              schema:
                $ref: ./api/bns/name-querying/bns-get-name-info.response.schema.json
              example:
                $ref: ./api/bns/name-querying/bns-get-name-info.response.example.json
        400:
          description: Error
          content:
            application/json:
              schema:
                $ref: ./api/bns/errors/bns-error.schema.json
              example:
                $ref: ./api/bns/errors/bns-invalid-name-subdomain.example.json
        404:
          description: Error
          content:
            application/json:
              schema:
                $ref: ./api/bns/errors/bns-error.schema.json
              example:
                $ref: ./api/bns/errors/bns-no-such-name.example.json

  /v1/names/{name}/subdomains:
    get:
      summary: Get Name Subdomains
      description: Retrieves the list of subdomains for a specific name
      tags:
        - Names
      operationId: fetch_subdomains_list_for_name
      parameters:
        - name: name
          in: path
          description: fully-qualified name
          required: true
          example: id.blockstack
          schema:
            type: string
      responses:
        200:
          description: Success
          content:
            application/json:
              schema:
                $ref: ./api/bns/subdomains/subdomains-list.schema.json
              example:
                $ref: ./api/bns/subdomains/subdomains-list.example.json


  /v1/names/{name}/zonefile:
    get:
      summary: Get Zone File
      description: Retrieves a user’s raw zone file. This only works for RFC-compliant zone files. This method returns an error for names that have non-standard zone files.
      tags:
        - Names
      operationId: fetch_zone_file
      parameters:
        - name: name
          in: path
          description: fully-qualified name
          required: true
          example: bar.test
          schema:
            type: string
      responses:
        200:
          description: Success
          content:
            application/json:
              schema:
                $ref: ./api/bns/manage-names/bns-fetch-zone-file-response.schema.json
              example:
                $ref: ./api/bns/manage-names/bns-fetch-zone-file-response.example.json
        400:
          description: Error
          content:
            application/json:
              schema:
                $ref: ./api/bns/errors/bns-error.schema.json
              example:
                $ref: ./api/bns/errors/bns-invalid-name-subdomain.example.json
        404:
          description: Error
          content:
            application/json:
              schema:
                $ref: ./api/bns/errors/bns-error.schema.json
              example:
                $ref: ./api/bns/errors/bns-no-zone-file.example.json

  /v1/names/{name}/zonefile/{zoneFileHash}:
    get:
      summary: Get Historical Zone File
      description: Retrieves the historical zonefile specified by the username and zone hash.
      tags:
        - Names
      operationId: get_historical_zone_file
      parameters:
        - name: name
          in: path
          description: fully-qualified name
          required: true
          example: muneeb.id
          schema:
            type: string
        - name: zoneFileHash
          in: path
          description: zone file hash
          required: true
          example: b100a68235244b012854a95f9114695679002af9
          schema:
            type: string
      responses:
        200:
          description: Success
          content:
            application/json:
              schema:
                $ref: ./api/bns/name-querying/bns-get-historical-zone-file-response.schema.json
              example:
                $ref: ./api/bns/name-querying/bns-get-historical-zone-file-response.example.json
        400:
          description: Error
          content:
            application/json:
              schema:
                $ref: ./api/bns/errors/bns-error.schema.json
              example:
                $ref: ./api/bns/errors/bns-invalid-name-subdomain.example.json
        404:
          description: Error
          content:
            application/json:
              schema:
                $ref: ./api/bns/errors/bns-error.schema.json
              example:
                $ref: ./api/bns/errors/bns-no-zone-file.example.json

  /v1/addresses/{blockchain}/{address}:
    get:
      summary: Get Names Owned by Address
      description: Retrieves a list of names owned by the address provided.
      tags:
        - Names
      operationId: get_names_owned_by_address
      parameters:
        - name: blockchain
          in: path
          description: the layer-1 blockchain for the address
          required: true
          example: bitcoin
          schema:
            type: string
        - name: address
          in: path
          description: the address to lookup
          required: true
          example: 1QJQxDas5JhdiXhEbNS14iNjr8auFT96GP
          schema:
            type: string
      responses:
        200:
          description: Success
          content:
            application/json:
              schema:
                $ref: ./api/bns/name-querying/bns-get-names-owned-by-address-response.schema.json
              example:
                $ref: ./api/bns/name-querying/bns-get-names-owned-by-address-response.example.json
        404:
          description: Error
          content:
            application/json:
              schema:
                $ref: ./api/bns/errors/bns-error.schema.json
              example:
                $ref: ./api/bns/errors/bns-unsupported-blockchain.example.json

#  /v1/subdomains:
#    get:
#      summary: Get All Subdomains
#      description: Retrieves a list of all subdomains known to the node.
#      tags:
#        - Names
#      operationId: get_all_subdomains
#      parameters:
#        - name: page
#          in: query
#          description: names are returned in pages of size 100, so specify the page number.
#          required: true
#          example: 3
#          schema:
#            type: integer
#      responses:
#        200:
#          description: Success
#          content:
#            application/json:
#              schema:
#                $ref: ./api/bns/name-querying/bns-get-all-subdomains-response.schema.json
#              example:
#                $ref: ./api/bns/name-querying/bns-get-all-subdomains-response.example.json
#        400:
#          description: Error
#          content:
#            application/json:
#              schema:
#                $ref: ./api/bns/errors/bns-error.schema.json
#              example:
#                $ref: ./api/bns/errors/bns-invalid-page.example.json
#
#  /v1/subdomains/{txid}:
#    get:
#      summary: Get Subdomain at Transaction
#      description: Retrieves the list of subdomain operations processed by a given transaction. The returned array includes subdomain operations that have not yet been accepted as part of any subdomain’s history (checkable via the accepted field). If the given transaction ID does not correspond to a Stacks transaction that introduced new subdomain operations, and empty array will be returned.
#      tags:
#        - Names
#      operationId: get_subdomain_at_transaction
#      parameters:
#        - name: txid
#          in: path
#          description: transaction id
#          required: true
#          example: d04d708472ea3c147f50e43264efdb1535f71974053126dc4db67b3ac19d41fe
#          schema:
#            type: string
#      responses:
#        200:
#          description: Success
#          content:
#            application/json:
#              schema:
#                $ref: ./api/bns/name-querying/bns-get-subdomain-at-tx-response.schema.json
#              example:
#                $ref: ./api/bns/name-querying/bns-get-subdomain-at-tx-response.example.json
#        400:
#          description: Error
#          content:
#            application/json:
#              schema:
#                $ref: ./api/bns/errors/bns-error.schema.json
#              example:
#                $ref: ./api/bns/errors/bns-invalid-tx-id.example.json

  /extended/v1/tx/block/{block_hash}:
    get:
      operationId: get_transactions_by_block_hash
      summary: Transactions by block hash
      description: Retrieves a list of all transactions within a block for a given block hash.
      tags:
        - Transactions
      parameters:
        - name: block_hash
          in: path
          description: Hash of block
          required: true
<<<<<<< HEAD
          example: 0x789f220623de1c1e5e6a8ad6abfc2c45d5e9d2806582e494292ee54d6470ff2e
=======
          example: 0x0a83d82a65460a9e711f85a44616350280040b75317dbe486a923c1131b5ff99
>>>>>>> ab918d79
          schema:
            type: string
        - name: limit
          in: query
          description: max number of transactions to fetch
          required: false
          example: 10
          schema:
            type: integer
        - name: offset
          in: query
          description: index of first transaction to fetch
          required: false
          example: 42000
          schema:
            type: integer
      responses:
        200:
          description: List of Transactions
          content:
            application/json:
              schema:
                $ref: ./api/transaction/get-transactions.schema.json
              example:
                $ref: ./api/transaction/get-transactions.example.json

  /extended/v1/tx/block_height/{height}:
    get:
      operationId: get_transactions_by_block_height
      summary: Transactions by block height
      description: Retrieves all transactions within a block at a given height
      tags:
        - Transactions
      parameters:
        - name: height
          in: path
          description: Height of block
          required: true
<<<<<<< HEAD
          example: 69057
=======
          example: 35000
>>>>>>> ab918d79
          schema:
            type: integer
        - name: limit
          in: query
          description: max number of transactions to fetch
          required: false
          example: 10
          schema:
            type: integer
        - name: offset
          in: query
          description: index of first transaction to fetch
          required: false
          example: 42000
          schema:
            type: integer
        - name: unanchored
          in: query
          description: Include transaction data from unanchored (i.e. unconfirmed) microblocks
          required: false
          example: true
          schema:
            type: boolean
            example: true
            default: false
      responses:
        200:
          description: List of Transactions
          content:
            application/json:
              schema:
                $ref: ./api/transaction/get-transactions.schema.json
              example:
                $ref: ./api/transaction/get-transactions.example.json

  /extended/v1/address/{address}/mempool:
    get:
      operationId: get_address_mempool_transactions
      summary: Transactions for address
      description: Retrieves all transactions for a given address that are currently in mempool
      tags:
        - Transactions
      parameters:
        - name: address
          in: path
          description: Transactions for the address
          required: true
          example: SP197DVH8KTJGX4STM61QN0WJV8Y9QJWXV83ZGNR9
          schema:
            type: string
        - name: limit
          in: query
          description: max number of transactions to fetch
          required: false
          example: 90
          schema:
            type: integer
        - name: offset
          in: query
          description: index of first transaction to fetch
          required: false
          example: 42000
          schema:
            type: integer
        - name: unanchored
          in: query
          description: Include transaction data from unanchored (i.e. unconfirmed) microblocks
          required: false
          example: true
          schema:
            type: boolean
            example: true
            default: false
      responses:
        200:
          description: List of Transactions
          content:
            application/json:
              schema:
                $ref: ./api/transaction/get-mempool-transactions.schema.json
              example:
                $ref: ./api/transaction/get-mempool-transactions.example.json

  /extended/v1/tokens/ft/metadata:
    get:
      operationId: get_ft_metadata_list
      summary: Fungible tokens metadata list
      description: Retrieves list of fungible tokens with their metadata. More information on Fungible Tokens on the Stacks blockchain can be found [here](https://docs.stacks.co/write-smart-contracts/tokens#fungible-tokens).
      tags:
        - Fungible Tokens
      parameters:
        - name: limit
          in: query
          description: max number of tokens to fetch.
          required: false
          schema:
            type: integer
            example: 100
            maximum: 200
        - name: offset
          in: query
          description: index of first tokens to fetch
          required: false
          example: 42000
          schema:
            type: integer
            example: 500
      responses:
        200:
          description: List of fungible tokens metadata
          content:
            application/json:
              schema:
                $ref: ./api/tokens/get-fungible-tokens-metadata-list.schema.json
              example:
                $ref: ./api/tokens/get-fungible-tokens-metadata-list.example.schema.json

  /extended/v1/tokens/nft/holdings:
    get:
      operationId: get_nft_holdings
      summary: Non-Fungible Token holdings
      description: |
        Retrieves the list of Non-Fungible Tokens owned by the given principal (STX address or Smart Contract ID).
        Results can be filtered by one or more asset identifiers and can include metadata about the transaction that made the principal own each token.

        More information on Non-Fungible Tokens on the Stacks blockchain can be found [here](https://docs.stacks.co/write-smart-contracts/tokens#non-fungible-tokens-nfts).
      tags:
        - Non-Fungible Tokens
      parameters:
        - name: principal
          in: query
          description: token owner's STX address or Smart Contract ID
          required: true
          example: SPNWZ5V2TPWGQGVDR6T7B6RQ4XMGZ4PXTEE0VQ0S.marketplace-v3
          schema:
            type: string
        - name: asset_identifiers
          in: query
          description: identifiers of the token asset classes to filter for
          required: false
          example: SPQZF23W7SEYBFG5JQ496NMY0G7379SRYEDREMSV.Candy::candy
          schema:
            type: array
            items:
              type: string
        - name: limit
          in: query
          description: max number of tokens to fetch
          required: false
          schema:
            type: integer
            default: 50
        - name: offset
          in: query
          description: index of first tokens to fetch
          required: false
          example: 42000
          schema:
            type: integer
            default: 0
        - name: unanchored
          in: query
          description: whether or not to include tokens from unconfirmed transactions
          required: false
          schema:
            type: boolean
            example: true
            default: false
        - name: tx_metadata
          in: query
          description: whether or not to include the complete transaction metadata instead of just `tx_id`. Enabling this option can affect performance and response times.
          required: false
          schema:
            type: boolean
            default: false
      responses:
        200:
          description: List of Non-Fungible Token holdings
          content:
            application/json:
              schema:
                $ref: ./api/tokens/get-non-fungible-token-holdings.schema.json
              examples:
                default:
                  value:
                    $ref: ./api/tokens/get-non-fungible-token-holdings.example.schema.json
                with transaction metadata:
                  value:
                    $ref: ./api/tokens/get-non-fungible-token-holdings-tx-metadata.example.schema.json

  /extended/v1/tokens/nft/history:
    get:
      operationId: get_nft_history
      summary: Non-Fungible Token history
      description: |
        Retrieves all events relevant to a Non-Fungible Token. Useful to determine the ownership history of a particular asset.

        More information on Non-Fungible Tokens on the Stacks blockchain can be found [here](https://docs.stacks.co/write-smart-contracts/tokens#non-fungible-tokens-nfts).
      tags:
        - Non-Fungible Tokens
      parameters:
        - name: asset_identifier
          in: query
          description: token asset class identifier
          required: true
          example: SP2X0TZ59D5SZ8ACQ6YMCHHNR2ZN51Z32E2CJ173.the-explorer-guild::The-Explorer-Guild
          schema:
            type: string
        - name: value
          in: query
          description: hex representation of the token's unique value
          required: true
          example: '0x0100000000000000000000000000000803'
          schema:
            type: string
        - name: limit
          in: query
          description: max number of events to fetch
          required: false
          schema:
            type: integer
            default: 50
        - name: offset
          in: query
          description: index of first event to fetch
          required: false
          example: 42000
          schema:
            type: integer
            default: 0
        - name: unanchored
          in: query
          description: whether or not to include events from unconfirmed transactions
          required: false
          example: true
          schema:
            type: boolean
            default: false
        - name: tx_metadata
          in: query
          description: whether or not to include the complete transaction metadata instead of just `tx_id`. Enabling this option can affect performance and response times.
          required: false
          schema:
            type: boolean
            default: false
      responses:
        200:
          description: Non-Fungible Token event history
          content:
            application/json:
              schema:
                $ref: ./api/tokens/get-non-fungible-token-history.schema.json
              examples:
                default:
                  value:
                    $ref: ./api/tokens/get-non-fungible-token-history.example.schema.json
                with transaction metadata:
                  value:
                    $ref: ./api/tokens/get-non-fungible-token-history-tx-metadata.example.schema.json

  /extended/v1/tokens/nft/mints:
    get:
      operationId: get_nft_mints
      summary: Non-Fungible Token mints
      description: |
        Retrieves all mint events for a Non-Fungible Token asset class. Useful to determine which NFTs of a particular collection have been claimed.

        More information on Non-Fungible Tokens on the Stacks blockchain can be found [here](https://docs.stacks.co/write-smart-contracts/tokens#non-fungible-tokens-nfts).
      tags:
        - Non-Fungible Tokens
      parameters:
        - name: asset_identifier
          in: query
          description: token asset class identifier
          required: true
          example: SP2X0TZ59D5SZ8ACQ6YMCHHNR2ZN51Z32E2CJ173.the-explorer-guild::The-Explorer-Guild
          schema:
            type: string
        - name: limit
          in: query
          description: max number of events to fetch
          required: false
          schema:
            type: integer
            default: 50
        - name: offset
          in: query
          description: index of first event to fetch
          required: false
          example: 42000
          schema:
            type: integer
            default: 0
        - name: unanchored
          in: query
          description: whether or not to include events from unconfirmed transactions
          required: false
          schema:
            type: boolean
            example: true
            default: false
        - name: tx_metadata
          in: query
          description: whether or not to include the complete transaction metadata instead of just `tx_id`. Enabling this option can affect performance and response times.
          required: false
          schema:
            type: boolean
            default: false
      responses:
        200:
          description: Non-Fungible Token mints
          content:
            application/json:
              schema:
                $ref: ./api/tokens/get-non-fungible-token-mints.schema.json
              examples:
                default:
                  value:
                    $ref: ./api/tokens/get-non-fungible-token-mints.example.schema.json
                with transaction metadata:
                  value:
                    $ref: ./api/tokens/get-non-fungible-token-mints-tx-metadata.example.schema.json

  /extended/v1/tokens/nft/metadata:
    get:
      operationId: get_nft_metadata_list
      summary: Non fungible tokens metadata list
      description: Retrieves a list of non fungible tokens with their metadata. More information on Non-Fungible Tokens on the Stacks blockchain can be found [here](https://docs.stacks.co/write-smart-contracts/tokens#non-fungible-tokens-nfts).
      tags:
        - Non-Fungible Tokens
      parameters:
        - name: limit
          in: query
          description: max number of tokens to fetch
          required: false
          schema:
            type: integer
        - name: offset
          in: query
          description: index of first tokens to fetch
          required: false
          example: 42000
          schema:
            type: integer
      responses:
        200:
          description: List of non fungible tokens metadata
          content:
            application/json:
              schema:
                $ref: ./api/tokens/get-non-fungible-tokens-metadata-list.schema.json
              example:
                $ref: ./api/tokens/get-non-fungible-tokens-metadata-list.example.schema.json

  /extended/v1/tokens/{contractId}/nft/metadata:
    get:
      operationId: get_contract_nft_metadata
      summary: Non fungible tokens metadata for contract id
      description: Retrieves metadata for non fungible tokens for a given contract id. More information on Non-Fungible Tokens on the Stacks blockchain can be found [here](https://docs.stacks.co/write-smart-contracts/tokens#non-fungible-tokens-nfts).
      tags:
        - Non-Fungible Tokens
      parameters:
        - name: contractId
          in: path
          description: token's contract id
          required: true
          schema:
            type: string
      responses:
        200:
          description: Non fungible tokens metadata for contract id
          content:
            application/json:
              schema:
                $ref: ./entities/tokens/non-fungible-token.schema.json
              example:
                $ref: ./entities/tokens/non-fungible-token.schema.example.json

  /extended/v1/tokens/{contractId}/ft/metadata:
    get:
      operationId: get_contract_ft_metadata
      summary: Fungible tokens metadata for contract id
      description: Retrieves the metadata for fungible tokens for a given contract id
      tags:
        - Fungible Tokens
      parameters:
        - name: contractId
          in: path
          description: token's contract id
          required: true
          schema:
            type: string
            example: SPSCWDV3RKV5ZRN1FQD84YE1NQFEDJ9R1F4DYQ11.newyorkcitycoin-token-v2
      responses:
        200:
          description: Fungible tokens metadata for contract id
          content:
            application/json:
              schema:
                $ref: ./entities/tokens/fungible-token.schema.json
              example:
                $ref: ./entities/tokens/fungible-token.schema.example.json

  /extended/v1/fee_rate:
    post:
      operationId: fetch_fee_rate
      summary: Fetch fee rate
      deprecated: true
      description: |
        **NOTE:** This endpoint is deprecated in favor of [Get approximate fees for a given transaction](#operation/post_fee_transaction).

        Retrieves estimated fee rate.
      tags:
        - Fees
      responses:
        200:
          description: Transaction fee rate
          content:
            application/json:
              schema:
                $ref: ./api/info/get-fee-rate-response.schema.json
              example:
                $ref: ./api/info/get-fee-rate-response.example.json
      requestBody:
        required: true
        content:
          application/json:
            schema:
              $ref: ./api/info/get-fee-rate-request.schema.json
            example:
              $ref: ./api/info/get-fee-rate-request.example.json

  /v2/fees/transaction:
    post:
      summary: Get approximate fees for a given transaction
      tags:
        - Fees
      description: |
        Get an estimated fee for the supplied transaction.  This
        estimates the execution cost of the transaction, the current
        fee rate of the network, and returns estimates for fee
        amounts.
        * `transaction_payload` is a hex-encoded serialization of
          the TransactionPayload for the transaction.
        * `estimated_len` is an optional argument that provides the
          endpoint with an estimation of the final length (in bytes)
          of the transaction, including any post-conditions and
          signatures
        If the node cannot provide an estimate for the transaction
        (e.g., if the node has never seen a contract-call for the
        given contract and function) or if estimation is not
        configured on this node, a 400 response is returned.
        The 400 response will be a JSON error containing a `reason`
        field which can be one of the following:
        * `DatabaseError` - this Stacks node has had an internal
          database error while trying to estimate the costs of the
          supplied transaction.
        * `NoEstimateAvailable` - this Stacks node has not seen this
          kind of contract-call before, and it cannot provide an
          estimate yet.
        * `CostEstimationDisabled` - this Stacks node does not perform
          fee or cost estimation, and it cannot respond on this
          endpoint.
        The 200 response contains the following data:
        * `estimated_cost` - the estimated multi-dimensional cost of
          executing the Clarity VM on the provided transaction.
        * `estimated_cost_scalar` - a unitless integer that the Stacks
          node uses to compare how much of the block limit is consumed
          by different transactions. This value incorporates the
          estimated length of the transaction and the estimated
          execution cost of the transaction. The range of this integer
          may vary between different Stacks nodes. In order to compute
          an estimate of total fee amount for the transaction, this
          value is multiplied by the same Stacks node's estimated fee
          rate.
        * `cost_scalar_change_by_byte` - a float value that indicates how
          much the `estimated_cost_scalar` value would increase for every
          additional byte in the final transaction.
        * `estimations` - an array of estimated fee rates and total fees to
          pay in microSTX for the transaction. This array provides a range of
          estimates (default: 3) that may be used. Each element of the array
          contains the following fields:
            * `fee_rate` - the estimated value for the current fee
              rates in the network
            * `fee` - the estimated value for the total fee in
              microSTX that the given transaction should pay. These
              values are the result of computing:
              `fee_rate` x `estimated_cost_scalar`.
              If the estimated fees are less than the minimum relay
              fee `(1 ustx x estimated_len)`, then that minimum relay
              fee will be returned here instead.
        Note: If the final transaction's byte size is larger than
        supplied to `estimated_len`, then applications should increase
        this fee amount by:
          `fee_rate` x `cost_scalar_change_by_byte` x (`final_size` - `estimated_size`)
      operationId: post_fee_transaction
      requestBody:
        content:
          application/json:
            schema:
              $ref: ./api/core-node/post-fee-transaction.schema.json
            example:
              $ref: ./api/core-node/post-fee-transaction.example.json
      responses:
        200:
          description: Estimated fees for the transaction
          content:
            application/json:
              schema:
                $ref: ./api/core-node/post-fee-transaction-response.schema.json
              example:
                $ref: ./api/core-node/post-fee-transaction-response.example.json
  /extended/v1/tx/events:
    get:
      summary: Transaction Events
      description: Retrieves the list of events filtered by principal (STX address or Smart Contract ID), transaction id or event types.
        The list of event types is ('smart_contract_log', 'stx_lock', 'stx_asset', 'fungible_token_asset', 'non_fungible_token_asset').
      tags:
        - Transactions
      operationId: get_filtered_events
      parameters:
        - name: tx_id
          in: query
          description: Hash of transaction
          required: false
          example: 0x29e25515652dad41ef675bd0670964e3d537b80ec19cf6ca6f1dd65d5bc642c5
          schema:
            type: string
        - name: address
          in: query
          description: Stacks address or a Contract identifier
          required: false
          example: ST1HB64MAJ1MBV4CQ80GF01DZS4T1DSMX20ADCRA4
          schema:
            type: string
        - name: limit
          in: query
          description: number of items to return
          required: false
          example: 100
          schema:
            type: integer
        - name: offset
          in: query
          description: number of items to skip
          required: false
          example: 42000
          schema:
            type: integer
        - name: type
          in: query
          description: Filter the events on event type
          required: false
          example: stx_lock
          schema:
            type: array
            items:
              type: string
              enum: [smart_contract_log, stx_lock, stx_asset, fungible_token_asset, non_fungible_token_asset]
      responses:
        200:
          description: Success
          content:
            application/json:
              schema:
                $ref: ./api/transaction/get-transaction-events.schema.json
              example:
                $ref: ./api/transaction/get-transaction-events.example.json<|MERGE_RESOLUTION|>--- conflicted
+++ resolved
@@ -2795,11 +2795,7 @@
           in: path
           description: Hash of block
           required: true
-<<<<<<< HEAD
-          example: 0x789f220623de1c1e5e6a8ad6abfc2c45d5e9d2806582e494292ee54d6470ff2e
-=======
           example: 0x0a83d82a65460a9e711f85a44616350280040b75317dbe486a923c1131b5ff99
->>>>>>> ab918d79
           schema:
             type: string
         - name: limit
@@ -2838,11 +2834,7 @@
           in: path
           description: Height of block
           required: true
-<<<<<<< HEAD
           example: 69057
-=======
-          example: 35000
->>>>>>> ab918d79
           schema:
             type: integer
         - name: limit

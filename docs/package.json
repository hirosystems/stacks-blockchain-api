{
  "name": "@stacks/stacks-blockchain-api-types",
  "version": "0.1.0",
  "access": "public",
  "description": "TypeScript descriptions of Stacks 2.0 blockchain API entities",
  "main": "index.js",
  "types": "index.d.ts",
  "scripts": {
    "build": "rimraf .tmp && run-s generate:schemas generate:git-info generate:docs generate:postman",
    "test": "rimraf .tmp && run-s lint:yaml lint:json lint:openapi validate:schemas",
    "lint:yaml": "yamllint ./openapi.yaml",
    "lint:json": "jsonlint-cli ./api/**/*.json ./entities/**/*.json",
    "lint:openapi": "swagger-cli validate ./openapi.yaml",
    "generate:types": "ts-node ./scripts/generate-types.ts",
    "generate:schemas": "gulp && npm run generate:types",
    "generate:git-info": "npm run generate:git-info --prefix .. && export API_VERSION=$(shx tail -n 1 ../.git-info) && speccy resolve --output .tmp/openapi.resolved.yaml openapi.yaml && shx sed -i 'STACKS_API_VERSION' ${API_VERSION:-1.0.0} .tmp/openapi.resolved.yaml > /dev/null",
    "generate:docs": "redoc-cli bundle --output .tmp/index.html .tmp/openapi.resolved.yaml",
    "generate:postman": "openapi2postmanv2 --spec .tmp/openapi.resolved.yaml --output .tmp/collection.json --options folderStrategy=Tags,requestParametersResolution=Example,exampleParametersResolution=Example,schemaFaker=false 2>/dev/null",
    "validate:schemas": "rimraf .tmp && gulp flattenSchemas --silent && ts-node ./scripts/validate-schemas.ts",
    "deploy:docs": "npm run build && gulp deployDocs"
  },
  "author": "@hirosystems",
  "license": "ISC",
  "repository": {
    "type": "git",
    "url": "https://github.com/hirosystems/stacks-blockchain-api.git",
    "directory": "docs"
  },
  "files": [
    "openapi.yaml",
    "index.d.ts",
    "generated.d.ts",
    "socket-io/**/*",
    "api/**/*",
    "entities/**/*"
  ],
  "devDependencies": {
    "@apidevtools/json-schema-ref-parser": "9.0.7",
<<<<<<< HEAD
=======
    "@apidevtools/swagger-cli": "4.0.4",
>>>>>>> 73294131
    "@types/json-schema-merge-allof": "0.6.0",
    "ajv": "6.12.6",
    "chalk": "4.1.1",
    "del": "5.1.0",
    "glob": "7.1.6",
    "gulp": "4.0.2",
    "gulp-gh-pages": "0.6.0-6",
    "gulp-jsonschema-deref": "0.0.3",
<<<<<<< HEAD
    "ibm-openapi-validator": "0.27.1",
=======
>>>>>>> 73294131
    "json-schema": "0.2.5",
    "json-schema-merge-allof": "0.7.0",
    "json-schema-to-typescript": "10.1.4",
    "jsonlint-cli": "1.0.1",
    "npm-run-all": "4.1.5",
    "openapi-to-postmanv2": "2.13.0",
    "redoc-cli": "0.13.16",
    "shx": "0.3.3",
    "speccy": "0.11.0",
    "ts-node": "9.1.1",
    "typescript": "4.2.4",
    "yaml-lint": "1.2.4"
  }
}<|MERGE_RESOLUTION|>--- conflicted
+++ resolved
@@ -36,10 +36,7 @@
   ],
   "devDependencies": {
     "@apidevtools/json-schema-ref-parser": "9.0.7",
-<<<<<<< HEAD
-=======
     "@apidevtools/swagger-cli": "4.0.4",
->>>>>>> 73294131
     "@types/json-schema-merge-allof": "0.6.0",
     "ajv": "6.12.6",
     "chalk": "4.1.1",
@@ -48,10 +45,6 @@
     "gulp": "4.0.2",
     "gulp-gh-pages": "0.6.0-6",
     "gulp-jsonschema-deref": "0.0.3",
-<<<<<<< HEAD
-    "ibm-openapi-validator": "0.27.1",
-=======
->>>>>>> 73294131
     "json-schema": "0.2.5",
     "json-schema-merge-allof": "0.7.0",
     "json-schema-to-typescript": "10.1.4",

--- conflicted
+++ resolved
@@ -68,16 +68,11 @@
   },
   "engineStrict": true,
   "release": {
-<<<<<<< HEAD
-      "branches": [
-        "master",
-        {"name": "beta", "channel": "beta", "prerelease": true},
-        {"name": "stacks-2.1", "channel": "stacks-2.1", "prerelease": true}
-      ],
-        "plugins": [
-      "@semantic-release/commit-analyzer",
-      "@semantic-release/release-notes-generator",
-=======
+    "branches": [
+      "master",
+      {"name": "beta", "channel": "beta", "prerelease": true},
+      {"name": "stacks-2.1", "channel": "stacks-2.1", "prerelease": true}
+    ],
     "plugins": [
       [
         "@semantic-release/commit-analyzer",
@@ -91,7 +86,6 @@
           "preset": "conventionalcommits"
         }
       ],
->>>>>>> b991d52b
       [
         "@semantic-release/exec",
         {

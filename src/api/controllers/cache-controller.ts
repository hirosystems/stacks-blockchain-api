--- conflicted
+++ resolved
@@ -1,11 +1,6 @@
 import { RequestHandler, Request, Response } from 'express';
 import * as prom from 'prom-client';
-<<<<<<< HEAD
-import { logger } from '../../helpers';
-=======
 import { bufferToHexPrefixString, logger, normalizeHashString } from '../../helpers';
-import { DataStore } from '../../datastore/common';
->>>>>>> 316ab636
 import { asyncHandler } from '../async-handler';
 import { PgStore } from '../../datastore/pg-store';
 
@@ -247,15 +242,11 @@
   return requestHandler;
 }
 
-<<<<<<< HEAD
-async function calculateETag(db: PgStore, etagType: ETagType): Promise<ETag | undefined> {
-=======
 async function calculateETag(
-  db: DataStore,
+  db: PgStore,
   etagType: ETagType,
   req: Request
 ): Promise<ETag | undefined> {
->>>>>>> 316ab636
   switch (etagType) {
     case ETagType.chainTip:
       const chainTip = await db.getUnanchoredChainTip();
@@ -289,8 +280,8 @@
       }
       const elements: string[] = [
         normalizedTxId,
-        bufferToHexPrefixString(status.result.index_block_hash),
-        bufferToHexPrefixString(status.result.microblock_hash),
+        status.result.index_block_hash ?? '',
+        status.result.microblock_hash ?? '',
         status.result.status.toString(),
       ];
       return elements.join(':');

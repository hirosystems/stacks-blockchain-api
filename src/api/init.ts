--- conflicted
+++ resolved
@@ -42,7 +42,6 @@
 import { WebSocketTransmitter } from './routes/ws/web-socket-transmitter';
 import { createPoxEventsRouter } from './routes/pox';
 import { logger, loggerMiddleware } from '../logger';
-<<<<<<< HEAD
 import {
   SERVER_VERSION,
   isPgConnectionError,
@@ -53,9 +52,7 @@
 import { createV2BlocksRouter } from './routes/v2/blocks';
 import { getReqQuery } from './query-helpers';
 import { createV2BurnBlocksRouter } from './routes/v2/burn-blocks';
-=======
 import { createMempoolRouter } from './v2/mempool';
->>>>>>> 3acbb853
 
 export interface ApiServer {
   expressApp: express.Express;
@@ -192,7 +189,6 @@
         res.set('Cache-Control', 'no-store');
         next();
       });
-<<<<<<< HEAD
       router.use(
         '/v1',
         (() => {
@@ -238,6 +234,7 @@
           const v2 = express.Router();
           v2.use('/blocks', createV2BlocksRouter(datastore));
           v2.use('/burn-blocks', createV2BurnBlocksRouter(datastore));
+          v2.use('/mempool', createMempoolRouter(datastore));
           return v2;
         })()
       );
@@ -255,57 +252,6 @@
           return beta;
         })()
       );
-=======
-      router.use('/tx', createTxRouter(datastore));
-      router.use('/block', createBlockRouter(datastore));
-      router.use('/microblock', createMicroblockRouter(datastore));
-      router.use('/burnchain', createBurnchainRouter(datastore));
-      router.use('/contract', createContractRouter(datastore));
-      // same here, exclude account nonce route
-      router.use('/address', createAddressRouter(datastore, chainId));
-      router.use('/search', createSearchRouter(datastore));
-      router.use('/info', createInfoRouter(datastore));
-      router.use('/stx_supply', createStxSupplyRouter(datastore));
-      router.use('/debug', createDebugRouter(datastore));
-      router.use('/status', createStatusRouter(datastore));
-      router.use('/fee_rate', createFeeRateRouter(datastore));
-      router.use('/tokens', createTokenRouter(datastore));
-      router.use('/pox2_events', createPox2EventsRouter(datastore));
-      router.use('/pox3_events', createPox3EventsRouter(datastore));
-      if (getChainIDNetwork(chainId) === 'testnet' && writeDatastore) {
-        router.use('/faucets', createFaucetRouter(writeDatastore));
-      }
-      return router;
-    })()
-  );
-
-  app.use(
-    '/extended/v2',
-    (() => {
-      const router = express.Router();
-      router.use(cors());
-      router.use((req, res, next) => {
-        // Set caching on all routes to be disabled by default, individual routes can override
-        res.set('Cache-Control', 'no-store');
-        next();
-      });
-      router.use('/mempool', createMempoolRouter(datastore));
-      return router;
-    })()
-  );
-
-  app.use(
-    '/extended/beta',
-    (() => {
-      const router = express.Router();
-      router.use(cors());
-      router.use((req, res, next) => {
-        // Set caching on all routes to be disabled by default, individual routes can override
-        res.set('Cache-Control', 'no-store');
-        next();
-      });
-      router.use('/stacking', createStackingRouter(datastore));
->>>>>>> 3acbb853
       return router;
     })()
   );

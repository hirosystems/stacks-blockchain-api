--- conflicted
+++ resolved
@@ -45,11 +45,8 @@
 import { PgStore } from '../datastore/pg-store';
 import { PgWriteStore } from '../datastore/pg-write-store';
 import { WebSocketTransmitter } from './routes/ws/web-socket-transmitter';
-<<<<<<< HEAD
 import { createPox2EventsRouter } from './routes/pox2';
-=======
 import { isPgConnectionError } from '../datastore/helpers';
->>>>>>> b991d52b
 
 export interface ApiServer {
   expressApp: express.Express;
@@ -227,12 +224,8 @@
       router.use('/status', createStatusRouter(datastore));
       router.use('/fee_rate', createFeeRateRouter(datastore));
       router.use('/tokens', createTokenRouter(datastore));
-<<<<<<< HEAD
       router.use('/pox2_events', createPox2EventsRouter(datastore));
-      if (writeDatastore) {
-=======
       if (chainId !== ChainID.Mainnet && writeDatastore) {
->>>>>>> b991d52b
         router.use('/faucets', createFaucetRouter(writeDatastore));
       }
       return router;

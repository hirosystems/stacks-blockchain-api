--- conflicted
+++ resolved
@@ -54,11 +54,8 @@
 import { createV2BurnBlocksRouter } from './routes/v2/burn-blocks';
 import { createMempoolRouter } from './routes/v2/mempool';
 import { createV2SmartContractsRouter } from './routes/v2/smart-contracts';
-<<<<<<< HEAD
+import { createV2AddressesRouter } from './routes/v2/addresses';
 import { createPoxRouter } from './routes/v2/pox';
-=======
-import { createV2AddressesRouter } from './routes/v2/addresses';
->>>>>>> 5aab1efd
 
 export interface ApiServer {
   expressApp: express.Express;
@@ -244,11 +241,8 @@
           v2.use('/burn-blocks', createV2BurnBlocksRouter(datastore));
           v2.use('/smart-contracts', createV2SmartContractsRouter(datastore));
           v2.use('/mempool', createMempoolRouter(datastore));
-<<<<<<< HEAD
+          v2.use('/addresses', createV2AddressesRouter(datastore));
           v2.use('/pox', createPoxRouter(datastore));
-=======
-          v2.use('/addresses', createV2AddressesRouter(datastore));
->>>>>>> 5aab1efd
           return v2;
         })()
       );

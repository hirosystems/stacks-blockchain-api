import * as express from 'express';
import { asyncHandler } from '../../async-handler';
import { RosettaBlockResponse } from '@stacks/stacks-blockchain-api-types';
import { PgStore } from '../../../datastore/pg-store';
import {
  getRosettaTransactionFromDataStore,
  getRosettaBlockFromDataStore,
} from '../../controllers/db-controller';
import { has0xPrefix } from '../../../helpers';
import { RosettaErrors, RosettaErrorsTypes } from '../../rosetta-constants';
import { rosettaValidateRequest, ValidSchema, makeRosettaError } from '../../rosetta-validate';
import { ChainID } from '@stacks/transactions';

export function createRosettaBlockRouter(db: PgStore, chainId: ChainID): express.Router {
  const router = express.Router();
  router.use(express.json());

  router.post(
    '/',
    asyncHandler(async (req, res) => {
      const valid: ValidSchema = await rosettaValidateRequest(req.originalUrl, req.body, chainId);
      if (!valid.valid) {
        res.status(400).json(makeRosettaError(valid));
        return;
      }

      let block_hash = req.body.block_identifier?.hash as string | undefined;
      const index = req.body.block_identifier?.index as number | undefined;
      if (block_hash && !has0xPrefix(block_hash)) {
        block_hash = '0x' + block_hash;
      }

<<<<<<< HEAD
      const block = await getRosettaBlockFromDataStore(db.sql, db, true, block_hash, index);
=======
      const block = await getRosettaBlockFromDataStore(db, true, chainId, block_hash, index);
>>>>>>> 0a552b8d

      if (!block.found) {
        res.status(500).json(RosettaErrors[RosettaErrorsTypes.blockNotFound]);
        return;
      }
      const blockResponse: RosettaBlockResponse = {
        block: block.result,
      };
      res.json(blockResponse);
    })
  );

  router.post(
    '/transaction',
    asyncHandler(async (req, res) => {
      const valid: ValidSchema = await rosettaValidateRequest(req.originalUrl, req.body, chainId);
      if (!valid.valid) {
        res.status(400).json(makeRosettaError(valid));
        return;
      }

      let tx_hash = req.body.transaction_identifier.hash;
      if (!has0xPrefix(tx_hash)) {
        tx_hash = '0x' + tx_hash;
      }

<<<<<<< HEAD
      const transaction = await getRosettaTransactionFromDataStore(db.sql, tx_hash, db);
=======
      const transaction = await getRosettaTransactionFromDataStore(tx_hash, db, chainId);
>>>>>>> 0a552b8d
      if (!transaction.found) {
        res.status(500).json(RosettaErrors[RosettaErrorsTypes.transactionNotFound]);
        return;
      }

      res.json(transaction.result);
    })
  );

  return router;
}<|MERGE_RESOLUTION|>--- conflicted
+++ resolved
@@ -30,11 +30,14 @@
         block_hash = '0x' + block_hash;
       }
 
-<<<<<<< HEAD
-      const block = await getRosettaBlockFromDataStore(db.sql, db, true, block_hash, index);
-=======
-      const block = await getRosettaBlockFromDataStore(db, true, chainId, block_hash, index);
->>>>>>> 0a552b8d
+      const block = await getRosettaBlockFromDataStore(
+        db.sql,
+        db,
+        true,
+        chainId,
+        block_hash,
+        index
+      );
 
       if (!block.found) {
         res.status(500).json(RosettaErrors[RosettaErrorsTypes.blockNotFound]);
@@ -61,11 +64,7 @@
         tx_hash = '0x' + tx_hash;
       }
 
-<<<<<<< HEAD
-      const transaction = await getRosettaTransactionFromDataStore(db.sql, tx_hash, db);
-=======
-      const transaction = await getRosettaTransactionFromDataStore(tx_hash, db, chainId);
->>>>>>> 0a552b8d
+      const transaction = await getRosettaTransactionFromDataStore(db.sql, tx_hash, db, chainId);
       if (!transaction.found) {
         res.status(500).json(RosettaErrors[RosettaErrorsTypes.transactionNotFound]);
         return;

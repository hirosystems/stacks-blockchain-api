import { asyncHandler } from '../../async-handler';
import * as BN from 'bn.js';
import {
  NetworkIdentifier,
  RosettaAccountIdentifier,
  RosettaConstructionDeriveResponse,
  RosettaConstructionHashRequest,
  RosettaConstructionHashResponse,
  RosettaConstructionMetadataResponse,
  RosettaConstructionPreprocessResponse,
  RosettaMaxFeeAmount,
  RosettaOperation,
  RosettaOptions,
  RosettaPublicKey,
  RosettaConstructionSubmitResponse,
  RosettaConstructionMetadataRequest,
  RosettaConstructionPayloadResponse,
  RosettaConstructionCombineRequest,
  RosettaConstructionCombineResponse,
  RosettaAmount,
  RosettaCurrency,
  RosettaError,
  RosettaConstructionParseResponse,
} from '@stacks/stacks-blockchain-api-types';
import {
  createMessageSignature,
  emptyMessageSignature,
  isSingleSig,
  makeSigHashPreSign,
  MessageSignature,
  BufferReader,
  deserializeTransaction,
  StacksTransaction,
  UnsignedTokenTransferOptions,
  makeUnsignedSTXTokenTransfer,
  TransactionSigner,
  AuthType,
  ChainID,
  makeUnsignedContractCall,
  UnsignedContractCallOptions,
  uintCV,
  tupleCV,
  bufferCV,
  standardPrincipalCV,
  noneCV,
  OptionalCV,
  someCV,
  AnchorMode,
} from '@stacks/transactions';
import { decodeBtcAddress } from '@stacks/stacking';
import * as express from 'express';
import { StacksCoreRpcClient } from '../../../core-rpc/client';
import { DbBlock } from '../../../datastore/common';
import { PgStore } from '../../../datastore/pg-store';
import { FoundOrNot, hexToBuffer, isValidC32Address, has0xPrefix } from '../../../helpers';
import {
  RosettaConstants,
  RosettaErrors,
  RosettaErrorsTypes,
  RosettaOperationType,
} from '../../rosetta-constants';
import {
  getOperations,
  getOptionsFromOperations,
  getSigners,
  isDecimalsSupported,
  isSignedTransaction,
  isSymbolSupported,
  publicKeyToBitcoinAddress,
  rawTxToBaseTx,
  rawTxToStacksTransaction,
  getStacksNetwork,
  makePresignHash,
  verifySignature,
  parseTransactionMemo,
} from './../../../rosetta-helpers';
import { makeRosettaError, rosettaValidateRequest, ValidSchema } from './../../rosetta-validate';
import { bitcoinToStacksAddress } from 'stacks-encoding-native-js';

export function createRosettaConstructionRouter(db: PgStore, chainId: ChainID): express.Router {
  const router = express.Router();
  router.use(express.json());

  //construction/derive endpoint
  router.post(
    '/derive',
    asyncHandler(async (req, res) => {
      const valid: ValidSchema = await rosettaValidateRequest(req.originalUrl, req.body, chainId);
      if (!valid.valid) {
        //TODO have to fix this and make error generic
        if (valid.error?.includes('should be equal to one of the allowed values')) {
          res.status(400).json(RosettaErrors[RosettaErrorsTypes.invalidCurveType]);
        }
        res.status(400).json(makeRosettaError(valid));
        return;
      }

      const publicKey: RosettaPublicKey = req.body.public_key;
      const network: NetworkIdentifier = req.body.network_identifier;

      if (has0xPrefix(publicKey.hex_bytes)) {
        publicKey.hex_bytes = publicKey.hex_bytes.replace('0x', '');
      }

      try {
        const btcAddress = publicKeyToBitcoinAddress(publicKey.hex_bytes, network.network);
        if (btcAddress === undefined) {
          res.status(400).json(RosettaErrors[RosettaErrorsTypes.invalidPublicKey]);
          return;
        }
        const stxAddress = bitcoinToStacksAddress(btcAddress);

        const accountIdentifier: RosettaAccountIdentifier = {
          address: stxAddress,
        };
        const response: RosettaConstructionDeriveResponse = {
          account_identifier: accountIdentifier,
        };
        res.json(response);
      } catch (e) {
        res.status(400).json(RosettaErrors[RosettaErrorsTypes.invalidPublicKey]);
      }
    })
  );

  //construction/preprocess endpoint
  router.post(
    '/preprocess',
    asyncHandler(async (req, res) => {
      const valid: ValidSchema = await rosettaValidateRequest(req.originalUrl, req.body, chainId);
      if (!valid.valid) {
        res.status(400).json(makeRosettaError(valid));
        return;
      }

      const operations: RosettaOperation[] = req.body.operations;

      // Max operations should be 3 for one transaction
      if (operations.length > 3) {
        res.status(400).json(RosettaErrors[RosettaErrorsTypes.invalidOperation]);
        return;
      }

      if (!isSymbolSupported(req.body.operations)) {
        res.status(400).json(RosettaErrors[RosettaErrorsTypes.invalidCurrencySymbol]);
        return;
      }

      if (!isDecimalsSupported(req.body.operations)) {
        res.status(400).json(RosettaErrors[RosettaErrorsTypes.invalidCurrencyDecimals]);
        return;
      }

      const options = getOptionsFromOperations(req.body.operations);
      if (options == null) {
        res.status(400).json(RosettaErrors[RosettaErrorsTypes.invalidOperation]);
        return;
      }

      if (req.body.metadata) {
        if (req.body.metadata.gas_limit) {
          options.gas_limit = req.body.metadata.gas_limit;
        }

        if (req.body.metadata.gas_price) {
          options.gas_price = req.body.metadata.gas_price;
        }

        if (req.body.suggested_fee_multiplier) {
          options.suggested_fee_multiplier = req.body.suggested_fee_multiplier;
        }
      }

      if (req.body.max_fee) {
        const max_fee: RosettaMaxFeeAmount = req.body.max_fee[0];
        if (
          max_fee.currency.symbol === RosettaConstants.symbol &&
          max_fee.currency.decimals === RosettaConstants.decimals
        ) {
          options.max_fee = max_fee.value;
        } else {
          res.status(400).json(RosettaErrors[RosettaErrorsTypes.invalidFee]);
          return;
        }
      }

      let transaction: StacksTransaction;
      switch (options.type) {
        case RosettaOperationType.TokenTransfer:
          // dummy transaction to calculate size
          const dummyTokenTransferTx: UnsignedTokenTransferOptions = {
            recipient: options.token_transfer_recipient_address as string,
            amount: new BN(options.amount as string),
            // We don't know the fee yet but need a placeholder
            fee: new BN(0),
            // placeholder public key
            publicKey: '000000000000000000000000000000000000000000000000000000000000000000',
            network: getStacksNetwork(),
            // We don't know the non yet but need a placeholder
            nonce: new BN(0),
            memo: req.body.metadata?.memo,
            anchorMode: AnchorMode.Any,
          };

          transaction = await makeUnsignedSTXTokenTransfer(dummyTokenTransferTx);
          break;
        case RosettaOperationType.StackStx: {
          if (!options.number_of_cycles) {
            res.status(400).json(RosettaErrors[RosettaErrorsTypes.invalidOperation]);
            return;
          }

          if (!options.pox_addr) {
            res.status(400).json(RosettaErrors[RosettaErrorsTypes.invalidOperation]);
            return;
          }
          // dummy transaction to calculate size
          const poxAddress = options.pox_addr;
          const { hashMode, data } = decodeBtcAddress(poxAddress);
          const hashModeBuffer = bufferCV(new BN(hashMode, 10).toArrayLike(Buffer));
          const hashbytes = bufferCV(data);
          const poxAddressCV = tupleCV({
            hashbytes,
            version: hashModeBuffer,
          });
          if (!options.amount) {
            res.status(400).json(RosettaErrors[RosettaErrorsTypes.invalidOperation]);
            return;
          }
          const dummyStackingTx: UnsignedContractCallOptions = {
            contractAddress: 'ST000000000000000000002AMW42H',
            contractName: 'pox',
            functionName: 'stack-stx',
            publicKey: '000000000000000000000000000000000000000000000000000000000000000000',
            functionArgs: [
              uintCV(options.amount),
              poxAddressCV,
              uintCV(0),
              uintCV(options.number_of_cycles),
            ],
            validateWithAbi: false,
            network: getStacksNetwork(),
            fee: new BN(0),
            nonce: new BN(0),
            anchorMode: AnchorMode.Any,
          };
          transaction = await makeUnsignedContractCall(dummyStackingTx);
          break;
        }
        case RosettaOperationType.DelegateStx: {
          // dummy transaction to calculate size
          if (!options.amount) {
            res.status(400).json(RosettaErrors[RosettaErrorsTypes.invalidOperation]);
            return;
          }
          if (!options.delegate_to) {
            res.status(400).json(RosettaErrors[RosettaErrorsTypes.invalidOperation]);
            return;
          }

          let optionalPoxAddressCV: OptionalCV = noneCV();
          if (options.pox_addr) {
            const dummyPoxAddress = options.pox_addr;
            const { hashMode, data } = decodeBtcAddress(dummyPoxAddress);
            const hashModeBuffer = bufferCV(new BN(hashMode, 10).toArrayLike(Buffer));
            const hashbytes = bufferCV(data);
            optionalPoxAddressCV = someCV(
              tupleCV({
                hashbytes,
                version: hashModeBuffer,
              })
            );
          }

          const dummyStackingTx: UnsignedContractCallOptions = {
            contractAddress: 'ST000000000000000000002AMW42H',
            contractName: 'pox',
            functionName: 'delegate-stx',
            publicKey: '000000000000000000000000000000000000000000000000000000000000000000',
            functionArgs: [
              uintCV(options.amount),
              standardPrincipalCV(options.delegate_to),
              noneCV(),
              optionalPoxAddressCV,
            ],
            validateWithAbi: false,
            network: getStacksNetwork(),
            fee: new BN(0),
            nonce: new BN(0),
            anchorMode: AnchorMode.Any,
          };
          transaction = await makeUnsignedContractCall(dummyStackingTx);
          break;
        }
        default:
          res.status(400).json(RosettaErrors[RosettaErrorsTypes.invalidOperation]);
          return;
      }

      const unsignedTransaction = transaction.serialize();

      options.size = unsignedTransaction.length;

      if (req.body.metadata?.memo) {
        options.memo = req.body.metadata?.memo;
      }

      const rosettaPreprocessResponse: RosettaConstructionPreprocessResponse = {
        options,
        required_public_keys: [
          {
            address: options.sender_address as string,
          },
        ],
      };
      res.json(rosettaPreprocessResponse);
    })
  );

  //construction/metadata endpoint
  router.post(
    '/metadata',
    asyncHandler(async (req, res) => {
      const valid: ValidSchema = await rosettaValidateRequest(req.originalUrl, req.body, chainId);
      if (!valid.valid) {
        res.status(400).json(makeRosettaError(valid));
        return;
      }

      const request: RosettaConstructionMetadataRequest = req.body;
      const options: RosettaOptions = req.body.options;

      if (options?.sender_address && !isValidC32Address(options.sender_address)) {
        res.status(400).json(RosettaErrors[RosettaErrorsTypes.invalidSender]);
        return;
      }
      if (options?.symbol !== RosettaConstants.symbol) {
        res.status(400).json(RosettaErrors[RosettaErrorsTypes.invalidCurrencySymbol]);
        return;
      }

      if (!options?.fee && options?.size === undefined) {
        res.status(400).json(RosettaErrors[RosettaErrorsTypes.missingTransactionSize]);
        return;
      }

      let response = {} as RosettaConstructionMetadataResponse;
      switch (options.type) {
        case RosettaOperationType.TokenTransfer:
          const recipientAddress = options.token_transfer_recipient_address;
          if (options?.decimals !== RosettaConstants.decimals) {
            res.status(400).json(RosettaErrors[RosettaErrorsTypes.invalidCurrencyDecimals]);
            return;
          }

          if (recipientAddress == null || !isValidC32Address(recipientAddress)) {
            res.status(400).json(RosettaErrors[RosettaErrorsTypes.invalidRecipient]);
            return;
          }
          break;
        case RosettaOperationType.StackStx: {
          // Getting stacking info
          const poxInfo = await new StacksCoreRpcClient().getPox();
          const coreInfo = await new StacksCoreRpcClient().getInfo();
          const contractInfo = poxInfo.contract_id.split('.');
          options.contract_address = contractInfo[0];
          options.contract_name = contractInfo[1];
          options.burn_block_height = coreInfo.burn_block_height;
          break;
        }
        case RosettaOperationType.DelegateStx: {
          // delegate stacking
          const poxInfo = await new StacksCoreRpcClient().getPox();
          const contractInfo = poxInfo.contract_id.split('.');
          options.contract_address = contractInfo[0];
          options.contract_name = contractInfo[1];
          break;
        }
        default:
          res.status(400).json(RosettaErrors[RosettaErrorsTypes.invalidTransactionType]);
          return;
      }

      if (typeof options.sender_address === 'undefined') {
        res.status(400).json(RosettaErrors[RosettaErrorsTypes.missingSenderAddress]);
        return;
      }
      const stxAddress = options.sender_address;

      // Getting nonce info
      const accountInfo = await new StacksCoreRpcClient().getAccount(stxAddress);
      const nonce = accountInfo.nonce;

      let recentBlockHash = undefined;
      const blockQuery: FoundOrNot<DbBlock> = await db.getCurrentBlock(db.sql);
      if (blockQuery.found) {
        recentBlockHash = blockQuery.result.block_hash;
      }

      response = {
        metadata: {
          ...req.body.options,
          account_sequence: nonce,
          recent_block_hash: recentBlockHash,
        },
      };

      // Getting fee info if not operation fee was given in /preprocess
      const feeInfo = await new StacksCoreRpcClient().getEstimatedTransferFee();
      if (feeInfo === undefined || feeInfo === '0') {
        res.status(400).json(RosettaErrors[RosettaErrorsTypes.invalidFee]);
        return;
      }

      if (!options.size) {
        res.status(400).json(RosettaErrorsTypes.missingTransactionSize);
        return;
      }
      const feeValue = (BigInt(feeInfo) * BigInt(options.size)).toString();
      const currency: RosettaCurrency = {
        symbol: RosettaConstants.symbol,
        decimals: RosettaConstants.decimals,
      };

      const fee: RosettaAmount = {
        value: feeValue,
        currency,
      };

      response.suggested_fee = [fee];

      res.json(response);
    })
  );

  //construction/hash endpoint
  router.post(
    '/hash',
    asyncHandler(async (req, res) => {
      const valid: ValidSchema = await rosettaValidateRequest(req.originalUrl, req.body, chainId);
      if (!valid.valid) {
        res.status(400).json(makeRosettaError(valid));
        return;
      }

      const request: RosettaConstructionHashRequest = req.body;

      if (!has0xPrefix(request.signed_transaction)) {
        request.signed_transaction = '0x' + request.signed_transaction;
      }

      let buffer: Buffer;
      try {
        buffer = hexToBuffer(request.signed_transaction);
      } catch (error) {
        res.status(400).json(RosettaErrors[RosettaErrorsTypes.invalidTransactionString]);
        return;
      }

      const transaction = deserializeTransaction(BufferReader.fromBuffer(buffer));
      const hash = transaction.txid();

      if (!transaction.auth.spendingCondition) {
        res.status(400).json(RosettaErrors[RosettaErrorsTypes.transactionNotSigned]);
        return;
      }
      if (isSingleSig(transaction.auth.spendingCondition)) {
        /**Single signature Transaction has an empty signature, so the transaction is not signed */
        if (
          !transaction.auth.spendingCondition.signature.data ||
          emptyMessageSignature().data === transaction.auth.spendingCondition.signature.data
        ) {
          res.status(400).json(RosettaErrors[RosettaErrorsTypes.transactionNotSigned]);
          return;
        }
      } else {
        /**Multi-signature transaction does not have signature fields thus the transaction not signed */
        if (transaction.auth.spendingCondition.fields.length === 0) {
          res.status(400).json(RosettaErrors[RosettaErrorsTypes.transactionNotSigned]);
          return;
        }
      }

      const hashResponse: RosettaConstructionHashResponse = {
        transaction_identifier: {
          hash: '0x' + hash,
        },
      };
      res.status(200).json(hashResponse);
    })
  );

  //construction/parse endpoint
  router.post(
    '/parse',
    asyncHandler(async (req, res) => {
      const valid: ValidSchema = await rosettaValidateRequest(req.originalUrl, req.body, chainId);
      if (!valid.valid) {
        res.status(400).json(makeRosettaError(valid));
        return;
      }
      let inputTx = req.body.transaction;
      const signed = req.body.signed;

      if (!has0xPrefix(inputTx)) {
        inputTx = '0x' + inputTx;
      }

      const transaction = rawTxToStacksTransaction(inputTx);
      const checkSigned = isSignedTransaction(transaction);
      if (signed != checkSigned) {
        res.status(400).json(RosettaErrors[RosettaErrorsTypes.invalidParams]);
        return;
      }
      try {
        const baseTx = rawTxToBaseTx(inputTx);
<<<<<<< HEAD
        const operations = await getOperations(db.sql, baseTx, db);
=======
        const operations = await getOperations(baseTx, db, chainId);
>>>>>>> 0a552b8d
        const txMemo = parseTransactionMemo(baseTx);
        let response: RosettaConstructionParseResponse;
        if (signed) {
          response = {
            operations: operations,
            account_identifier_signers: getSigners(transaction),
          };
        } else {
          response = {
            operations: operations,
          };
        }
        if (txMemo) {
          response.metadata = {
            memo: txMemo,
          };
        }
        res.json(response);
      } catch (error) {
        console.error(error);
        res.status(400).json(RosettaErrors[RosettaErrorsTypes.unknownError]);
      }
    })
  );

  //construction/submit endpoint
  router.post(
    '/submit',
    asyncHandler(async (req, res) => {
      const valid: ValidSchema = await rosettaValidateRequest(req.originalUrl, req.body, chainId);
      if (!valid.valid) {
        res.status(400).json(makeRosettaError(valid));
        return;
      }
      let transaction = req.body.signed_transaction;
      let buffer: Buffer;

      if (!has0xPrefix(transaction)) {
        transaction = '0x' + transaction;
      }

      try {
        buffer = hexToBuffer(transaction);
      } catch (error) {
        res.status(400).json(RosettaErrors[RosettaErrorsTypes.invalidTransactionString]);
        return;
      }
      try {
        const submitResult = await new StacksCoreRpcClient().sendTransaction(buffer);
        const response: RosettaConstructionSubmitResponse = {
          transaction_identifier: {
            hash: submitResult.txId,
          },
        };
        res.status(200).json(response);
      } catch (e: any) {
        const err: RosettaError = {
          ...RosettaErrors[RosettaErrorsTypes.invalidTransactionString],
          details: { message: e.message },
        };
        res.status(400).json(err);
      }
    })
  );

  //construction/payloads endpoint
  router.post(
    '/payloads',
    asyncHandler(async (req, res) => {
      const valid: ValidSchema = await rosettaValidateRequest(req.originalUrl, req.body, chainId);
      if (!valid.valid) {
        res.status(400).json(makeRosettaError(valid));
        return;
      }

      const options = getOptionsFromOperations(req.body.operations);
      if (options == null) {
        res.status(400).json(RosettaErrors[RosettaErrorsTypes.invalidOperation]);
        return;
      }

      const amount = options.amount;
      if (!amount) {
        res.status(400).json(RosettaErrors[RosettaErrorsTypes.invalidAmount]);
        return;
      }

      if (!options.fee || typeof options.fee !== 'string') {
        res.status(400).json(RosettaErrors[RosettaErrorsTypes.invalidFees]);
        return;
      }
      const fee: string = options.fee;

      const publicKeys: RosettaPublicKey[] = req.body.public_keys;
      if (!publicKeys) {
        res.status(400).json(RosettaErrors[RosettaErrorsTypes.emptyPublicKey]);
        return;
      }

      const senderAddress = options.sender_address;
      if (!senderAddress) {
        res.status(400).json(RosettaErrors[RosettaErrorsTypes.invalidSender]);
        return;
      }

      if (!('metadata' in req.body) || !('account_sequence' in req.body.metadata)) {
        res.status(400).json(RosettaErrors[RosettaErrorsTypes.missingNonce]);
        return;
      }

      const nonce = new BN(req.body.metadata.account_sequence);

      if (publicKeys.length !== 1) {
        //TODO support multi-sig in the future.
        res.status(400).json(RosettaErrors[RosettaErrorsTypes.needOnePublicKey]);
        return;
      }

      if (publicKeys[0].curve_type !== 'secp256k1') {
        res.status(400).json(RosettaErrors[RosettaErrorsTypes.invalidCurveType]);
        return;
      }

      if (has0xPrefix(publicKeys[0].hex_bytes)) {
        publicKeys[0].hex_bytes = publicKeys[0].hex_bytes.slice(2);
      }

      let transaction: StacksTransaction;
      switch (options.type) {
        case RosettaOperationType.TokenTransfer: {
          const recipientAddress = options.token_transfer_recipient_address;
          if (!recipientAddress) {
            res.status(400).json(RosettaErrors[RosettaErrorsTypes.invalidRecipient]);
            return;
          }
          // signel signature
          const tokenTransferOptions: UnsignedTokenTransferOptions = {
            recipient: recipientAddress,
            amount: new BN(amount),
            fee: new BN(fee),
            publicKey: publicKeys[0].hex_bytes,
            network: getStacksNetwork(),
            nonce: nonce,
            memo: req.body.metadata?.memo,
            anchorMode: AnchorMode.Any,
          };

          transaction = await makeUnsignedSTXTokenTransfer(tokenTransferOptions);

          break;
        }
        case RosettaOperationType.StackStx: {
          if (!options.pox_addr) {
            res.status(400).json(RosettaErrorsTypes.invalidOperation);
            return;
          }
          const poxBTCAddress = options.pox_addr;
          const { hashMode, data } = decodeBtcAddress(poxBTCAddress);
          const hashModeBuffer = bufferCV(new BN(hashMode, 10).toArrayLike(Buffer));
          const hashbytes = bufferCV(data);
          const poxAddressCV = tupleCV({
            hashbytes,
            version: hashModeBuffer,
          });
          if (!options.amount) {
            res.status(400).json(RosettaErrors[RosettaErrorsTypes.invalidOperation]);
            return;
          }
          if (!req.body.metadata.contract_address) {
            res.status(400).json(RosettaErrors[RosettaErrorsTypes.missingContractAddress]);
            return;
          }
          if (!req.body.metadata.contract_name) {
            res.status(400).json(RosettaErrors[RosettaErrorsTypes.missingContractName]);
            return;
          }
          if (!req.body.metadata.burn_block_height) {
            res.status(400).json(RosettaErrors[RosettaErrorsTypes.invalidOperation]);
            return;
          }
          if (!options.number_of_cycles) {
            res.status(400).json(RosettaErrors[RosettaErrorsTypes.invalidOperation]);
            return;
          }
          const stackingTx: UnsignedContractCallOptions = {
            contractAddress: req.body.metadata.contract_address,
            contractName: req.body.metadata.contract_name,
            functionName: 'stack-stx',
            publicKey: publicKeys[0].hex_bytes,
            functionArgs: [
              uintCV(options.amount),
              poxAddressCV,
              uintCV(req.body.metadata.burn_block_height),
              uintCV(options.number_of_cycles),
            ],
            fee: new BN(options.fee),
            nonce: nonce,
            validateWithAbi: false,
            network: getStacksNetwork(),
            anchorMode: AnchorMode.Any,
          };
          transaction = await makeUnsignedContractCall(stackingTx);
          break;
        }
        case RosettaOperationType.DelegateStx: {
          let poxAddressCV: OptionalCV = noneCV();

          if (options.pox_addr) {
            const poxBTCAddress = options.pox_addr;
            const { hashMode, data } = decodeBtcAddress(poxBTCAddress);
            const hashModeBuffer = bufferCV(new BN(hashMode, 10).toArrayLike(Buffer));
            const hashbytes = bufferCV(data);
            poxAddressCV = someCV(
              tupleCV({
                hashbytes,
                version: hashModeBuffer,
              })
            );
          }
          if (!options.amount) {
            res.status(400).json(RosettaErrors[RosettaErrorsTypes.invalidOperation]);
            return;
          }
          if (!req.body.metadata.contract_address) {
            res.status(400).json(RosettaErrors[RosettaErrorsTypes.missingContractAddress]);
            return;
          }
          if (!req.body.metadata.contract_name) {
            res.status(400).json(RosettaErrors[RosettaErrorsTypes.missingContractName]);
            return;
          }

          let expire_burn_block_heightCV: OptionalCV = noneCV();
          if (req.body.metadata.burn_block_height) {
            const burn_block_height = req.body.metadata.burn_block_height;
            if (typeof burn_block_height !== 'number' || typeof burn_block_height !== 'string')
              expire_burn_block_heightCV = someCV(uintCV(burn_block_height));
          }
          if (!options.delegate_to) {
            res.status(400).json(RosettaErrors[RosettaErrorsTypes.invalidOperation]);
            return;
          }
          const stackingTx: UnsignedContractCallOptions = {
            contractAddress: req.body.metadata.contract_address,
            contractName: req.body.metadata.contract_name,
            functionName: 'delegate-stx',
            publicKey: publicKeys[0].hex_bytes,
            functionArgs: [
              uintCV(options.amount),
              standardPrincipalCV(options.delegate_to),
              expire_burn_block_heightCV,
              poxAddressCV,
            ],
            fee: new BN(options.fee),
            nonce: nonce,
            validateWithAbi: false,
            network: getStacksNetwork(),
            anchorMode: AnchorMode.Any,
          };
          transaction = await makeUnsignedContractCall(stackingTx);
          break;
        }
        default:
          res.status(400).json(RosettaErrors[RosettaErrorsTypes.invalidOperation]);
          return;
      }

      const unsignedTransaction = transaction.serialize();

      const signer = new TransactionSigner(transaction);

      const prehash = makeSigHashPreSign(signer.sigHash, AuthType.Standard, new BN(fee), nonce);
      const accountIdentifier: RosettaAccountIdentifier = {
        address: senderAddress,
      };
      const response: RosettaConstructionPayloadResponse = {
        unsigned_transaction: '0x' + unsignedTransaction.toString('hex'),
        payloads: [
          {
            address: senderAddress,
            account_identifier: accountIdentifier,
            hex_bytes: prehash,
            signature_type: 'ecdsa_recovery',
          },
        ],
      };
      res.json(response);
    })
  );

  //construction/combine endpoint
  router.post(
    '/combine',
    asyncHandler(async (req, res) => {
      const valid: ValidSchema = await rosettaValidateRequest(req.originalUrl, req.body, chainId);
      if (!valid.valid) {
        res.status(400).json(makeRosettaError(valid));
        return;
      }
      const combineRequest: RosettaConstructionCombineRequest = req.body;
      const signatures = combineRequest.signatures;

      if (!has0xPrefix(combineRequest.unsigned_transaction)) {
        combineRequest.unsigned_transaction = '0x' + combineRequest.unsigned_transaction;
      }

      if (signatures.length === 0) {
        res.status(400).json(RosettaErrors[RosettaErrorsTypes.noSignatures]);
        return;
      }

      let unsigned_transaction_buffer: Buffer;
      let transaction: StacksTransaction;

      try {
        unsigned_transaction_buffer = hexToBuffer(combineRequest.unsigned_transaction);
        transaction = deserializeTransaction(BufferReader.fromBuffer(unsigned_transaction_buffer));
      } catch (e) {
        res.status(400).json(RosettaErrors[RosettaErrorsTypes.invalidTransactionString]);
        return;
      }

      if (signatures.length !== 1) {
        res.status(400).json(RosettaErrors[RosettaErrorsTypes.needOnlyOneSignature]);
        return;
      }

      if (signatures[0].public_key.curve_type !== 'secp256k1') {
        res.status(400).json(RosettaErrors[RosettaErrorsTypes.invalidCurveType]);
        return;
      }
      const preSignHash = makePresignHash(transaction);
      if (!preSignHash) {
        res.status(400).json(RosettaErrors[RosettaErrorsTypes.invalidTransactionString]);
        return;
      }

      let newSignature: MessageSignature;

      try {
        /**
         * the elliptic library produces signatures that aren't in an "allowed" format
         * it preapend v (i.e 01) while it should append it at the end, to incorporate that rotate
         * the signature to match the elipcitc library
         * Discussion here: https://github.com/coinbase/rosetta-sdk-go/issues/201
         */
        const hash = signatures[0].hex_bytes.slice(128) + signatures[0].hex_bytes.slice(0, -2);
        newSignature = createMessageSignature(hash);
      } catch (error) {
        res.status(400).json(RosettaErrors[RosettaErrorsTypes.invalidSignature]);
        return;
      }

      if (has0xPrefix(signatures[0].public_key.hex_bytes)) {
        signatures[0].public_key.hex_bytes = signatures[0].public_key.hex_bytes.slice(2);
      }

      if (
        !verifySignature(
          signatures[0].signing_payload.hex_bytes,
          signatures[0].public_key.hex_bytes,
          newSignature
        )
      ) {
        res.status(400).json(RosettaErrors[RosettaErrorsTypes.signatureNotVerified]);
        return;
      }

      if (transaction.auth.spendingCondition && isSingleSig(transaction.auth.spendingCondition)) {
        transaction.auth.spendingCondition.signature = newSignature;
      } else {
        //support multi-sig
      }

      const serializedTx = transaction.serialize().toString('hex');

      const combineResponse: RosettaConstructionCombineResponse = {
        signed_transaction: '0x' + serializedTx,
      };

      res.status(200).json(combineResponse);
    })
  );

  return router;
}<|MERGE_RESOLUTION|>--- conflicted
+++ resolved
@@ -514,11 +514,7 @@
       }
       try {
         const baseTx = rawTxToBaseTx(inputTx);
-<<<<<<< HEAD
-        const operations = await getOperations(db.sql, baseTx, db);
-=======
-        const operations = await getOperations(baseTx, db, chainId);
->>>>>>> 0a552b8d
+        const operations = await getOperations(db.sql, baseTx, db, chainId);
         const txMemo = parseTransactionMemo(baseTx);
         let response: RosettaConstructionParseResponse;
         if (signed) {

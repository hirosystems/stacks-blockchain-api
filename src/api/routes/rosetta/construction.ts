--- conflicted
+++ resolved
@@ -483,13 +483,8 @@
       }
       try {
         const baseTx = rawTxToBaseTx(inputTx);
-<<<<<<< HEAD
-        const operations = await getOperations(baseTx, db);
+        const operations = await getOperations(baseTx, db, chainId);
         const txMemo = parseTransactionMemo(baseTx.token_transfer_memo);
-=======
-        const operations = await getOperations(baseTx, db, chainId);
-        const txMemo = parseTransactionMemo(baseTx);
->>>>>>> b991d52b
         let response: RosettaConstructionParseResponse;
         if (signed) {
           response = {

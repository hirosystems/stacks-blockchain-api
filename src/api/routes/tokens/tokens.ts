import { asyncHandler } from '../../async-handler';
import * as express from 'express';
import {
  FungibleTokenMetadata,
  FungibleTokensMetadataList,
  NonFungibleTokenHistoryEvent,
  NonFungibleTokenHistoryEventList,
  NonFungibleTokenHolding,
  NonFungibleTokenHoldingsList,
  NonFungibleTokenMetadata,
  NonFungibleTokenMint,
  NonFungibleTokenMintList,
  NonFungibleTokensMetadataList,
} from '@stacks/stacks-blockchain-api-types';
import { getPagingQueryLimit, parsePagingQueryInput, ResourceType } from './../../pagination';
import { isFtMetadataEnabled, isNftMetadataEnabled } from '../../../token-metadata/helpers';
import { has0xPrefix, isValidPrincipal } from '../../../helpers';
import { booleanValueForParam, isUnanchoredRequest } from '../../../api/query-helpers';
import { decodeClarityValueToRepr } from 'stacks-encoding-native-js';
import { getAssetEventTypeString, parseDbTx } from '../../controllers/db-controller';
import { getETagCacheHandler, setETagCacheHeaders } from '../../controllers/cache-controller';
import { PgStore } from '../../../datastore/pg-store';

export function createTokenRouter(db: PgStore): express.Router {
  const router = express.Router();
  const cacheHandler = getETagCacheHandler(db);
  router.use(express.json());

  router.get(
    '/nft/holdings',
    cacheHandler,
    asyncHandler(async (req, res, next) => {
      const principal = req.query.principal;
      if (typeof principal !== 'string' || !isValidPrincipal(principal)) {
        res.status(400).json({ error: `Invalid or missing principal` });
        return;
      }
      let assetIdentifiers: string[] | undefined;
      if (req.query.asset_identifiers !== undefined) {
        for (const assetIdentifier of [req.query.asset_identifiers].flat()) {
          if (
            typeof assetIdentifier !== 'string' ||
            !isValidPrincipal(assetIdentifier.split('::')[0])
          ) {
            res.status(400).json({ error: `Invalid asset identifier ${assetIdentifier}` });
            return;
          } else {
            if (!assetIdentifiers) {
              assetIdentifiers = [];
            }
            assetIdentifiers?.push(assetIdentifier);
          }
        }
      }
      const limit = getPagingQueryLimit(ResourceType.Token, req.query.limit);
      const offset = parsePagingQueryInput(req.query.offset ?? 0);
      const includeUnanchored = isUnanchoredRequest(req, res, next);
      const includeTxMetadata = booleanValueForParam(req, res, next, 'tx_metadata');

      const { results, total } = await db.getNftHoldings({
        principal: principal,
        assetIdentifiers: assetIdentifiers,
        offset: offset,
        limit: limit,
        includeUnanchored: includeUnanchored,
        includeTxMetadata: includeTxMetadata,
      });
      const parsedResults: NonFungibleTokenHolding[] = results.map(result => {
        const parsedClarityValue = decodeClarityValueToRepr(result.nft_holding_info.value);
        const parsedNftData = {
          asset_identifier: result.nft_holding_info.asset_identifier,
          value: {
            hex: result.nft_holding_info.value,
            repr: parsedClarityValue,
          },
          block_height: result.nft_holding_info.block_height,
        };
        if (includeTxMetadata && result.tx) {
          return { ...parsedNftData, tx: parseDbTx(result.tx) };
        }
        return { ...parsedNftData, tx_id: result.nft_holding_info.tx_id };
      });

      const response: NonFungibleTokenHoldingsList = {
        limit: limit,
        offset: offset,
        total: total,
        results: parsedResults,
      };
      setETagCacheHeaders(res);
      res.status(200).json(response);
    })
  );

  router.get(
    '/nft/history',
    cacheHandler,
    asyncHandler(async (req, res, next) => {
      const assetIdentifier = req.query.asset_identifier;
      if (
        typeof assetIdentifier !== 'string' ||
        !isValidPrincipal(assetIdentifier.split('::')[0])
      ) {
        res.status(400).json({ error: `Invalid or missing asset_identifier` });
        return;
      }
      let value = req.query.value;
      if (typeof value !== 'string') {
        res.status(400).json({ error: `Invalid or missing value` });
        return;
      }
      if (!has0xPrefix(value)) {
        value = `0x${value}`;
      }
<<<<<<< HEAD
      const strValue = value;
      const limit = parseTokenQueryLimit(req.query.limit ?? 50);
=======
      const limit = getPagingQueryLimit(ResourceType.Token, req.query.limit);
>>>>>>> 0203d363
      const offset = parsePagingQueryInput(req.query.offset ?? 0);
      const includeUnanchored = isUnanchoredRequest(req, res, next);
      const includeTxMetadata = booleanValueForParam(req, res, next, 'tx_metadata');

      await db
        .sqlTransaction(async sql => {
          const chainTip = await db.getCurrentBlockHeight();
          if (!chainTip.found) {
            throw { error: `Unable to find a valid block to query` };
          }
          const { results, total } = await db.getNftHistory({
            assetIdentifier: assetIdentifier,
            value: strValue,
            limit: limit,
            offset: offset,
            blockHeight: includeUnanchored ? chainTip.result + 1 : chainTip.result,
            includeTxMetadata: includeTxMetadata,
          });
          const parsedResults: NonFungibleTokenHistoryEvent[] = results.map(result => {
            const parsedNftData = {
              sender: result.nft_event.sender,
              recipient: result.nft_event.recipient,
              event_index: result.nft_event.event_index,
              asset_event_type: getAssetEventTypeString(result.nft_event.asset_event_type_id),
            };
            if (includeTxMetadata && result.tx) {
              return { ...parsedNftData, tx: parseDbTx(result.tx) };
            }
            return { ...parsedNftData, tx_id: result.nft_event.tx_id };
          });
          const response: NonFungibleTokenHistoryEventList = {
            limit: limit,
            offset: offset,
            total: total,
            results: parsedResults,
          };
          return response;
        })
        .then(response => {
          setETagCacheHeaders(res);
          res.status(200).json(response);
        })
        .catch(error => {
          res.status(400).json(error);
        });
    })
  );

  router.get(
    '/nft/mints',
    cacheHandler,
    asyncHandler(async (req, res, next) => {
      const assetIdentifier = req.query.asset_identifier;
      if (
        typeof assetIdentifier !== 'string' ||
        !isValidPrincipal(assetIdentifier.split('::')[0])
      ) {
        res.status(400).json({ error: `Invalid or missing asset_identifier` });
        return;
      }
      const limit = getPagingQueryLimit(ResourceType.Token, req.query.limit);
      const offset = parsePagingQueryInput(req.query.offset ?? 0);
      const includeUnanchored = isUnanchoredRequest(req, res, next);
      const includeTxMetadata = booleanValueForParam(req, res, next, 'tx_metadata');

      await db
        .sqlTransaction(async sql => {
          const chainTip = await db.getCurrentBlockHeight();
          if (!chainTip.found) {
            throw { error: `Unable to find a valid block to query` };
          }
          const { results, total } = await db.getNftMints({
            assetIdentifier: assetIdentifier,
            limit: limit,
            offset: offset,
            blockHeight: includeUnanchored ? chainTip.result + 1 : chainTip.result,
            includeTxMetadata: includeTxMetadata,
          });
          const parsedResults: NonFungibleTokenMint[] = results.map(result => {
            const parsedClarityValue = decodeClarityValueToRepr(result.nft_event.value);
            const parsedNftData = {
              recipient: result.nft_event.recipient,
              event_index: result.nft_event.event_index,
              value: {
                hex: result.nft_event.value,
                repr: parsedClarityValue,
              },
            };
            if (includeTxMetadata && result.tx) {
              return { ...parsedNftData, tx: parseDbTx(result.tx) };
            }
            return { ...parsedNftData, tx_id: result.nft_event.tx_id };
          });
          const response: NonFungibleTokenMintList = {
            limit: limit,
            offset: offset,
            total: total,
            results: parsedResults,
          };
          return response;
        })
        .then(response => {
          setETagCacheHeaders(res);
          res.status(200).json(response);
        })
        .catch(error => {
          res.status(400).json(error);
        });
    })
  );

  router.get(
    '/ft/metadata',
    asyncHandler(async (req, res) => {
      if (!isFtMetadataEnabled()) {
        res.status(500).json({
          error: 'FT metadata processing is not enabled on this server',
        });
        return;
      }

      const limit = getPagingQueryLimit(ResourceType.Token, req.query.limit);
      const offset = parsePagingQueryInput(req.query.offset ?? 0);

      const { results, total } = await db.getFtMetadataList({ offset, limit });

      const response: FungibleTokensMetadataList = {
        limit: limit,
        offset: offset,
        total: total,
        results: results,
      };

      res.status(200).json(response);
    })
  );

  router.get(
    '/nft/metadata',
    asyncHandler(async (req, res) => {
      if (!isNftMetadataEnabled()) {
        res.status(500).json({
          error: 'NFT metadata processing is not enabled on this server',
        });
        return;
      }

      const limit = getPagingQueryLimit(ResourceType.Token, req.query.limit);
      const offset = parsePagingQueryInput(req.query.offset ?? 0);

      const { results, total } = await db.getNftMetadataList({ offset, limit });

      const response: NonFungibleTokensMetadataList = {
        limit: limit,
        offset: offset,
        total: total,
        results: results,
      };

      res.status(200).json(response);
    })
  );

  router.get(
    '/:contractId/ft/metadata',
    asyncHandler(async (req, res) => {
      if (!isFtMetadataEnabled()) {
        res.status(500).json({
          error: 'FT metadata processing is not enabled on this server',
        });
        return;
      }

      const { contractId } = req.params;

      const metadata = await db.getFtMetadata(contractId);
      if (!metadata.found) {
        res.status(404).json({ error: 'tokens not found' });
        return;
      }

      const {
        token_uri,
        name,
        description,
        image_uri,
        image_canonical_uri,
        symbol,
        decimals,
        tx_id,
        sender_address,
      } = metadata.result;

      const response: FungibleTokenMetadata = {
        token_uri: token_uri,
        name: name,
        description: description,
        image_uri: image_uri,
        image_canonical_uri: image_canonical_uri,
        symbol: symbol,
        decimals: decimals,
        tx_id: tx_id,
        sender_address: sender_address,
      };
      res.status(200).json(response);
    })
  );

  router.get(
    '/:contractId/nft/metadata',
    asyncHandler(async (req, res) => {
      if (!isNftMetadataEnabled()) {
        res.status(500).json({
          error: 'NFT metadata processing is not enabled on this server',
        });
        return;
      }

      const { contractId } = req.params;
      const metadata = await db.getNftMetadata(contractId);

      if (!metadata.found) {
        res.status(404).json({ error: 'tokens not found' });
        return;
      }
      const {
        token_uri,
        name,
        description,
        image_uri,
        image_canonical_uri,
        tx_id,
        sender_address,
      } = metadata.result;

      const response: NonFungibleTokenMetadata = {
        token_uri: token_uri,
        name: name,
        description: description,
        image_uri: image_uri,
        image_canonical_uri: image_canonical_uri,
        tx_id: tx_id,
        sender_address: sender_address,
      };
      res.status(200).json(response);
    })
  );

  return router;
}<|MERGE_RESOLUTION|>--- conflicted
+++ resolved
@@ -112,12 +112,8 @@
       if (!has0xPrefix(value)) {
         value = `0x${value}`;
       }
-<<<<<<< HEAD
       const strValue = value;
-      const limit = parseTokenQueryLimit(req.query.limit ?? 50);
-=======
-      const limit = getPagingQueryLimit(ResourceType.Token, req.query.limit);
->>>>>>> 0203d363
+      const limit = getPagingQueryLimit(ResourceType.Token, req.query.limit);
       const offset = parsePagingQueryInput(req.query.offset ?? 0);
       const includeUnanchored = isUnanchoredRequest(req, res, next);
       const includeTxMetadata = booleanValueForParam(req, res, next, 'tx_metadata');

import {
  parseTxTypeStrings,
  parseDbMempoolTx,
  searchTx,
  searchTxs,
  parseDbTx,
  parseDbEvent,
} from '../controllers/db-controller';
import { isValidC32Address, isValidPrincipal, parseEventTypeStrings } from '../../helpers';
import { InvalidRequestError, InvalidRequestErrorType, NotFoundError } from '../../errors';
import { validateRequestHexInput, validatePrincipal } from '../query-helpers';
import { getPagingQueryLimit, parsePagingQueryInput, ResourceType } from '../pagination';
import {
  handleChainTipCache,
  handleMempoolCache,
  handleTransactionCache,
} from '../controllers/cache-controller';
import { DbEventTypeId } from '../../datastore/common';
import { has0xPrefix } from '@hirosystems/api-toolkit';

import { FastifyPluginAsync } from 'fastify';
import { Server } from 'node:http';
import { Type, TypeBoxTypeProvider } from '@fastify/type-provider-typebox';
import {
  AddressParamSchema,
  BlockHeightSchema,
  LimitParam,
  MempoolOrderByParamSchema,
  OffsetParam,
  OrderParamSchema,
  PrincipalSchema,
<<<<<<< HEAD
  TransactionIdCommaListParamSchema,
=======
>>>>>>> cb978001
  TransactionIdParamSchema,
  UnanchoredParamSchema,
} from '../schemas/params';
import {
  AbstractMempoolTransactionProperties,
  BaseTransactionSchemaProperties,
  MempoolTransaction,
  MempoolTransactionSchema,
  TokenTransferTransactionMetadataProperties,
  Transaction,
  TransactionSchema,
  TransactionSearchResponseSchema,
  TransactionTypeSchema,
<<<<<<< HEAD
  TransactionTypeStringSchema,
=======
>>>>>>> cb978001
} from '../schemas/entities/transactions';
import { PaginatedResponse } from '../schemas/util';
import {
  ErrorResponseSchema,
  MempoolStatsResponseSchema,
  MempoolTransactionListResponse,
  RawTransactionResponseSchema,
  TransactionEventsResponseSchema,
  TransactionResultsSchema,
} from '../schemas/responses/responses';
<<<<<<< HEAD
import {
  TransactionEventSchema,
  TransactionEventTypeCommaListSchema,
  TransactionEventTypeSchema,
} from '../schemas/entities/transaction-events';
=======
import { TransactionEventTypeSchema } from '../schemas/entities/transaction-events';
>>>>>>> cb978001

export const TxRoutes: FastifyPluginAsync<
  Record<never, never>,
  Server,
  TypeBoxTypeProvider
> = async fastify => {
  fastify.get(
    '/',
    {
      preHandler: handleChainTipCache,
<<<<<<< HEAD
=======
      preValidation: (req, _reply, done) => {
        if (typeof req.query.type === 'string') {
          req.query.type = (req.query.type as string).split(',') as typeof req.query.type;
        }
        done();
      },
>>>>>>> cb978001
      schema: {
        operationId: 'get_transaction_list',
        summary: 'Get recent transactions',
        description: `Retrieves all recently mined transactions`,
        tags: ['Transactions'],
        querystring: Type.Object({
          offset: OffsetParam(),
          limit: LimitParam(ResourceType.Tx),
<<<<<<< HEAD
          type: Type.Optional(
            Type.Array(Type.Union([TransactionTypeSchema, TransactionTypeStringSchema]))
          ),
=======
          type: Type.Optional(Type.Array(TransactionTypeSchema)),
>>>>>>> cb978001
          unanchored: UnanchoredParamSchema,
          order: Type.Optional(Type.Enum({ asc: 'asc', desc: 'desc' })),
          sort_by: Type.Optional(
            Type.Enum(
              {
                block_height: 'block_height',
                burn_block_time: 'burn_block_time',
                fee: 'fee',
              },
              {
                default: 'block_height',
                description: 'Option to sort results by block height, timestamp, or fee',
              }
            )
          ),
          from_address: Type.Optional(
            Type.String({ description: 'Option to filter results by sender address' })
          ),
          to_address: Type.Optional(
            Type.String({ description: 'Option to filter results by recipient address' })
          ),
          start_time: Type.Optional(
            Type.Integer({
              description:
                'Filter by transactions after this timestamp (unix timestamp in seconds)',
              examples: [1704067200],
            })
          ),
          end_time: Type.Optional(
            Type.Integer({
              description:
                'Filter by transactions before this timestamp (unix timestamp in seconds)',
              examples: [1706745599],
            })
          ),
          contract_id: Type.Optional(
            Type.String({
              description: 'Option to filter results by contract ID',
              examples: ['SP000000000000000000002Q6VF78.pox-4'],
            })
          ),
          function_name: Type.Optional(
            Type.String({
              description: 'Filter by contract call transactions involving this function name',
              examples: ['delegate-stx'],
            })
          ),
          nonce: Type.Optional(
            Type.Integer({
              description: 'Filter by transactions with this nonce',
              minimum: 0,
              maximum: Number.MAX_SAFE_INTEGER,
              examples: [123],
            })
          ),
        }),
        response: {
          200: TransactionResultsSchema,
        },
      },
    },
    async (req, reply) => {
      const limit = getPagingQueryLimit(ResourceType.Tx, req.query.limit);
      const offset = parsePagingQueryInput(req.query.offset ?? 0);

<<<<<<< HEAD
      const typeQuery = req.query.type?.flatMap(t => t.split(','));
      const txTypeFilter = parseTxTypeStrings(typeQuery ?? []);
=======
      const txTypeFilter = parseTxTypeStrings(req.query.type ?? []);
>>>>>>> cb978001

      let fromAddress: string | undefined;
      if (typeof req.query.from_address === 'string') {
        if (!isValidC32Address(req.query.from_address)) {
          throw new InvalidRequestError(
            `Invalid query parameter for "from_address": "${req.query.from_address}" is not a valid STX address`,
            InvalidRequestErrorType.invalid_param
          );
        }
        fromAddress = req.query.from_address;
      }

      let toAddress: string | undefined;
      if (typeof req.query.to_address === 'string') {
        if (!isValidPrincipal(req.query.to_address)) {
          throw new InvalidRequestError(
            `Invalid query parameter for "to_address": "${req.query.to_address}" is not a valid STX address`,
            InvalidRequestErrorType.invalid_param
          );
        }
        toAddress = req.query.to_address;
      }

      let contractId: string | undefined;
      if (typeof req.query.contract_id === 'string') {
        if (!isValidPrincipal(req.query.contract_id)) {
          throw new InvalidRequestError(
            `Invalid query parameter for "contract_id": "${req.query.contract_id}" is not a valid principal`,
            InvalidRequestErrorType.invalid_param
          );
        }
        contractId = req.query.contract_id;
      }

      const { results: txResults, total } = await fastify.db.getTxList({
        offset,
        limit,
        txTypeFilter,
        includeUnanchored: req.query.unanchored ?? false,
        fromAddress,
        toAddress,
        startTime: req.query.start_time,
        endTime: req.query.end_time,
        contractId,
        functionName: req.query.function_name,
        nonce: req.query.nonce,
        order: req.query.order,
        sortBy: req.query.sort_by,
      });
      const results = txResults.map(tx => parseDbTx(tx));
      await reply.send({ limit, offset, total, results });
    }
  );

  fastify.get(
    '/multiple',
    {
      preHandler: handleMempoolCache,
<<<<<<< HEAD
=======
      preValidation: (req, _reply, done) => {
        if (typeof req.query.tx_id === 'string') {
          req.query.tx_id = (req.query.tx_id as string).split(',') as typeof req.query.tx_id;
        }
        done();
      },
>>>>>>> cb978001
      schema: {
        operationId: 'get_tx_list_details',
        summary: 'Get list of details for transactions',
        description: `Retrieves a list of transactions for a given list of transaction IDs`,
        tags: ['Transactions'],
        querystring: Type.Object({
<<<<<<< HEAD
          tx_id: Type.Array(
            Type.Union([TransactionIdParamSchema, TransactionIdCommaListParamSchema])
          ),
          event_limit: LimitParam(ResourceType.Tx),
=======
          tx_id: Type.Array(TransactionIdParamSchema),
          event_limit: LimitParam(ResourceType.Event),
>>>>>>> cb978001
          event_offset: OffsetParam(),
          unanchored: UnanchoredParamSchema,
        }),
        response: {
          200: TransactionSearchResponseSchema,
        },
      },
    },
    async (req, reply) => {
<<<<<<< HEAD
      const txList: string[] = req.query.tx_id.flatMap(t => t.split(','));

      const eventLimit = getPagingQueryLimit(ResourceType.Tx, req.query.event_limit);
      const eventOffset = parsePagingQueryInput(req.query.event_offset ?? 0);
      const includeUnanchored = req.query.unanchored ?? false;
      txList.forEach(tx => validateRequestHexInput(tx));
      const txQuery = await searchTxs(fastify.db, {
        txIds: txList,
=======
      const eventLimit = getPagingQueryLimit(ResourceType.Event, req.query.event_limit);
      const eventOffset = parsePagingQueryInput(req.query.event_offset ?? 0);
      const includeUnanchored = req.query.unanchored ?? false;
      req.query.tx_id.forEach(tx => validateRequestHexInput(tx));
      const txQuery = await searchTxs(fastify.db, {
        txIds: req.query.tx_id,
>>>>>>> cb978001
        eventLimit,
        eventOffset,
        includeUnanchored,
      });
      await reply.send(txQuery);
    }
  );

  fastify.get(
    '/mempool',
    {
      preHandler: handleMempoolCache,
      schema: {
        operationId: 'get_mempool_transaction_list',
        summary: 'Get mempool transactions',
        description: `Retrieves all transactions that have been recently broadcast to the mempool. These are pending transactions awaiting confirmation.

        If you need to monitor new transactions, we highly recommend subscribing to [WebSockets or Socket.io](https://github.com/hirosystems/stacks-blockchain-api/tree/master/client) for real-time updates.`,
        tags: ['Transactions'],
        querystring: Type.Object({
          sender_address: Type.Optional(AddressParamSchema),
          recipient_address: Type.Optional(AddressParamSchema),
          address: Type.Optional(AddressParamSchema),
          order_by: Type.Optional(MempoolOrderByParamSchema),
          order: Type.Optional(OrderParamSchema),
          unanchored: UnanchoredParamSchema,
          offset: OffsetParam(),
          limit: LimitParam(ResourceType.Tx),
        }),
        response: {
          200: MempoolTransactionListResponse,
        },
      },
    },
    async (req, reply) => {
      const limit = getPagingQueryLimit(ResourceType.Tx, req.query.limit);
      const offset = parsePagingQueryInput(req.query.offset ?? 0);

      const addrParams: (string | undefined)[] = [
        req.query.sender_address,
        req.query.recipient_address,
        req.query.address,
      ];
      try {
        addrParams.forEach(addr => {
          if (!addr) {
            return undefined;
          }
          if (!isValidPrincipal(addr)) {
            throw new Error(
              `Invalid query parameter: "${addr}" is not a valid STX address or principal`
            );
          }
        });
      } catch (error) {
        throw new InvalidRequestError(`${error}`, InvalidRequestErrorType.invalid_param);
      }

      const includeUnanchored = req.query.unanchored ?? false;
      const [senderAddress, recipientAddress, address] = addrParams;
      if (address && (recipientAddress || senderAddress)) {
        throw new InvalidRequestError(
          'The "address" filter cannot be specified with other address filters',
          InvalidRequestErrorType.invalid_param
        );
      }

      const orderBy = req.query.order_by;
      const order = req.query.order;

      const { results: txResults, total } = await fastify.db.getMempoolTxList({
        offset,
        limit,
        includeUnanchored,
        orderBy,
        order,
        senderAddress,
        recipientAddress,
        address,
      });

      const results = txResults.map(tx => parseDbMempoolTx(tx));
      const response = { limit, offset, total, results };
      await reply.send(response);
    }
  );

  fastify.get(
    '/mempool/dropped',
    {
      preHandler: handleMempoolCache,
      schema: {
        operationId: 'get_dropped_mempool_transaction_list',
        summary: 'Get dropped mempool transactions',
        description: `Retrieves all recently-broadcast transactions that have been dropped from the mempool.

        Transactions are dropped from the mempool if:
         * they were stale and awaiting garbage collection or,
         * were expensive, or
         * were replaced with a new fee`,
        tags: ['Transactions'],
        querystring: Type.Object({
          offset: OffsetParam(),
          limit: LimitParam(ResourceType.Tx),
        }),
        response: {
          200: PaginatedResponse(MempoolTransactionSchema, {
            description: 'List of dropped mempool transactions',
          }),
        },
      },
    },
    async (req, reply) => {
      const limit = getPagingQueryLimit(ResourceType.Tx, req.query.limit);
      const offset = parsePagingQueryInput(req.query.offset ?? 0);
      const { results: txResults, total } = await fastify.db.getDroppedTxs({
        offset,
        limit,
      });
      const results = txResults.map(tx => parseDbMempoolTx(tx));
      const response = { limit, offset, total, results };
      await reply.send(response);
    }
  );

  fastify.get(
    '/mempool/stats',
    {
      preHandler: handleMempoolCache,
      schema: {
        operationId: 'get_mempool_transaction_stats',
        summary: 'Get statistics for mempool transactions',
        description: `Queries for transactions counts, age (by block height), fees (simple average), and size.
        All results broken down by transaction type and percentiles (p25, p50, p75, p95).`,
        tags: ['Transactions'],
        response: {
          200: MempoolStatsResponseSchema,
        },
      },
    },
    async (_req, reply) => {
      const queryResult = await fastify.db.getMempoolStats({ lastBlockCount: undefined });
      await reply.send(queryResult);
    }
  );

  fastify.get(
    '/events',
    {
      preHandler: handleChainTipCache,
<<<<<<< HEAD
=======
      preValidation: (req, _reply, done) => {
        if (typeof req.query.type === 'string') {
          req.query.type = (req.query.type as string).split(',') as typeof req.query.type;
        }
        done();
      },
>>>>>>> cb978001
      schema: {
        operationId: 'get_filtered_events',
        summary: 'Transaction Events',
        description: `Retrieves the list of events filtered by principal (STX address or Smart Contract ID), transaction id or event types.
        The list of event types is ('smart_contract_log', 'stx_lock', 'stx_asset', 'fungible_token_asset', 'non_fungible_token_asset').`,
        tags: ['Transactions'],
        querystring: Type.Object({
          tx_id: Type.Optional(TransactionIdParamSchema),
          address: Type.Optional(PrincipalSchema),
<<<<<<< HEAD
          type: Type.Optional(
            Type.Array(
              Type.Union([TransactionEventTypeSchema, TransactionEventTypeCommaListSchema])
            )
          ),
=======
          type: Type.Optional(Type.Array(TransactionEventTypeSchema)),
>>>>>>> cb978001
          offset: OffsetParam(),
          limit: LimitParam(ResourceType.Event),
        }),
        response: {
          200: TransactionEventsResponseSchema,
        },
      },
    },
    async (req, reply) => {
      const limit = getPagingQueryLimit(ResourceType.Tx, req.query.limit, 100);
      const offset = parsePagingQueryInput(req.query.offset ?? 0);
<<<<<<< HEAD

      const addrOrTx = {
        address: req.query.address,
        txId: req.query.tx_id,
      } as { address: string; txId: undefined } | { address: undefined; txId: string };
      if (!addrOrTx.address && !addrOrTx.txId) {
        throw new InvalidRequestError(
          `can not find 'address' or 'tx_id' in the request`,
          InvalidRequestErrorType.bad_request
        );
      }
      if (addrOrTx.address && addrOrTx.txId) {
        // if mutually exclusive address and txId specified throw
        throw new InvalidRequestError(
          `can't handle both 'address' and 'tx_id' in the same request`,
          InvalidRequestErrorType.bad_request
        );
      }
      if (addrOrTx.address) {
        validatePrincipal(addrOrTx.address);
      }
      if (addrOrTx.txId) {
        addrOrTx.txId = has0xPrefix(addrOrTx.txId) ? addrOrTx.txId : '0x' + addrOrTx.txId;
        validateRequestHexInput(addrOrTx.txId);
      }

      const typeQuery = req.query.type?.flatMap(t => t.split(','));
      let eventTypeFilter: DbEventTypeId[];
      if (typeQuery && typeQuery.length > 0) {
        try {
          eventTypeFilter = parseEventTypeStrings(typeQuery);
        } catch (error) {
          throw new InvalidRequestError(
            `invalid 'event type'`,
            InvalidRequestErrorType.bad_request
          );
        }
      } else {
        eventTypeFilter = [
          DbEventTypeId.SmartContractLog,
          DbEventTypeId.StxAsset,
          DbEventTypeId.FungibleTokenAsset,
          DbEventTypeId.NonFungibleTokenAsset,
          DbEventTypeId.StxLock,
        ]; //no filter provided , return all types of events
      }

=======

      const addrOrTx = {
        address: req.query.address,
        txId: req.query.tx_id,
      } as { address: string; txId: undefined } | { address: undefined; txId: string };
      if (!addrOrTx.address && !addrOrTx.txId) {
        throw new InvalidRequestError(
          `can not find 'address' or 'tx_id' in the request`,
          InvalidRequestErrorType.bad_request
        );
      }
      if (addrOrTx.address && addrOrTx.txId) {
        // if mutually exclusive address and txId specified throw
        throw new InvalidRequestError(
          `can't handle both 'address' and 'tx_id' in the same request`,
          InvalidRequestErrorType.bad_request
        );
      }
      if (addrOrTx.address) {
        validatePrincipal(addrOrTx.address);
      }
      if (addrOrTx.txId) {
        addrOrTx.txId = has0xPrefix(addrOrTx.txId) ? addrOrTx.txId : '0x' + addrOrTx.txId;
        validateRequestHexInput(addrOrTx.txId);
      }

      const typeQuery = req.query.type;
      let eventTypeFilter: DbEventTypeId[];
      if (typeQuery && typeQuery.length > 0) {
        try {
          eventTypeFilter = parseEventTypeStrings(typeQuery);
        } catch (error) {
          throw new InvalidRequestError(
            `invalid 'event type'`,
            InvalidRequestErrorType.bad_request
          );
        }
      } else {
        eventTypeFilter = [
          DbEventTypeId.SmartContractLog,
          DbEventTypeId.StxAsset,
          DbEventTypeId.FungibleTokenAsset,
          DbEventTypeId.NonFungibleTokenAsset,
          DbEventTypeId.StxLock,
        ]; //no filter provided , return all types of events
      }

>>>>>>> cb978001
      const { results } = await fastify.db.getTransactionEvents({
        addressOrTxId: addrOrTx,
        eventTypeFilter,
        offset,
        limit,
      });
      await reply.send({ limit, offset, events: results.map(e => parseDbEvent(e)) });
    }
  );

  fastify.get(
    '/:tx_id',
    {
      preHandler: handleTransactionCache,
      schema: {
        operationId: 'get_transaction_by_id',
        summary: 'Get transaction',
        description: `Retrieves transaction details for a given transaction ID`,
        tags: ['Transactions'],
        params: Type.Object({
          tx_id: TransactionIdParamSchema,
        }),
        querystring: Type.Object({
<<<<<<< HEAD
          event_limit: LimitParam(ResourceType.Tx),
=======
          event_limit: LimitParam(ResourceType.Event),
>>>>>>> cb978001
          event_offset: OffsetParam(),
          unanchored: UnanchoredParamSchema,
        }),
        response: {
          200: Type.Union([TransactionSchema, MempoolTransactionSchema]),
        },
      },
    },
    async (req, reply) => {
      const { tx_id } = req.params;
      if (!has0xPrefix(tx_id)) {
        const baseURL = req.protocol + '://' + req.headers.host + '/';
        const url = new URL(req.url, baseURL);
        return reply.redirect('/extended/v1/tx/0x' + req.params.tx_id + url.search);
      }

      const eventLimit = getPagingQueryLimit(ResourceType.Event, req.query['event_limit'], 100);
      const eventOffset = parsePagingQueryInput(req.query['event_offset'] ?? 0);
      const includeUnanchored = req.query.unanchored ?? false;
      validateRequestHexInput(tx_id);

      const txQuery = await searchTx(fastify.db, {
        txId: tx_id,
        eventLimit,
        eventOffset,
        includeUnanchored,
      });
      if (!txQuery.found) {
        throw new NotFoundError(`could not find transaction by ID`);
      }
      const result: Transaction | MempoolTransaction = txQuery.result;
      await reply.send(result);
    }
  );

  fastify.get(
    '/:tx_id/raw',
    {
      preHandler: handleTransactionCache,
      schema: {
        operationId: 'get_raw_transaction_by_id',
        summary: 'Get raw transaction',
        description: `Retrieves a hex encoded serialized transaction for a given ID`,
        tags: ['Transactions'],
        params: Type.Object({
          tx_id: TransactionIdParamSchema,
        }),
        querystring: Type.Object({
<<<<<<< HEAD
          event_limit: LimitParam(ResourceType.Tx),
=======
          event_limit: LimitParam(ResourceType.Event),
>>>>>>> cb978001
          event_offset: OffsetParam(),
        }),
        response: {
          200: RawTransactionResponseSchema,
        },
      },
    },
    async (req, reply) => {
      const { tx_id } = req.params;
      if (!has0xPrefix(tx_id)) {
        return reply.redirect('/extended/v1/tx/0x' + tx_id + '/raw');
      }
      validateRequestHexInput(tx_id);

      const rawTxQuery = await fastify.db.getRawTx(tx_id);

      if (rawTxQuery.found) {
        const response = {
          raw_tx: rawTxQuery.result.raw_tx,
        };
        await reply.send(response);
      } else {
        throw new NotFoundError(`could not find raw transaction by ID`);
      }
    }
  );

  fastify.get(
    '/block/:block_hash',
    {
      preHandler: handleChainTipCache,
      schema: {
        deprecated: true,
        operationId: 'get_transactions_by_block_hash',
        summary: 'Transactions by block hash',
        description: `**NOTE:** This endpoint is deprecated in favor of [Get transactions by block](/api/get-transactions-by-block).

        Retrieves a list of all transactions within a block for a given block hash.`,
        tags: ['Transactions'],
        params: Type.Object({
          block_hash: Type.String(),
        }),
        querystring: Type.Object({
          offset: OffsetParam(),
          limit: LimitParam(ResourceType.Tx),
        }),
        response: {
          200: PaginatedResponse(TransactionSchema, { description: 'List of transactions' }),
        },
      },
    },
    async (req, reply) => {
      const { block_hash } = req.params;

      const limit = getPagingQueryLimit(ResourceType.Tx, req.query['limit'], 200);
      const offset = parsePagingQueryInput(req.query['offset'] ?? 0);
      validateRequestHexInput(block_hash);
      const result = await fastify.db.getTxsFromBlock({ hash: block_hash }, limit, offset);
      if (!result.found) {
        throw new NotFoundError(`no block found by hash`);
      }
      const dbTxs = result.result;
      const results = dbTxs.results.map(dbTx => parseDbTx(dbTx));

      await reply.send({
        limit: limit,
        offset: offset,
        total: dbTxs.total,
        results: results,
      });
    }
  );

  fastify.get(
    '/block_height/:height',
    {
      preHandler: handleChainTipCache,
      schema: {
        deprecated: true,
        operationId: 'get_transactions_by_block_height',
        summary: 'Transactions by block height',
        description: `**NOTE:** This endpoint is deprecated in favor of [Get transactions by block](/api/get-transactions-by-block).

        Retrieves all transactions within a block at a given height`,
        tags: ['Transactions'],
        params: Type.Object({
          height: BlockHeightSchema,
        }),
        querystring: Type.Object({
          offset: OffsetParam(),
          limit: LimitParam(ResourceType.Tx),
        }),
        response: {
          200: PaginatedResponse(TransactionSchema, { description: 'List of transactions' }),
        },
      },
    },
    async (req, reply) => {
      const height = req.params.height;

      const limit = getPagingQueryLimit(ResourceType.Tx, req.query['limit']);
      const offset = parsePagingQueryInput(req.query['offset'] ?? 0);
      const result = await fastify.db.getTxsFromBlock({ height: height }, limit, offset);
      if (!result.found) {
        throw new NotFoundError(`no block found at height ${height}`);
      }
      const dbTxs = result.result;
      const results = dbTxs.results.map(dbTx => parseDbTx(dbTx));

      await reply.send({
        limit: limit,
        offset: offset,
        total: dbTxs.total,
        results: results,
      });
    }
  );

  await Promise.resolve();
};<|MERGE_RESOLUTION|>--- conflicted
+++ resolved
@@ -29,10 +29,6 @@
   OffsetParam,
   OrderParamSchema,
   PrincipalSchema,
-<<<<<<< HEAD
-  TransactionIdCommaListParamSchema,
-=======
->>>>>>> cb978001
   TransactionIdParamSchema,
   UnanchoredParamSchema,
 } from '../schemas/params';
@@ -46,10 +42,6 @@
   TransactionSchema,
   TransactionSearchResponseSchema,
   TransactionTypeSchema,
-<<<<<<< HEAD
-  TransactionTypeStringSchema,
-=======
->>>>>>> cb978001
 } from '../schemas/entities/transactions';
 import { PaginatedResponse } from '../schemas/util';
 import {
@@ -60,15 +52,7 @@
   TransactionEventsResponseSchema,
   TransactionResultsSchema,
 } from '../schemas/responses/responses';
-<<<<<<< HEAD
-import {
-  TransactionEventSchema,
-  TransactionEventTypeCommaListSchema,
-  TransactionEventTypeSchema,
-} from '../schemas/entities/transaction-events';
-=======
 import { TransactionEventTypeSchema } from '../schemas/entities/transaction-events';
->>>>>>> cb978001
 
 export const TxRoutes: FastifyPluginAsync<
   Record<never, never>,
@@ -79,15 +63,12 @@
     '/',
     {
       preHandler: handleChainTipCache,
-<<<<<<< HEAD
-=======
       preValidation: (req, _reply, done) => {
         if (typeof req.query.type === 'string') {
           req.query.type = (req.query.type as string).split(',') as typeof req.query.type;
         }
         done();
       },
->>>>>>> cb978001
       schema: {
         operationId: 'get_transaction_list',
         summary: 'Get recent transactions',
@@ -96,13 +77,7 @@
         querystring: Type.Object({
           offset: OffsetParam(),
           limit: LimitParam(ResourceType.Tx),
-<<<<<<< HEAD
-          type: Type.Optional(
-            Type.Array(Type.Union([TransactionTypeSchema, TransactionTypeStringSchema]))
-          ),
-=======
           type: Type.Optional(Type.Array(TransactionTypeSchema)),
->>>>>>> cb978001
           unanchored: UnanchoredParamSchema,
           order: Type.Optional(Type.Enum({ asc: 'asc', desc: 'desc' })),
           sort_by: Type.Optional(
@@ -168,12 +143,7 @@
       const limit = getPagingQueryLimit(ResourceType.Tx, req.query.limit);
       const offset = parsePagingQueryInput(req.query.offset ?? 0);
 
-<<<<<<< HEAD
-      const typeQuery = req.query.type?.flatMap(t => t.split(','));
-      const txTypeFilter = parseTxTypeStrings(typeQuery ?? []);
-=======
       const txTypeFilter = parseTxTypeStrings(req.query.type ?? []);
->>>>>>> cb978001
 
       let fromAddress: string | undefined;
       if (typeof req.query.from_address === 'string') {
@@ -232,30 +202,20 @@
     '/multiple',
     {
       preHandler: handleMempoolCache,
-<<<<<<< HEAD
-=======
       preValidation: (req, _reply, done) => {
         if (typeof req.query.tx_id === 'string') {
           req.query.tx_id = (req.query.tx_id as string).split(',') as typeof req.query.tx_id;
         }
         done();
       },
->>>>>>> cb978001
       schema: {
         operationId: 'get_tx_list_details',
         summary: 'Get list of details for transactions',
         description: `Retrieves a list of transactions for a given list of transaction IDs`,
         tags: ['Transactions'],
         querystring: Type.Object({
-<<<<<<< HEAD
-          tx_id: Type.Array(
-            Type.Union([TransactionIdParamSchema, TransactionIdCommaListParamSchema])
-          ),
-          event_limit: LimitParam(ResourceType.Tx),
-=======
           tx_id: Type.Array(TransactionIdParamSchema),
           event_limit: LimitParam(ResourceType.Event),
->>>>>>> cb978001
           event_offset: OffsetParam(),
           unanchored: UnanchoredParamSchema,
         }),
@@ -265,23 +225,12 @@
       },
     },
     async (req, reply) => {
-<<<<<<< HEAD
-      const txList: string[] = req.query.tx_id.flatMap(t => t.split(','));
-
-      const eventLimit = getPagingQueryLimit(ResourceType.Tx, req.query.event_limit);
-      const eventOffset = parsePagingQueryInput(req.query.event_offset ?? 0);
-      const includeUnanchored = req.query.unanchored ?? false;
-      txList.forEach(tx => validateRequestHexInput(tx));
-      const txQuery = await searchTxs(fastify.db, {
-        txIds: txList,
-=======
       const eventLimit = getPagingQueryLimit(ResourceType.Event, req.query.event_limit);
       const eventOffset = parsePagingQueryInput(req.query.event_offset ?? 0);
       const includeUnanchored = req.query.unanchored ?? false;
       req.query.tx_id.forEach(tx => validateRequestHexInput(tx));
       const txQuery = await searchTxs(fastify.db, {
         txIds: req.query.tx_id,
->>>>>>> cb978001
         eventLimit,
         eventOffset,
         includeUnanchored,
@@ -432,15 +381,12 @@
     '/events',
     {
       preHandler: handleChainTipCache,
-<<<<<<< HEAD
-=======
       preValidation: (req, _reply, done) => {
         if (typeof req.query.type === 'string') {
           req.query.type = (req.query.type as string).split(',') as typeof req.query.type;
         }
         done();
       },
->>>>>>> cb978001
       schema: {
         operationId: 'get_filtered_events',
         summary: 'Transaction Events',
@@ -450,15 +396,7 @@
         querystring: Type.Object({
           tx_id: Type.Optional(TransactionIdParamSchema),
           address: Type.Optional(PrincipalSchema),
-<<<<<<< HEAD
-          type: Type.Optional(
-            Type.Array(
-              Type.Union([TransactionEventTypeSchema, TransactionEventTypeCommaListSchema])
-            )
-          ),
-=======
           type: Type.Optional(Type.Array(TransactionEventTypeSchema)),
->>>>>>> cb978001
           offset: OffsetParam(),
           limit: LimitParam(ResourceType.Event),
         }),
@@ -470,55 +408,6 @@
     async (req, reply) => {
       const limit = getPagingQueryLimit(ResourceType.Tx, req.query.limit, 100);
       const offset = parsePagingQueryInput(req.query.offset ?? 0);
-<<<<<<< HEAD
-
-      const addrOrTx = {
-        address: req.query.address,
-        txId: req.query.tx_id,
-      } as { address: string; txId: undefined } | { address: undefined; txId: string };
-      if (!addrOrTx.address && !addrOrTx.txId) {
-        throw new InvalidRequestError(
-          `can not find 'address' or 'tx_id' in the request`,
-          InvalidRequestErrorType.bad_request
-        );
-      }
-      if (addrOrTx.address && addrOrTx.txId) {
-        // if mutually exclusive address and txId specified throw
-        throw new InvalidRequestError(
-          `can't handle both 'address' and 'tx_id' in the same request`,
-          InvalidRequestErrorType.bad_request
-        );
-      }
-      if (addrOrTx.address) {
-        validatePrincipal(addrOrTx.address);
-      }
-      if (addrOrTx.txId) {
-        addrOrTx.txId = has0xPrefix(addrOrTx.txId) ? addrOrTx.txId : '0x' + addrOrTx.txId;
-        validateRequestHexInput(addrOrTx.txId);
-      }
-
-      const typeQuery = req.query.type?.flatMap(t => t.split(','));
-      let eventTypeFilter: DbEventTypeId[];
-      if (typeQuery && typeQuery.length > 0) {
-        try {
-          eventTypeFilter = parseEventTypeStrings(typeQuery);
-        } catch (error) {
-          throw new InvalidRequestError(
-            `invalid 'event type'`,
-            InvalidRequestErrorType.bad_request
-          );
-        }
-      } else {
-        eventTypeFilter = [
-          DbEventTypeId.SmartContractLog,
-          DbEventTypeId.StxAsset,
-          DbEventTypeId.FungibleTokenAsset,
-          DbEventTypeId.NonFungibleTokenAsset,
-          DbEventTypeId.StxLock,
-        ]; //no filter provided , return all types of events
-      }
-
-=======
 
       const addrOrTx = {
         address: req.query.address,
@@ -566,7 +455,6 @@
         ]; //no filter provided , return all types of events
       }
 
->>>>>>> cb978001
       const { results } = await fastify.db.getTransactionEvents({
         addressOrTxId: addrOrTx,
         eventTypeFilter,
@@ -590,11 +478,7 @@
           tx_id: TransactionIdParamSchema,
         }),
         querystring: Type.Object({
-<<<<<<< HEAD
-          event_limit: LimitParam(ResourceType.Tx),
-=======
           event_limit: LimitParam(ResourceType.Event),
->>>>>>> cb978001
           event_offset: OffsetParam(),
           unanchored: UnanchoredParamSchema,
         }),
@@ -643,11 +527,7 @@
           tx_id: TransactionIdParamSchema,
         }),
         querystring: Type.Object({
-<<<<<<< HEAD
-          event_limit: LimitParam(ResourceType.Tx),
-=======
           event_limit: LimitParam(ResourceType.Event),
->>>>>>> cb978001
           event_offset: OffsetParam(),
         }),
         response: {

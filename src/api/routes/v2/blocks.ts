--- conflicted
+++ resolved
@@ -1,9 +1,5 @@
 import { handleChainTipCache } from '../../../api/controllers/cache-controller';
-<<<<<<< HEAD
-import { BlockParamsSchema, parseBlockParam } from './schemas';
-=======
 import { BlockParamsSchema, cleanBlockHeightOrHashParam, parseBlockParam } from './schemas';
->>>>>>> cb978001
 import { parseDbNakamotoBlock } from './helpers';
 import { InvalidRequestError, NotFoundError } from '../../../errors';
 import { parseDbTx } from '../../../api/controllers/db-controller';
@@ -96,13 +92,10 @@
     '/:height_or_hash',
     {
       preHandler: handleChainTipCache,
-<<<<<<< HEAD
-=======
       preValidation: (req, _reply, done) => {
         cleanBlockHeightOrHashParam(req.params);
         done();
       },
->>>>>>> cb978001
       schema: {
         operationId: 'get_block',
         summary: 'Get block',
@@ -128,13 +121,10 @@
     '/:height_or_hash/transactions',
     {
       preHandler: handleChainTipCache,
-<<<<<<< HEAD
-=======
       preValidation: (req, _reply, done) => {
         cleanBlockHeightOrHashParam(req.params);
         done();
       },
->>>>>>> cb978001
       schema: {
         operationId: 'get_transactions_by_block',
         summary: 'Get transactions by block',

import { Type, Static, TSchema } from '@sinclair/typebox';
import { ResourceType, pagingQueryLimits } from '../../../api/pagination';
import Ajv from 'ajv';
import addFormats from 'ajv-formats';
import { has0xPrefix, isTestEnv } from '@hirosystems/api-toolkit';

const ajv = addFormats(new Ajv({ coerceTypes: true }), [
  'date-time',
  'time',
  'date',
  'email',
  'hostname',
  'ipv4',
  'ipv6',
  'uri',
  'uri-reference',
  'uuid',
  'uri-template',
  'json-pointer',
  'relative-json-pointer',
  'regex',
]);

// ==========================
// Parameters
// ==========================

const OffsetParamSchema = Type.Integer({
  minimum: 0,
  title: 'Offset',
  description: 'Result offset',
});

export const BlockLimitParamSchema = Type.Integer({
  minimum: 1,
  maximum: pagingQueryLimits[ResourceType.Block].maxLimit,
  default: pagingQueryLimits[ResourceType.Block].defaultLimit,
  title: 'Block limit',
  description: 'Blocks per page',
});

export const TransactionLimitParamSchema = Type.Integer({
  minimum: 1,
  maximum: pagingQueryLimits[ResourceType.Tx].maxLimit,
  default: pagingQueryLimits[ResourceType.Tx].defaultLimit,
  title: 'Transaction limit',
  description: 'Transactions per page',
});

export const PoxCycleLimitParamSchema = Type.Integer({
  minimum: 1,
  maximum: pagingQueryLimits[ResourceType.PoxCycle].maxLimit,
  default: pagingQueryLimits[ResourceType.PoxCycle].defaultLimit,
  title: 'PoX cycle limit',
  description: 'PoX cycles per page',
});

export const PoxSignerLimitParamSchema = Type.Integer({
  minimum: 1,
  maximum: pagingQueryLimits[ResourceType.Signer].maxLimit,
  default: pagingQueryLimits[ResourceType.Signer].defaultLimit,
  title: 'PoX signer limit',
  description: 'PoX signers per page',
});

export type BlockIdParam =
  | { type: 'height'; height: number }
  | { type: 'hash'; hash: string }
  | { type: 'latest'; latest: true };

<<<<<<< HEAD
export function parseBlockParam(value: string): BlockIdParam {
  if (value === 'latest') {
    return { type: 'latest', latest: true };
  }
=======
export function parseBlockParam(value: string | number): BlockIdParam {
  if (value === 'latest') {
    return { type: 'latest', latest: true };
  }
  value = typeof value === 'string' ? value : value.toString();
>>>>>>> cb978001
  if (/^(0x)?[a-fA-F0-9]{64}$/i.test(value)) {
    return { type: 'hash', hash: has0xPrefix(value) ? value : `0x${value}` };
  }
  if (/^[0-9]+$/.test(value)) {
    return { type: 'height', height: parseInt(value) };
  }
  throw new Error('Invalid block height or hash');
}

<<<<<<< HEAD
=======
/**
 * If a param can accept a block hash or height, then ensure that the hash is prefixed with '0x' so
 * that hashes with only digits are not accidentally parsed as a number.
 */
export function cleanBlockHeightOrHashParam(params: { height_or_hash: string | number }) {
  if (
    typeof params.height_or_hash === 'string' &&
    /^[a-fA-F0-9]{64}$/i.test(params.height_or_hash)
  ) {
    params.height_or_hash = '0x' + params.height_or_hash;
  }
}

>>>>>>> cb978001
const BurnBlockHashParamSchema = Type.String({
  pattern: isTestEnv ? undefined : '^(0x)?[a-fA-F0-9]{64}$',
  title: 'Burn block hash',
  description: 'Burn block hash',
  examples: ['0000000000000000000452773967cdd62297137cdaf79950c5e8bb0c62075133'],
});
export const CompiledBurnBlockHashParam = ajv.compile(BurnBlockHashParamSchema);

<<<<<<< HEAD
const BurnBlockHeightParamSchema = Type.String({
  pattern: isTestEnv ? undefined : '^[0-9]+$',
=======
const BurnBlockHeightParamSchema = Type.Integer({
>>>>>>> cb978001
  title: 'Burn block height',
  description: 'Burn block height',
  examples: [777678],
});

<<<<<<< HEAD
const BlockHeightParamSchema = Type.String({
  pattern: isTestEnv ? undefined : '^[0-9]+$',
  title: 'Block height',
  description: 'Block height',
  examples: ['777678'],
=======
const BlockHeightParamSchema = Type.Integer({
  title: 'Block height',
  description: 'Block height',
  examples: [777678],
>>>>>>> cb978001
});

const BlockHashParamSchema = Type.String({
  pattern: isTestEnv ? undefined : '^(0x)?[a-fA-F0-9]{64}$',
  title: 'Block hash',
  description: 'Block hash',
  examples: ['daf79950c5e8bb0c620751333967cdd62297137cdaf79950c5e8bb0c62075133'],
});

const AddressParamSchema = Type.String({
  pattern: isTestEnv ? undefined : '^[0123456789ABCDEFGHJKMNPQRSTVWXYZ]{28,41}',
  title: 'STX Address',
  description: 'STX Address',
  examples: ['SP318Q55DEKHRXJK696033DQN5C54D9K2EE6DHRWP'],
});

const SmartContractIdParamSchema = Type.String({
  pattern: isTestEnv
    ? undefined
    : '^[0123456789ABCDEFGHJKMNPQRSTVWXYZ]{28,41}.[a-zA-Z]([a-zA-Z0-9]|[-_]){0,39}$',
  title: 'Smart Contract ID',
  description: 'Smart Contract ID',
  examples: ['SP000000000000000000002Q6VF78.pox-3'],
});

const TransactionIdParamSchema = Type.String({
  pattern: isTestEnv ? undefined : '^(0x)?[a-fA-F0-9]{64}$',
  title: 'Transaction ID',
  description: 'Transaction ID',
  examples: ['0xf6bd5f4a7b26184a3466340b2e99fd003b4962c0e382a7e4b6a13df3dd7a91c6'],
});

// ==========================
// Query and path params
// TODO: Migrate these to each endpoint after switching from Express to Fastify
// ==========================

const PaginationQueryParamsSchema = <T extends TSchema>(t: T) =>
  Type.Object(
    {
      limit: Type.Optional(t),
      offset: Type.Optional(OffsetParamSchema),
    },
    { additionalProperties: false }
  );

const BlockPaginationQueryParamsSchema = PaginationQueryParamsSchema(BlockLimitParamSchema);
export type BlockPaginationQueryParams = Static<typeof BlockPaginationQueryParamsSchema>;

const TransactionPaginationQueryParamsSchema = PaginationQueryParamsSchema(
  TransactionLimitParamSchema
);
export type TransactionPaginationQueryParams = Static<
  typeof TransactionPaginationQueryParamsSchema
>;

const PoxCyclePaginationQueryParamsSchema = PaginationQueryParamsSchema(PoxCycleLimitParamSchema);
export type PoxCyclePaginationQueryParams = Static<typeof PoxCyclePaginationQueryParamsSchema>;

const PoxSignerPaginationQueryParamsSchema = PaginationQueryParamsSchema(PoxSignerLimitParamSchema);
export type PoxSignerPaginationQueryParams = Static<typeof PoxSignerPaginationQueryParamsSchema>;
<<<<<<< HEAD

export const BlockParamsSchema = Type.Object(
  {
    height_or_hash: Type.Union([
      Type.Literal('latest'),
      BlockHashParamSchema,
      BlockHeightParamSchema,
    ]),
  },
  { additionalProperties: false }
);
export type BlockParams = Static<typeof BlockParamsSchema>;

export const BurnBlockParamsSchema = Type.Object(
=======

export const BlockParamsSchema = Type.Object(
>>>>>>> cb978001
  {
    height_or_hash: Type.Union([
      Type.Literal('latest'),
      BlockHashParamSchema,
      BlockHeightParamSchema,
    ]),
  },
  { additionalProperties: false }
);
<<<<<<< HEAD
export type BurnBlockParams = Static<typeof BurnBlockParamsSchema>;

const PoxCycleParamsSchema = Type.Object(
  { cycle_number: Type.String({ pattern: '^[0-9]+$' }) },
  { additionalProperties: false }
);
export type PoxCycleParams = Static<typeof PoxCycleParamsSchema>;
=======
export type BlockParams = Static<typeof BlockParamsSchema>;
>>>>>>> cb978001

export const BurnBlockParamsSchema = Type.Object(
  {
<<<<<<< HEAD
    cycle_number: Type.String({ pattern: '^[0-9]+$' }),
    signer_key: Type.String({
      pattern: '^(0x)?[a-fA-F0-9]{66}$',
    }),
  },
  { additionalProperties: false }
);
export type PoxCycleSignerParams = Static<typeof PoxCycleSignerParamsSchema>;
=======
    height_or_hash: Type.Union([
      Type.Literal('latest'),
      BurnBlockHashParamSchema,
      BurnBlockHeightParamSchema,
    ]),
  },
  { additionalProperties: false }
);
export type BurnBlockParams = Static<typeof BurnBlockParamsSchema>;
>>>>>>> cb978001

export const SmartContractStatusParamsSchema = Type.Object(
  {
    contract_id: Type.Union([Type.Array(SmartContractIdParamSchema), SmartContractIdParamSchema]),
  },
  { additionalProperties: false }
);
export type SmartContractStatusParams = Static<typeof SmartContractStatusParamsSchema>;

export const AddressParamsSchema = Type.Object(
  { address: Type.Union([AddressParamSchema, SmartContractIdParamSchema]) },
  { additionalProperties: false }
);
export type AddressParams = Static<typeof AddressParamsSchema>;

export const AddressTransactionParamsSchema = Type.Object(
  {
    address: Type.Union([AddressParamSchema, SmartContractIdParamSchema]),
    tx_id: TransactionIdParamSchema,
  },
  { additionalProperties: false }
);
export type AddressTransactionParams = Static<typeof AddressTransactionParamsSchema>;<|MERGE_RESOLUTION|>--- conflicted
+++ resolved
@@ -68,18 +68,11 @@
   | { type: 'hash'; hash: string }
   | { type: 'latest'; latest: true };
 
-<<<<<<< HEAD
-export function parseBlockParam(value: string): BlockIdParam {
-  if (value === 'latest') {
-    return { type: 'latest', latest: true };
-  }
-=======
 export function parseBlockParam(value: string | number): BlockIdParam {
   if (value === 'latest') {
     return { type: 'latest', latest: true };
   }
   value = typeof value === 'string' ? value : value.toString();
->>>>>>> cb978001
   if (/^(0x)?[a-fA-F0-9]{64}$/i.test(value)) {
     return { type: 'hash', hash: has0xPrefix(value) ? value : `0x${value}` };
   }
@@ -89,8 +82,6 @@
   throw new Error('Invalid block height or hash');
 }
 
-<<<<<<< HEAD
-=======
 /**
  * If a param can accept a block hash or height, then ensure that the hash is prefixed with '0x' so
  * that hashes with only digits are not accidentally parsed as a number.
@@ -104,7 +95,6 @@
   }
 }
 
->>>>>>> cb978001
 const BurnBlockHashParamSchema = Type.String({
   pattern: isTestEnv ? undefined : '^(0x)?[a-fA-F0-9]{64}$',
   title: 'Burn block hash',
@@ -113,29 +103,16 @@
 });
 export const CompiledBurnBlockHashParam = ajv.compile(BurnBlockHashParamSchema);
 
-<<<<<<< HEAD
-const BurnBlockHeightParamSchema = Type.String({
-  pattern: isTestEnv ? undefined : '^[0-9]+$',
-=======
 const BurnBlockHeightParamSchema = Type.Integer({
->>>>>>> cb978001
   title: 'Burn block height',
   description: 'Burn block height',
   examples: [777678],
 });
 
-<<<<<<< HEAD
-const BlockHeightParamSchema = Type.String({
-  pattern: isTestEnv ? undefined : '^[0-9]+$',
-  title: 'Block height',
-  description: 'Block height',
-  examples: ['777678'],
-=======
 const BlockHeightParamSchema = Type.Integer({
   title: 'Block height',
   description: 'Block height',
   examples: [777678],
->>>>>>> cb978001
 });
 
 const BlockHashParamSchema = Type.String({
@@ -197,7 +174,6 @@
 
 const PoxSignerPaginationQueryParamsSchema = PaginationQueryParamsSchema(PoxSignerLimitParamSchema);
 export type PoxSignerPaginationQueryParams = Static<typeof PoxSignerPaginationQueryParamsSchema>;
-<<<<<<< HEAD
 
 export const BlockParamsSchema = Type.Object(
   {
@@ -212,43 +188,7 @@
 export type BlockParams = Static<typeof BlockParamsSchema>;
 
 export const BurnBlockParamsSchema = Type.Object(
-=======
-
-export const BlockParamsSchema = Type.Object(
->>>>>>> cb978001
-  {
-    height_or_hash: Type.Union([
-      Type.Literal('latest'),
-      BlockHashParamSchema,
-      BlockHeightParamSchema,
-    ]),
-  },
-  { additionalProperties: false }
-);
-<<<<<<< HEAD
-export type BurnBlockParams = Static<typeof BurnBlockParamsSchema>;
-
-const PoxCycleParamsSchema = Type.Object(
-  { cycle_number: Type.String({ pattern: '^[0-9]+$' }) },
-  { additionalProperties: false }
-);
-export type PoxCycleParams = Static<typeof PoxCycleParamsSchema>;
-=======
-export type BlockParams = Static<typeof BlockParamsSchema>;
->>>>>>> cb978001
-
-export const BurnBlockParamsSchema = Type.Object(
-  {
-<<<<<<< HEAD
-    cycle_number: Type.String({ pattern: '^[0-9]+$' }),
-    signer_key: Type.String({
-      pattern: '^(0x)?[a-fA-F0-9]{66}$',
-    }),
-  },
-  { additionalProperties: false }
-);
-export type PoxCycleSignerParams = Static<typeof PoxCycleSignerParamsSchema>;
-=======
+  {
     height_or_hash: Type.Union([
       Type.Literal('latest'),
       BurnBlockHashParamSchema,
@@ -258,7 +198,6 @@
   { additionalProperties: false }
 );
 export type BurnBlockParams = Static<typeof BurnBlockParamsSchema>;
->>>>>>> cb978001
 
 export const SmartContractStatusParamsSchema = Type.Object(
   {

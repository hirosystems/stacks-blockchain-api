--- conflicted
+++ resolved
@@ -582,21 +582,6 @@
   tx?: DbTx;
 }
 
-<<<<<<< HEAD
-=======
-export interface AddressNftEventIdentifier {
-  sender: string;
-  recipient: string;
-  asset_identifier: string;
-  value: string;
-  block_height: number;
-  tx_id: string;
-  event_index: number;
-  tx_index: number;
-  asset_event_type_id: number;
-}
-
->>>>>>> 3acbb853
 export interface DataStoreBlockUpdateData {
   block: DbBlock;
   microblocks: DbMicroblock[];
@@ -1576,12 +1561,9 @@
   microblock_count: number;
   tx_count: number;
   tx_count_unanchored: number;
-<<<<<<< HEAD
 }
 
 export enum IndexesState {
   Off = 0,
   On = 1,
-=======
->>>>>>> 3acbb853
 }
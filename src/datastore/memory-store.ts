--- conflicted
+++ resolved
@@ -18,15 +18,12 @@
   DbStxBalance,
   DbStxLockEvent,
   DbBurnchainReward,
-<<<<<<< HEAD
+  DbInboundStxTransfer,
+  DbTxStatus,
   DbBNSName,
   DbBNSNamespace,
   DbBNSZoneFile,
   DbBNSSubdomain,
-=======
-  DbInboundStxTransfer,
-  DbTxStatus,
->>>>>>> 98404b4f
 } from './common';
 import { logger, FoundOrNot } from '../helpers';
 import { TransactionType } from '@blockstack/stacks-blockchain-api-types';

--- conflicted
+++ resolved
@@ -914,15 +914,9 @@
             cs.stacker_type,
             COUNT(*) OVER()::int AS total
         FROM pox_sets ps
-<<<<<<< HEAD
-        LEFT JOIN combined_stackers cs ON ps.signing_key = cs.signer_key
-        WHERE ps.canonical = TRUE
-          AND ps.cycle_number = ${cycleNumber}
-=======
         INNER JOIN combined_stackers cs ON ps.signing_key = cs.signer_key
         WHERE ps.canonical = TRUE 
           AND ps.cycle_number = ${cycleNumber} 
->>>>>>> a669da0b
           AND ps.signing_key = ${signerKey}
         ORDER BY locked DESC
         LIMIT ${limit}

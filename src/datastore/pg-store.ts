--- conflicted
+++ resolved
@@ -104,10 +104,8 @@
   PgTokensNotificationPayload,
   PgTxNotificationPayload,
 } from './pg-notifier';
-<<<<<<< HEAD
+import { AsyncLocalStorage } from 'async_hooks';
 import { Pox2EventName } from '../pox-helpers';
-=======
-import { AsyncLocalStorage } from 'async_hooks';
 
 export type UnwrapPromiseArray<T> = T extends any[]
   ? {
@@ -124,7 +122,6 @@
  * transaction.
  */
 export const sqlTransactionContext = new AsyncLocalStorage<SqlTransactionContext>();
->>>>>>> b991d52b
 
 /**
  * This is the main interface between the API and the Postgres database. It contains all methods that
@@ -1039,15 +1036,9 @@
     if (args.txIds.length === 0) {
       return [];
     }
-<<<<<<< HEAD
-    return this.sql.begin(async client => {
-      const result = await this.sql<MempoolTxQueryResult[]>`
-        SELECT ${unsafeCols(this.sql, [...MEMPOOL_TX_COLUMNS, abiColumn('mempool_txs')])}
-=======
     return await this.sqlTransaction(async sql => {
       const result = await sql<MempoolTxQueryResult[]>`
         SELECT ${unsafeCols(sql, [...MEMPOOL_TX_COLUMNS, abiColumn('mempool_txs')])}
->>>>>>> b991d52b
         FROM mempool_txs
         WHERE tx_id IN ${sql(args.txIds)}
       `;
@@ -1954,32 +1945,6 @@
     return entries;
   }
 
-<<<<<<< HEAD
-  async getSmartContractList(contractIds: string[]) {
-    const result = await this.sql<
-      {
-        contract_id: string;
-        canonical: boolean;
-        tx_id: string;
-        block_height: number;
-        clarity_version: number | null;
-        source_code: string;
-        abi: unknown | null;
-      }[]
-    >`
-      SELECT DISTINCT ON (contract_id) contract_id, canonical, tx_id, block_height, clarity_version, source_code, abi
-      FROM smart_contracts
-      WHERE contract_id IN ${contractIds}
-      ORDER BY contract_id DESC, abi != 'null' DESC, canonical DESC, microblock_canonical DESC, block_height DESC
-    `;
-    if (result.length === 0) {
-      [];
-    }
-    return result.map(r => parseQueryResultToSmartContract(r)).map(res => res.result);
-  }
-
-=======
->>>>>>> b991d52b
   async getSmartContract(contractId: string) {
     const result = await this.sql<
       {
@@ -3890,9 +3855,9 @@
   }
 
   async getBlockByBurnBlockHeight(burnBlockHeight: number): Promise<FoundOrNot<DbBlock>> {
-    return await this.sql.begin(async sql => {
-      const result = await sql<BlockQueryResult[]>`
-        SELECT ${sql(BLOCK_COLUMNS)}
+    return await this.sqlTransaction(async client => {
+      const result = await client<BlockQueryResult[]>`
+        SELECT ${client(BLOCK_COLUMNS)}
         FROM blocks
         WHERE canonical = true AND burn_block_height >= ${burnBlockHeight}
         ORDER BY block_height ASC

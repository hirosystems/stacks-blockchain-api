import {
  AddressTokenOfferingLocked,
  AddressUnlockSchedule,
  TransactionType,
} from '@stacks/stacks-blockchain-api-types';
import { ClarityAbi } from '@stacks/transactions';
import { getTxTypeId, getTxTypeString } from '../api/controllers/db-controller';
import {
  assertNotNullish,
  FoundOrNot,
  unwrapOptional,
  bnsHexValueToName,
  bnsNameCV,
  getBnsSmartContractId,
  bnsNameFromSubdomain,
  ChainID,
  REPO_DIR,
} from '../helpers';
import { PgStoreEventEmitter } from './pg-store-event-emitter';
import {
  BlockIdentifier,
  BlockQueryResult,
  BlocksWithMetadata,
  ContractTxQueryResult,
  DbAssetEventTypeId,
  DbBlock,
  DbBnsName,
  DbBnsNamespace,
  DbBnsSubdomain,
  DbBnsZoneFile,
  DbBurnchainReward,
  DbChainTip,
  DbEvent,
  DbEventTypeId,
  DbFtBalance,
  DbFtEvent,
  DbGetBlockWithMetadataOpts,
  DbGetBlockWithMetadataResponse,
  DbInboundStxTransfer,
  DbMempoolFeePriority,
  DbMempoolStats,
  DbMempoolTx,
  DbMicroblock,
  DbMinerReward,
  DbNftEvent,
  DbRewardSlotHolder,
  DbSearchResult,
  DbSmartContract,
  DbSmartContractEvent,
  DbStxBalance,
  DbStxEvent,
  DbStxLockEvent,
  DbTokenOfferingLocked,
  DbTx,
  DbTxGlobalStatus,
  DbTxStatus,
  DbTxTypeId,
  DbTxWithAssetTransfers,
  FaucetRequestQueryResult,
  MempoolTxQueryResult,
  MicroblockQueryResult,
  NftEventWithTxMetadata,
  NftHoldingInfo,
  NftHoldingInfoWithTxMetadata,
  PoxSyntheticEventQueryResult,
  RawTxQueryResult,
  StxUnlockEvent,
  TransferQueryResult,
  PoxSyntheticEventTable,
  DbPoxStacker,
  DbPoxSyntheticEvent,
} from './common';
import {
  abiColumn,
  BLOCK_COLUMNS,
  MEMPOOL_TX_COLUMNS,
  MICROBLOCK_COLUMNS,
  parseBlockQueryResult,
  parseDbEvents,
  parseDbPoxSyntheticEvent,
  parseFaucetRequestQueryResult,
  parseMempoolTxQueryResult,
  parseMicroblockQueryResult,
  parseQueryResultToSmartContract,
  parseTxQueryResult,
  parseTxsWithAssetTransfers,
  POX_SYNTHETIC_EVENT_COLUMNS,
  prefixedCols,
  TX_COLUMNS,
  unsafeCols,
  validateZonefileHash,
} from './helpers';
<<<<<<< HEAD
import { PgConfigStateNotificationPayload, PgNotifier } from './pg-notifier';
import { AsyncLocalStorage } from 'async_hooks';
import { Pox2EventName } from '../pox-helpers';
import { MempoolOrderByParam, OrderParam } from 'src/api/query-helpers';

export type UnwrapPromiseArray<T> = T extends any[]
  ? {
      [k in keyof T]: T[k] extends Promise<infer R> ? R : T[k];
    }
  : T;
=======
import { PgNotifier } from './pg-notifier';
import { SyntheticPoxEventName } from '../pox-helpers';
import { BasePgStore, PgSqlClient, connectPostgres } from '@hirosystems/api-toolkit';
import {
  PgServer,
  getConnectionArgs,
  getConnectionConfig,
  getPgConnectionEnvValue,
} from './connection';
import * as path from 'path';
import { PgStoreV2 } from './pg-store-v2';
>>>>>>> cf736618

export const MIGRATIONS_DIR = path.join(REPO_DIR, 'migrations');

/**
 * This is the main interface between the API and the Postgres database. It contains all methods that
 * query the DB in search for blockchain data to be returned via endpoints or WebSockets/Socket.IO.
 * It also provides an `EventEmitter` to notify the rest of the API whenever an important DB write has
 * happened in the `PgServer.primary` server (see `.env`).
 */
export class PgStore extends BasePgStore {
  readonly v2: PgStoreV2;
  readonly eventEmitter: PgStoreEventEmitter;
  readonly notifier?: PgNotifier;

  constructor(sql: PgSqlClient, notifier: PgNotifier | undefined = undefined) {
    super(sql);
    this.notifier = notifier;
    this.eventEmitter = new PgStoreEventEmitter();
    this.v2 = new PgStoreV2(this);
  }

  static async connect({
    usageName,
    withNotifier = true,
  }: {
    usageName: string;
    withNotifier?: boolean;
  }): Promise<PgStore> {
    const sql = await connectPostgres({
      usageName: usageName,
      connectionArgs: getConnectionArgs(),
      connectionConfig: getConnectionConfig(),
    });
    const notifier = withNotifier ? await PgNotifier.create(usageName) : undefined;
    const store = new PgStore(sql, notifier);
    await store.connectPgNotifier();
    return store;
  }

  async close(): Promise<void> {
    await this.notifier?.close();
    await super.close({
      timeout: parseInt(getPgConnectionEnvValue('CLOSE_TIMEOUT', PgServer.default) ?? '5'),
    });
  }

  /**
   * Connects to the `PgNotifier`. Its messages will be forwarded to the rest of the API components
   * though the EventEmitter.
   */
  async connectPgNotifier() {
    await this.notifier?.connect(notification => {
      switch (notification.type) {
        case 'blockUpdate':
          this.eventEmitter.emit('blockUpdate', notification.payload.blockHash);
          break;
        case 'microblockUpdate':
          this.eventEmitter.emit('microblockUpdate', notification.payload.microblockHash);
          break;
        case 'txUpdate':
          this.eventEmitter.emit('txUpdate', notification.payload.txId);
          break;
        case 'addressUpdate':
          this.eventEmitter.emit(
            'addressUpdate',
            notification.payload.address,
            notification.payload.blockHeight
          );
          break;
        case 'tokensUpdate':
          this.eventEmitter.emit('tokensUpdate', notification.payload.contractID);
          break;
        case 'nameUpdate':
          this.eventEmitter.emit('nameUpdate', notification.payload.nameInfo);
          break;
        case 'tokenMetadataUpdateQueued':
          this.eventEmitter.emit('tokenMetadataUpdateQueued', notification.payload.queueId);
          break;
        case 'nftEventUpdate':
          this.eventEmitter.emit(
            'nftEventUpdate',
            notification.payload.txId,
            notification.payload.eventIndex
          );
          break;
        case 'smartContractUpdate':
          this.eventEmitter.emit('smartContractUpdate', notification.payload.contractId);
          break;
        case 'smartContractLogUpdate':
          this.eventEmitter.emit(
            'smartContractLogUpdate',
            notification.payload.txId,
            notification.payload.eventIndex
          );
          break;
        case 'configStateUpdate':
          this.eventEmitter.emit('configStateUpdate', notification.payload);
          break;
      }
    });
  }

  async getChainTip(): Promise<DbChainTip> {
    const tipResult = await this.sql<DbChainTip[]>`SELECT * FROM chain_tip`;
    const tip = tipResult[0];
    return {
      block_height: tip?.block_height ?? 0,
      block_count: tip?.block_count ?? 0,
      block_hash: tip?.block_hash ?? '',
      index_block_hash: tip?.index_block_hash ?? '',
      burn_block_height: tip?.burn_block_height ?? 0,
      microblock_hash: tip?.microblock_hash ?? undefined,
      microblock_sequence: tip?.microblock_sequence ?? undefined,
      microblock_count: tip?.microblock_count ?? 0,
      tx_count: tip?.tx_count ?? 0,
      tx_count_unanchored: tip?.tx_count_unanchored ?? 0,
    };
  }

  async getBlockWithMetadata<TWithTxs extends boolean, TWithMicroblocks extends boolean>(
    blockIdentifier: BlockIdentifier,
    metadata?: DbGetBlockWithMetadataOpts<TWithTxs, TWithMicroblocks>
  ): Promise<FoundOrNot<DbGetBlockWithMetadataResponse<TWithTxs, TWithMicroblocks>>> {
    return await this.sqlTransaction(async sql => {
      const block = await this.getBlockInternal(sql, blockIdentifier);
      if (!block.found) {
        return { found: false };
      }
      let txs: DbTx[] | null = null;
      const microblocksAccepted: DbMicroblock[] = [];
      const microblocksStreamed: DbMicroblock[] = [];
      const microblock_tx_count: Record<string, number> = {};
      if (metadata?.txs) {
        const txQuery = await sql<ContractTxQueryResult[]>`
          SELECT ${unsafeCols(sql, [...TX_COLUMNS, abiColumn()])}
          FROM txs
          WHERE index_block_hash = ${block.result.index_block_hash}
            AND canonical = true AND microblock_canonical = true
          ORDER BY microblock_sequence DESC, tx_index DESC
        `;
        txs = txQuery.map(r => parseTxQueryResult(r));
      }
      if (metadata?.microblocks) {
        const microblocksQuery = await sql<
          (MicroblockQueryResult & { transaction_count: number })[]
        >`
          SELECT ${sql(MICROBLOCK_COLUMNS)}, (
            SELECT COUNT(tx_id)::integer as transaction_count
            FROM txs
            WHERE txs.microblock_hash = microblocks.microblock_hash
            AND canonical = true AND microblock_canonical = true
          )
          FROM microblocks
          WHERE parent_index_block_hash
            IN ${sql([block.result.index_block_hash, block.result.parent_index_block_hash])}
          AND microblock_canonical = true
          ORDER BY microblock_sequence ASC
        `;
        for (const mb of microblocksQuery) {
          const parsedMicroblock = parseMicroblockQueryResult(mb);
          const count = mb.transaction_count;
          if (parsedMicroblock.parent_index_block_hash === block.result.parent_index_block_hash) {
            microblocksAccepted.push(parsedMicroblock);
            microblock_tx_count[parsedMicroblock.microblock_hash] = count;
          }
          if (parsedMicroblock.parent_index_block_hash === block.result.index_block_hash) {
            microblocksStreamed.push(parsedMicroblock);
          }
        }
      }
      type ResultType = DbGetBlockWithMetadataResponse<TWithTxs, TWithMicroblocks>;
      const result: ResultType = {
        block: block.result,
        txs: txs as ResultType['txs'],
        microblocks: {
          accepted: microblocksAccepted,
          streamed: microblocksStreamed,
        } as ResultType['microblocks'],
        microblock_tx_count,
      };
      return {
        found: true,
        result: result,
      };
    });
  }

  async getPoxForcedUnlockHeightsInternal(sql: PgSqlClient): Promise<
    FoundOrNot<{
      pox1UnlockHeight: number | null;
      pox2UnlockHeight: number | null;
      pox3UnlockHeight: number | null;
    }>
  > {
    const query = await sql<
      { pox_v1_unlock_height: string; pox_v2_unlock_height: string; pox_v3_unlock_height: string }[]
    >`
      SELECT pox_v1_unlock_height, pox_v2_unlock_height, pox_v3_unlock_height
      FROM pox_state
      LIMIt 1
    `;
    if (query.length === 0) {
      return { found: false };
    }
    const pox1UnlockHeight = parseInt(query[0].pox_v1_unlock_height) || null;
    const pox2UnlockHeight = parseInt(query[0].pox_v2_unlock_height) || null;
    const pox3UnlockHeight = parseInt(query[0].pox_v3_unlock_height) || null;
    if (pox2UnlockHeight === 0) {
      return { found: false };
    }
    return { found: true, result: { pox1UnlockHeight, pox2UnlockHeight, pox3UnlockHeight } };
  }

  async getPoxForceUnlockHeights() {
    return this.getPoxForcedUnlockHeightsInternal(this.sql);
  }

  async getBlock(blockIdentifer: BlockIdentifier): Promise<FoundOrNot<DbBlock>> {
    return this.getBlockInternal(this.sql, blockIdentifer);
  }

  async getBlockInternal(
    sql: PgSqlClient,
    blockIdentifer: BlockIdentifier
  ): Promise<FoundOrNot<DbBlock>> {
    const result = await sql<BlockQueryResult[]>`
      SELECT ${sql(BLOCK_COLUMNS)}
      FROM blocks
      WHERE ${
        'hash' in blockIdentifer
          ? sql`block_hash = ${blockIdentifer.hash}`
          : 'height' in blockIdentifer
          ? sql`block_height = ${blockIdentifer.height}`
          : 'burnBlockHash' in blockIdentifer
          ? sql`burn_block_hash = ${blockIdentifer.burnBlockHash}`
          : sql`burn_block_height = ${blockIdentifer.burnBlockHeight}`
      }
      ORDER BY canonical DESC, block_height DESC
      LIMIT 1
    `;
    if (result.length === 0) {
      return { found: false } as const;
    }
    const row = result[0];
    const block = parseBlockQueryResult(row);
    return { found: true, result: block } as const;
  }

  async getBlockByHeightInternal(
    sql: PgSqlClient,
    blockHeight: number
  ): Promise<FoundOrNot<DbBlock>> {
    const result = await sql<BlockQueryResult[]>`
      SELECT ${sql(BLOCK_COLUMNS)}
      FROM blocks
      WHERE block_height = ${blockHeight} AND canonical = true
    `;
    if (result.length === 0) {
      return { found: false } as const;
    }
    const row = result[0];
    const block = parseBlockQueryResult(row);
    return { found: true, result: block } as const;
  }

  async getCurrentBlock(): Promise<FoundOrNot<DbBlock>> {
    return this.getCurrentBlockInternal(this.sql);
  }

  async getCurrentBlockHeight(): Promise<FoundOrNot<number>> {
    const result = await this.sql<{ block_height: number }[]>`SELECT block_height FROM chain_tip`;
    if (result.length === 0) {
      return { found: false } as const;
    }
    const row = result[0];
    return { found: true, result: row.block_height } as const;
  }

  async getCurrentBlockInternal(sql: PgSqlClient): Promise<FoundOrNot<DbBlock>> {
    const result = await sql<BlockQueryResult[]>`
      SELECT ${sql(BLOCK_COLUMNS.map(c => `b.${c}`))}
      FROM blocks b
      INNER JOIN chain_tip t USING (index_block_hash, block_hash, block_height, burn_block_height)
      LIMIT 1
    `;
    if (result.length === 0) {
      return { found: false } as const;
    }
    const row = result[0];
    const block = parseBlockQueryResult(row);
    return { found: true, result: block } as const;
  }

  /**
   * Returns Block information with metadata, including accepted and streamed microblocks hash
   * @returns `BlocksWithMetadata` object including list of Blocks with metadata and total count.
   * @deprecated use `getV2Blocks`
   */
  async getBlocksWithMetadata({
    limit,
    offset,
  }: {
    limit: number;
    offset: number;
  }): Promise<BlocksWithMetadata> {
    return await this.sqlTransaction(async sql => {
      // Get blocks with count.
      const countQuery = await sql<{ count: number }[]>`
        SELECT block_count AS count FROM chain_tip
      `;
      const block_count = countQuery[0].count;
      const blocksQuery = await sql<BlockQueryResult[]>`
        SELECT ${sql(BLOCK_COLUMNS)}
        FROM blocks
        WHERE canonical = true
        ORDER BY block_height DESC
        LIMIT ${limit}
        OFFSET ${offset}
      `;
      const blocks = blocksQuery.map(r => parseBlockQueryResult(r));
      const blockHashValues: string[] = [];
      const indexBlockHashValues: string[] = [];
      blocks.forEach(block => {
        const indexBytea = block.index_block_hash;
        const parentBytea = block.parent_index_block_hash;
        indexBlockHashValues.push(indexBytea, parentBytea);
        blockHashValues.push(indexBytea);
      });
      if (blockHashValues.length === 0) {
        return {
          results: [],
          total: block_count,
        };
      }

      // get txs in those blocks
      const txs = await sql<{ tx_id: string; index_block_hash: string }[]>`
        SELECT tx_id, index_block_hash
        FROM txs
        WHERE index_block_hash IN ${sql(blockHashValues)}
          AND canonical = true AND microblock_canonical = true
        ORDER BY microblock_sequence DESC, tx_index DESC
      `;

      // get microblocks in those blocks
      const microblocksQuery = await sql<
        {
          parent_index_block_hash: string;
          index_block_hash: string;
          microblock_hash: string;
          transaction_count: number;
        }[]
      >`
          SELECT parent_index_block_hash, index_block_hash, microblock_hash, (
            SELECT COUNT(tx_id)::integer as transaction_count
            FROM txs
            WHERE txs.microblock_hash = microblocks.microblock_hash
            AND canonical = true AND microblock_canonical = true
          )
          FROM microblocks
          WHERE parent_index_block_hash IN ${sql(indexBlockHashValues)}
          AND microblock_canonical = true
          ORDER BY microblock_sequence DESC
        `;
      // parse data to return
      const blocksMetadata = blocks.map(block => {
        const transactions = txs
          .filter(tx => tx.index_block_hash === block.index_block_hash)
          .map(tx => tx.tx_id);
        const microblocksAccepted = microblocksQuery
          .filter(
            microblock => block.parent_index_block_hash === microblock.parent_index_block_hash
          )
          .map(mb => {
            return {
              microblock_hash: mb.microblock_hash,
              transaction_count: mb.transaction_count,
            };
          });
        const microblocksStreamed = microblocksQuery
          .filter(microblock => block.parent_index_block_hash === microblock.index_block_hash)
          .map(mb => mb.microblock_hash);
        const microblock_tx_count: Record<string, number> = {};
        microblocksAccepted.forEach(mb => {
          microblock_tx_count[mb.microblock_hash] = mb.transaction_count;
        });
        return {
          block,
          txs: transactions,
          microblocks_accepted: microblocksAccepted.map(mb => mb.microblock_hash),
          microblocks_streamed: microblocksStreamed,
          microblock_tx_count,
        };
      });
      const results: BlocksWithMetadata = {
        results: blocksMetadata,
        total: block_count,
      };
      return results;
    });
  }

  /**
   * @deprecated Only used in tests
   */
  async getBlockTxs(indexBlockHash: string) {
    const result = await this.sql<{ tx_id: string; tx_index: number }[]>`
      SELECT tx_id, tx_index
      FROM txs
      WHERE index_block_hash = ${indexBlockHash} AND canonical = true AND microblock_canonical = true
    `;
    const txIds = result.sort(tx => tx.tx_index).map(tx => tx.tx_id);
    return { results: txIds };
  }

  async getBlockTxsRows(blockHash: string): Promise<FoundOrNot<DbTx[]>> {
    return await this.sqlTransaction(async sql => {
      const blockQuery = await this.getBlockInternal(sql, { hash: blockHash });
      if (!blockQuery.found) {
        throw new Error(`Could not find block by hash ${blockHash}`);
      }
      const result = await sql<ContractTxQueryResult[]>`
        SELECT ${unsafeCols(sql, [...TX_COLUMNS, abiColumn()])}
        FROM txs
        WHERE index_block_hash = ${blockQuery.result.index_block_hash}
          AND canonical = true AND microblock_canonical = true
        ORDER BY microblock_sequence ASC, tx_index ASC
      `;
      if (result.length === 0) {
        return { found: false } as const;
      }
      const parsed = result.map(r => parseTxQueryResult(r));
      return { found: true, result: parsed };
    });
  }

  async getMicroblock(args: {
    microblockHash: string;
  }): Promise<FoundOrNot<{ microblock: DbMicroblock; txs: string[] }>> {
    return await this.sqlTransaction(async sql => {
      const result = await sql<MicroblockQueryResult[]>`
        SELECT ${sql(MICROBLOCK_COLUMNS)}
        FROM microblocks
        WHERE microblock_hash = ${args.microblockHash}
        ORDER BY canonical DESC, microblock_canonical DESC
        LIMIT 1
      `;
      if (result.length === 0) {
        return { found: false } as const;
      }
      const txQuery = await sql<{ tx_id: string }[]>`
        SELECT tx_id
        FROM txs
        WHERE microblock_hash = ${args.microblockHash} AND canonical = true AND microblock_canonical = true
        ORDER BY tx_index DESC
      `;
      const microblock = parseMicroblockQueryResult(result[0]);
      const txs = txQuery.map(row => row.tx_id);
      return { found: true, result: { microblock, txs } };
    });
  }

  async getMicroblocks(args: {
    limit: number;
    offset: number;
  }): Promise<{ result: { microblock: DbMicroblock; txs: string[] }[]; total: number }> {
    return await this.sqlTransaction(async sql => {
      const countQuery = await sql<
        { total: number }[]
      >`SELECT microblock_count AS total FROM chain_tip`;
      const microblockQuery = await sql<
        (MicroblockQueryResult & { tx_id?: string | null; tx_index?: number | null })[]
      >`
      SELECT microblocks.*, txs.tx_id
      FROM microblocks LEFT JOIN txs USING(microblock_hash)
      WHERE microblocks.canonical = true AND microblocks.microblock_canonical = true AND
        txs.canonical = true AND txs.microblock_canonical = true
      ORDER BY microblocks.block_height DESC, microblocks.microblock_sequence DESC, txs.tx_index DESC
      LIMIT ${args.limit}
      OFFSET ${args.offset};
      `;
      const microblocks: { microblock: DbMicroblock; txs: string[] }[] = [];
      microblockQuery.forEach(row => {
        const mb = parseMicroblockQueryResult(row);
        let existing = microblocks.find(
          item => item.microblock.microblock_hash === mb.microblock_hash
        );
        if (!existing) {
          existing = { microblock: mb, txs: [] };
          microblocks.push(existing);
        }
        if (row.tx_id) {
          existing.txs.push(row.tx_id);
        }
      });
      return {
        result: microblocks,
        total: countQuery[0].total,
      };
    });
  }

  async getUnanchoredTxsInternal(sql: PgSqlClient): Promise<{ txs: DbTx[] }> {
    // Get transactions that have been streamed in microblocks but not yet accepted or rejected in an anchor block.
    const { block_height } = await this.getChainTip();
    const unanchoredBlockHeight = block_height + 1;
    const query = await sql<ContractTxQueryResult[]>`
      SELECT ${unsafeCols(sql, [...TX_COLUMNS, abiColumn()])}
      FROM txs
      WHERE canonical = true AND microblock_canonical = true AND block_height = ${unanchoredBlockHeight}
      ORDER BY block_height DESC, microblock_sequence DESC, tx_index DESC
    `;
    const txs = query.map(row => parseTxQueryResult(row));
    return { txs: txs };
  }

  async getUnanchoredTxs(): Promise<{ txs: DbTx[] }> {
    return await this.sqlTransaction(async sql => {
      return this.getUnanchoredTxsInternal(sql);
    });
  }

  async getAddressNonceAtBlock(args: {
    stxAddress: string;
    blockIdentifier: BlockIdentifier;
  }): Promise<FoundOrNot<{ lastExecutedTxNonce: number | null; possibleNextNonce: number }>> {
    return await this.sqlTransaction(async sql => {
      const dbBlock = await this.getBlockInternal(sql, args.blockIdentifier);
      if (!dbBlock.found) {
        return { found: false };
      }
      const nonceQuery = await sql<{ nonce: number | null }[]>`
        SELECT MAX(nonce) nonce
        FROM txs
        WHERE ((sender_address = ${args.stxAddress} AND sponsored = false) OR (sponsor_address = ${args.stxAddress} AND sponsored = true))
        AND canonical = true AND microblock_canonical = true
        AND block_height <= ${dbBlock.result.block_height}
      `;
      let lastExecutedTxNonce: number | null = null;
      let possibleNextNonce = 0;
      if (nonceQuery.length > 0 && typeof nonceQuery[0].nonce === 'number') {
        lastExecutedTxNonce = nonceQuery[0].nonce;
        possibleNextNonce = lastExecutedTxNonce + 1;
      } else {
        possibleNextNonce = 0;
      }
      return { found: true, result: { lastExecutedTxNonce, possibleNextNonce } };
    });
  }

  async getAddressNonces(args: { stxAddress: string }): Promise<{
    lastExecutedTxNonce: number | null;
    lastMempoolTxNonce: number | null;
    possibleNextNonce: number;
    detectedMissingNonces: number[];
    detectedMempoolNonces: number[];
  }> {
    return await this.sqlTransaction(async sql => {
      const executedTxNonce = await sql<{ nonce: number | null }[]>`
        SELECT MAX(nonce) nonce
        FROM txs
        WHERE sender_address = ${args.stxAddress}
        AND canonical = true AND microblock_canonical = true
      `;
      const executedTxSponsorNonce = await sql<{ nonce: number | null }[]>`
        SELECT MAX(sponsor_nonce) nonce
        FROM txs
        WHERE sponsor_address = ${args.stxAddress} AND sponsored = true
        AND canonical = true AND microblock_canonical = true
      `;
      const mempoolTxNonce = await sql<{ nonce: number | null }[]>`
        SELECT MAX(nonce) nonce
        FROM mempool_txs
        WHERE sender_address = ${args.stxAddress}
        AND pruned = false
      `;
      const mempoolTxSponsorNonce = await sql<{ nonce: number | null }[]>`
        SELECT MAX(sponsor_nonce) nonce
        FROM mempool_txs
        WHERE sponsor_address = ${args.stxAddress} AND sponsored= true
        AND pruned = false
      `;

      let lastExecutedTxNonce = executedTxNonce[0]?.nonce ?? null;
      const lastExecutedTxSponsorNonce = executedTxSponsorNonce[0]?.nonce ?? null;
      if (lastExecutedTxNonce != null || lastExecutedTxSponsorNonce != null) {
        lastExecutedTxNonce = Math.max(lastExecutedTxNonce ?? 0, lastExecutedTxSponsorNonce ?? 0);
      }

      let lastMempoolTxNonce = mempoolTxNonce[0]?.nonce ?? null;
      const lastMempoolTxSponsorNonce = mempoolTxSponsorNonce[0]?.nonce ?? null;

      if (lastMempoolTxNonce != null || lastMempoolTxSponsorNonce != null) {
        lastMempoolTxNonce = Math.max(lastMempoolTxNonce ?? 0, lastMempoolTxSponsorNonce ?? 0);
      }

      let possibleNextNonce = 0;
      if (lastExecutedTxNonce !== null || lastMempoolTxNonce !== null) {
        possibleNextNonce = Math.max(lastExecutedTxNonce ?? 0, lastMempoolTxNonce ?? 0) + 1;
      }
      const detectedMissingNonces: number[] = [];
      let detectedMempoolNonces: number[] = [];
      if (lastExecutedTxNonce !== null && lastMempoolTxNonce !== null) {
        // There's a greater than one difference in the last mempool tx nonce and last executed tx nonce.
        // Check if there are any expected intermediate nonces missing from from the mempool.
        if (lastMempoolTxNonce - lastExecutedTxNonce > 1) {
          const expectedNonces: number[] = [];
          for (let i = lastMempoolTxNonce - 1; i > lastExecutedTxNonce; i--) {
            expectedNonces.push(i);
          }
          const mempoolNonces = await sql<{ nonce: number }[]>`
            SELECT nonce
            FROM mempool_txs
            WHERE sender_address = ${args.stxAddress}
              AND nonce IN ${sql(expectedNonces)}
            AND pruned = false
            UNION
            SELECT sponsor_nonce as nonce
            FROM mempool_txs
            WHERE sponsor_address = ${args.stxAddress}
              AND sponsored = true
              AND sponsor_nonce IN ${sql(expectedNonces)}
            AND pruned = false
          `;
          detectedMempoolNonces = mempoolNonces.map(r => r.nonce);
          expectedNonces.forEach(nonce => {
            if (!detectedMempoolNonces.includes(nonce)) {
              detectedMissingNonces.push(nonce);
            }
          });
        }
      }
      return {
        lastExecutedTxNonce: lastExecutedTxNonce,
        lastMempoolTxNonce: lastMempoolTxNonce,
        possibleNextNonce: possibleNextNonce,
        detectedMissingNonces: detectedMissingNonces,
        detectedMempoolNonces: detectedMempoolNonces,
      };
    });
  }

  async getNameCanonical(txId: string, indexBlockHash: string): Promise<FoundOrNot<boolean>> {
    const queryResult = await this.sql<{ canonical: boolean }[]>`
      SELECT canonical FROM names
      WHERE tx_id = ${txId} AND index_block_hash = ${indexBlockHash}
    `;
    if (queryResult.length > 0) {
      return {
        found: true,
        result: queryResult[0].canonical,
      };
    }
    return { found: false } as const;
  }

  async getBurnchainRewardSlotHolders({
    burnchainAddress,
    limit,
    offset,
  }: {
    burnchainAddress?: string;
    limit: number;
    offset: number;
  }): Promise<{ total: number; slotHolders: DbRewardSlotHolder[] }> {
    const queryResults = await this.sql<
      {
        burn_block_hash: string;
        burn_block_height: number;
        address: string;
        slot_index: number;
        count: number;
      }[]
    >`
      SELECT
        burn_block_hash, burn_block_height, address, slot_index, (COUNT(*) OVER())::INTEGER AS count
      FROM reward_slot_holders
      WHERE canonical = true
        ${burnchainAddress ? this.sql`AND address = ${burnchainAddress}` : this.sql``}
      ORDER BY burn_block_height DESC, slot_index DESC
      LIMIT ${limit}
      OFFSET ${offset}
    `;
    const count = queryResults[0]?.count ?? 0;
    const slotHolders = queryResults.map(r => {
      const parsed: DbRewardSlotHolder = {
        canonical: true,
        burn_block_hash: r.burn_block_hash,
        burn_block_height: r.burn_block_height,
        address: r.address,
        slot_index: r.slot_index,
      };
      return parsed;
    });
    return {
      total: count,
      slotHolders,
    };
  }

  async getTxsFromBlock(
    blockIdentifer: BlockIdentifier,
    limit: number,
    offset: number
  ): Promise<FoundOrNot<{ results: DbTx[]; total: number }>> {
    return await this.sqlTransaction(async sql => {
      const blockQuery = await this.getBlockInternal(sql, blockIdentifer);
      if (!blockQuery.found) {
        return { found: false };
      }
      const totalQuery = await sql<{ count: number }[]>`
        SELECT COUNT(*)::integer
        FROM txs
        WHERE canonical = true AND microblock_canonical = true
          AND index_block_hash = ${blockQuery.result.index_block_hash}
      `;
      const result = await sql<ContractTxQueryResult[]>`
        SELECT ${unsafeCols(sql, [...TX_COLUMNS, abiColumn()])}
        FROM txs
        WHERE canonical = true AND microblock_canonical = true
          AND index_block_hash = ${blockQuery.result.index_block_hash}
        ORDER BY microblock_sequence DESC, tx_index DESC
        LIMIT ${limit}
        OFFSET ${offset}
      `;
      const total = totalQuery.length > 0 ? totalQuery[0].count : 0;
      const parsed = result.map(r => parseTxQueryResult(r));
      return { found: true, result: { results: parsed, total } };
    });
  }

  async getBurnchainRewards({
    burnchainRecipient,
    limit,
    offset,
  }: {
    burnchainRecipient?: string;
    limit: number;
    offset: number;
  }): Promise<DbBurnchainReward[]> {
    const queryResults = await this.sql<
      {
        burn_block_hash: string;
        burn_block_height: number;
        burn_amount: string;
        reward_recipient: string;
        reward_amount: string;
        reward_index: number;
      }[]
    >`
      SELECT burn_block_hash, burn_block_height, burn_amount, reward_recipient, reward_amount, reward_index
      FROM burnchain_rewards
      WHERE canonical = true
        ${burnchainRecipient ? this.sql`AND reward_recipient = ${burnchainRecipient}` : this.sql``}
      ORDER BY burn_block_height DESC, reward_index DESC
      LIMIT ${limit}
      OFFSET ${offset}
    `;
    return queryResults.map(r => {
      const parsed: DbBurnchainReward = {
        canonical: true,
        burn_block_hash: r.burn_block_hash,
        burn_block_height: r.burn_block_height,
        burn_amount: BigInt(r.burn_amount),
        reward_recipient: r.reward_recipient,
        reward_amount: BigInt(r.reward_amount),
        reward_index: r.reward_index,
      };
      return parsed;
    });
  }

  async getMinersRewardsAtHeight({
    blockHeight,
  }: {
    blockHeight: number;
  }): Promise<DbMinerReward[]> {
    const queryResults = await this.sql<
      {
        block_hash: string;
        from_index_block_hash: string;
        index_block_hash: string;
        mature_block_height: number;
        recipient: string;
        miner_address: string | null;
        coinbase_amount: number;
        tx_fees_anchored: number;
        tx_fees_streamed_confirmed: number;
        tx_fees_streamed_produced: number;
      }[]
    >`
      SELECT id, mature_block_height, recipient, miner_address, block_hash, index_block_hash, from_index_block_hash,
        canonical, coinbase_amount, tx_fees_anchored, tx_fees_streamed_confirmed, tx_fees_streamed_produced
      FROM miner_rewards
      WHERE canonical = true AND mature_block_height = ${blockHeight}
      ORDER BY id DESC
    `;
    return queryResults.map(r => {
      const parsed: DbMinerReward = {
        block_hash: r.block_hash,
        from_index_block_hash: r.from_index_block_hash,
        index_block_hash: r.index_block_hash,
        canonical: true,
        mature_block_height: r.mature_block_height,
        recipient: r.recipient,
        // If `miner_address` is null then it means pre-Stacks2.1 data, and the `recipient` can be accurately used
        miner_address: r.miner_address ?? r.recipient,
        coinbase_amount: BigInt(r.coinbase_amount),
        tx_fees_anchored: BigInt(r.tx_fees_anchored),
        tx_fees_streamed_confirmed: BigInt(r.tx_fees_streamed_confirmed),
        tx_fees_streamed_produced: BigInt(r.tx_fees_streamed_produced),
      };
      return parsed;
    });
  }

  async getBurnchainRewardsTotal(
    burnchainRecipient: string
  ): Promise<{ reward_recipient: string; reward_amount: bigint }> {
    const queryResults = await this.sql<{ amount: string }[]>`
      SELECT sum(reward_amount) amount
      FROM burnchain_rewards
      WHERE canonical = true AND reward_recipient = ${burnchainRecipient}
    `;
    const resultAmount = BigInt(queryResults[0]?.amount ?? 0);
    return { reward_recipient: burnchainRecipient, reward_amount: resultAmount };
  }

  private async parseMempoolTransactions(
    result: MempoolTxQueryResult[],
    sql: PgSqlClient,
    includeUnanchored: boolean
  ) {
    if (result.length === 0) {
      return [];
    }
    const pruned = result.filter(memTx => memTx.pruned && !includeUnanchored);
    if (pruned.length !== 0) {
      const unanchoredBlockHeight = await this.getMaxBlockHeight(sql, {
        includeUnanchored: true,
      });
      const notPrunedTxIds = pruned.map(tx => tx.tx_id);
      const query = await sql<{ tx_id: string }[]>`
        SELECT tx_id
        FROM txs
        WHERE canonical = true AND microblock_canonical = true
        AND tx_id IN ${sql(notPrunedTxIds)}
        AND block_height = ${unanchoredBlockHeight}
      `;
      // The tx is marked as pruned because it's in an unanchored microblock
      query.forEach(tran => {
        const transaction = result.find(tx => tx.tx_id === tran.tx_id);
        if (transaction) {
          transaction.pruned = false;
          transaction.status = DbTxStatus.Pending;
        }
      });
    }
    return result.map(transaction => parseMempoolTxQueryResult(transaction));
  }

  async getMempoolTxs(args: {
    txIds: string[];
    includeUnanchored: boolean;
    includePruned?: boolean;
  }): Promise<DbMempoolTx[]> {
    if (args.txIds.length === 0) {
      return [];
    }
    return await this.sqlTransaction(async sql => {
      const result = await sql<MempoolTxQueryResult[]>`
        SELECT ${unsafeCols(sql, [...MEMPOOL_TX_COLUMNS, abiColumn('mempool_txs')])}
        FROM mempool_txs
        WHERE tx_id IN ${sql(args.txIds)}
      `;
      return await this.parseMempoolTransactions(result, sql, args.includeUnanchored);
    });
  }

  async getMempoolTx({
    txId,
    includePruned,
    includeUnanchored,
  }: {
    txId: string;
    includeUnanchored: boolean;
    includePruned?: boolean;
  }): Promise<FoundOrNot<DbMempoolTx>> {
    return await this.sqlTransaction(async sql => {
      const result = await sql<MempoolTxQueryResult[]>`
        SELECT ${unsafeCols(sql, [...MEMPOOL_TX_COLUMNS, abiColumn('mempool_txs')])}
        FROM mempool_txs
        WHERE tx_id = ${txId}
      `;
      // Treat the tx as "not pruned" if it's in an unconfirmed microblock and the caller is has not opted-in to unanchored data.
      if (result[0]?.pruned && !includeUnanchored) {
        const unanchoredBlockHeight = await this.getMaxBlockHeight(sql, {
          includeUnanchored: true,
        });
        const query = await sql<{ tx_id: string }[]>`
          SELECT tx_id
          FROM txs
          WHERE canonical = true AND microblock_canonical = true
          AND block_height = ${unanchoredBlockHeight}
          AND tx_id = ${txId}
          LIMIT 1
        `;
        // The tx is marked as pruned because it's in an unanchored microblock
        if (query.length > 0) {
          result[0].pruned = false;
          result[0].status = DbTxStatus.Pending;
        }
      }
      if (result.length === 0 || (!includePruned && result[0].pruned)) {
        return { found: false } as const;
      }
      if (result.length > 1) {
        throw new Error(`Multiple transactions found in mempool table for txid: ${txId}`);
      }
      const rows = await this.parseMempoolTransactions(result, sql, includeUnanchored);
      const tx = rows[0];
      return { found: true, result: tx };
    });
  }

  async getDroppedTxs({
    limit,
    offset,
  }: {
    limit: number;
    offset: number;
  }): Promise<{ results: DbMempoolTx[]; total: number }> {
    return await this.sqlTransaction(async sql => {
      const droppedStatuses = [
        DbTxStatus.DroppedReplaceByFee,
        DbTxStatus.DroppedReplaceAcrossFork,
        DbTxStatus.DroppedTooExpensive,
        DbTxStatus.DroppedStaleGarbageCollect,
        DbTxStatus.DroppedApiGarbageCollect,
        DbTxStatus.DroppedProblematic,
      ];
      const resultQuery = await sql<(MempoolTxQueryResult & { count: number })[]>`
        SELECT ${unsafeCols(sql, [
          ...prefixedCols(MEMPOOL_TX_COLUMNS, 'mempool'),
          abiColumn('mempool'),
          '(COUNT(*) OVER())::INTEGER AS count',
        ])}
        FROM (
          SELECT *
          FROM mempool_txs
          WHERE pruned = true AND status IN ${sql(droppedStatuses)}
        ) mempool
        LEFT JOIN (
          SELECT tx_id
          FROM txs
          WHERE canonical = true AND microblock_canonical = true
        ) mined
        ON mempool.tx_id = mined.tx_id
        WHERE mined.tx_id IS NULL
        ORDER BY receipt_time DESC
        LIMIT ${limit}
        OFFSET ${offset}
      `;
      const count = resultQuery.length > 0 ? resultQuery[0].count : 0;
      const mempoolTxs = resultQuery.map(r => parseMempoolTxQueryResult(r));
      return { results: mempoolTxs, total: count };
    });
  }

  async getMempoolStats({ lastBlockCount }: { lastBlockCount?: number }): Promise<DbMempoolStats> {
    return await this.sqlTransaction(async sql => {
      return await this.getMempoolStatsInternal({ sql, lastBlockCount });
    });
  }

  async getMempoolStatsInternal({
    sql,
    lastBlockCount,
  }: {
    sql: PgSqlClient;
    lastBlockCount?: number;
  }): Promise<DbMempoolStats> {
    let blockHeightCondition = sql``;
    const chainTipHeight = await this.getMaxBlockHeight(sql, { includeUnanchored: true });
    if (lastBlockCount) {
      const maxBlockHeight = chainTipHeight - lastBlockCount;
      blockHeightCondition = sql` AND receipt_block_height >= ${maxBlockHeight} `;
    }

    // Treat `versioned-smart-contract` txs (type 6) as regular `smart-contract` txs (type 1)
    const combineSmartContractVersions = sql`CASE type_id WHEN 6 THEN 1 ELSE type_id END AS type_id`;

    const txTypes = [
      DbTxTypeId.TokenTransfer,
      DbTxTypeId.SmartContract,
      DbTxTypeId.ContractCall,
      DbTxTypeId.PoisonMicroblock,
    ];

    const txTypeCountsQuery = await sql<{ type_id: DbTxTypeId; count: number }[]>`
      WITH txs_grouped AS (
        SELECT ${combineSmartContractVersions}
        FROM mempool_txs
        WHERE pruned = false
        ${blockHeightCondition}
      )
      SELECT
        type_id,
        count(*)::integer count
      FROM txs_grouped
      GROUP BY type_id
    `;
    const txTypeCounts: Record<string, number> = {};
    for (const typeId of txTypes) {
      const count = txTypeCountsQuery.find(r => r.type_id === typeId)?.count ?? 0;
      txTypeCounts[getTxTypeString(typeId)] = count;
    }

    const txFeesQuery = await sql<
      { type_id: DbTxTypeId; p25: number; p50: number; p75: number; p95: number }[]
    >`
      WITH txs_grouped AS (
        SELECT
          ${combineSmartContractVersions},
          fee_rate
        FROM mempool_txs
        WHERE pruned = false
        ${blockHeightCondition}
      )
      SELECT
        type_id,
        percentile_cont(0.25) within group (order by fee_rate asc) as p25,
        percentile_cont(0.50) within group (order by fee_rate asc) as p50,
        percentile_cont(0.75) within group (order by fee_rate asc) as p75,
        percentile_cont(0.95) within group (order by fee_rate asc) as p95
      FROM txs_grouped
      GROUP BY type_id
    `;
    const txFees: Record<
      string,
      { p25: number | null; p50: number | null; p75: number | null; p95: number | null }
    > = {};
    for (const typeId of txTypes) {
      const percentiles = txFeesQuery.find(r => r.type_id === typeId);
      txFees[getTxTypeString(typeId)] = {
        p25: percentiles?.p25 ?? null,
        p50: percentiles?.p50 ?? null,
        p75: percentiles?.p75 ?? null,
        p95: percentiles?.p95 ?? null,
      };
    }

    const txAgesQuery = await sql<
      {
        type_id: DbTxTypeId;
        p25: number;
        p50: number;
        p75: number;
        p95: number;
      }[]
    >`
      WITH mempool_unpruned AS (
        SELECT
          ${combineSmartContractVersions},
          receipt_block_height
        FROM mempool_txs
        WHERE pruned = false
        ${blockHeightCondition}
      ),
      mempool_ages AS (
        SELECT
          type_id,
          ${chainTipHeight} - receipt_block_height as age
        FROM mempool_unpruned
      )
      SELECT
        type_id,
        percentile_cont(0.25) within group (order by age asc) as p25,
        percentile_cont(0.50) within group (order by age asc) as p50,
        percentile_cont(0.75) within group (order by age asc) as p75,
        percentile_cont(0.95) within group (order by age asc) as p95
      FROM mempool_ages
      GROUP BY type_id
    `;
    const txAges: Record<
      string,
      { p25: number | null; p50: number | null; p75: number | null; p95: number | null }
    > = {};
    for (const typeId of txTypes) {
      const percentiles = txAgesQuery.find(r => r.type_id === typeId);
      txAges[getTxTypeString(typeId)] = {
        p25: percentiles?.p25 ?? null,
        p50: percentiles?.p50 ?? null,
        p75: percentiles?.p75 ?? null,
        p95: percentiles?.p95 ?? null,
      };
    }

    const txSizesQuery = await sql<
      {
        type_id: DbTxTypeId;
        p25: number;
        p50: number;
        p75: number;
        p95: number;
      }[]
    >`
      WITH mempool_unpruned AS (
        SELECT
          ${combineSmartContractVersions},
          tx_size
        FROM mempool_txs
        WHERE pruned = false
        ${blockHeightCondition}
      )
      SELECT
        type_id,
        percentile_cont(0.25) within group (order by tx_size asc) as p25,
        percentile_cont(0.50) within group (order by tx_size asc) as p50,
        percentile_cont(0.75) within group (order by tx_size asc) as p75,
        percentile_cont(0.95) within group (order by tx_size asc) as p95
      FROM mempool_unpruned
      GROUP BY type_id
    `;
    const txSizes: Record<
      string,
      { p25: number | null; p50: number | null; p75: number | null; p95: number | null }
    > = {};
    for (const typeId of txTypes) {
      const percentiles = txSizesQuery.find(r => r.type_id === typeId);
      txSizes[getTxTypeString(typeId)] = {
        p25: percentiles?.p25 ?? null,
        p50: percentiles?.p50 ?? null,
        p75: percentiles?.p75 ?? null,
        p95: percentiles?.p95 ?? null,
      };
    }

    return {
      tx_type_counts: txTypeCounts,
      tx_simple_fee_averages: txFees,
      tx_ages: txAges,
      tx_byte_sizes: txSizes,
    };
  }

  async getMempoolFeePriority(): Promise<DbMempoolFeePriority[]> {
    const txFeesQuery = await this.sql<DbMempoolFeePriority[]>`
      WITH fees AS (
        (
          SELECT
          NULL AS type_id,
          ROUND(PERCENTILE_CONT(0.95) WITHIN GROUP (ORDER BY fee_rate ASC)) AS high_priority,
          ROUND(PERCENTILE_CONT(0.75) WITHIN GROUP (ORDER BY fee_rate ASC)) AS medium_priority,
          ROUND(PERCENTILE_CONT(0.50) WITHIN GROUP (ORDER BY fee_rate ASC)) AS low_priority,
          ROUND(PERCENTILE_CONT(0.25) WITHIN GROUP (ORDER BY fee_rate ASC)) AS no_priority
          FROM mempool_txs
          WHERE pruned = FALSE
        )
        UNION
        (
          WITH txs_grouped AS (
            SELECT
              (CASE type_id WHEN 6 THEN 1 ELSE type_id END) AS type_id,
              fee_rate
            FROM mempool_txs
            WHERE pruned = FALSE
            AND type_id NOT IN (4, 5)
          )
          SELECT
            type_id,
            ROUND(PERCENTILE_CONT(0.95) WITHIN GROUP (ORDER BY fee_rate ASC)) AS high_priority,
            ROUND(PERCENTILE_CONT(0.75) WITHIN GROUP (ORDER BY fee_rate ASC)) AS medium_priority,
            ROUND(PERCENTILE_CONT(0.50) WITHIN GROUP (ORDER BY fee_rate ASC)) AS low_priority,
            ROUND(PERCENTILE_CONT(0.25) WITHIN GROUP (ORDER BY fee_rate ASC)) AS no_priority
          FROM txs_grouped
          GROUP BY type_id
        )
      )
      SELECT * FROM fees ORDER BY type_id ASC NULLS FIRST
    `;
    return txFeesQuery;
  }

  async getMempoolTxList({
    limit,
    offset,
    includeUnanchored,
    orderBy,
    order,
    senderAddress,
    recipientAddress,
    address,
  }: {
    limit: number;
    offset: number;
    includeUnanchored: boolean;
    orderBy?: MempoolOrderByParam;
    order?: OrderParam;
    senderAddress?: string;
    recipientAddress?: string;
    address?: string;
  }): Promise<{ results: DbMempoolTx[]; total: number }> {
    const queryResult = await this.sqlTransaction(async sql => {
      // If caller did not opt-in to unanchored tx data, then treat unanchored txs as pending mempool txs.
      const unanchoredTxs: string[] = !includeUnanchored
        ? (await this.getUnanchoredTxsInternal(sql)).txs.map(tx => tx.tx_id)
        : [];
      // If caller is not filtering by any param, get the tx count from the `chain_tip` table.
      const count =
        senderAddress || recipientAddress || address
          ? sql`(COUNT(*) OVER())::int AS count`
          : sql`(SELECT mempool_tx_count FROM chain_tip) AS count`;
      const orderBySql =
        orderBy == 'fee' ? sql`fee_rate` : orderBy == 'size' ? sql`tx_size` : sql`receipt_time`;
      const orderSql = order == 'asc' ? sql`ASC` : sql`DESC`;
      const resultQuery = await sql<(MempoolTxQueryResult & { count: number })[]>`
        SELECT ${unsafeCols(sql, [...MEMPOOL_TX_COLUMNS, abiColumn('mempool_txs')])}, ${count}
        FROM mempool_txs
        WHERE ${
          address
            ? sql`(sender_address = ${address}
                OR token_transfer_recipient_address = ${address}
                OR smart_contract_contract_id = ${address}
                OR contract_call_contract_id = ${address})`
            : senderAddress && recipientAddress
            ? sql`(sender_address = ${senderAddress}
                AND token_transfer_recipient_address = ${recipientAddress})`
            : senderAddress
            ? sql`sender_address = ${senderAddress}`
            : recipientAddress
            ? sql`token_transfer_recipient_address = ${recipientAddress}`
            : sql`TRUE`
        }
          AND (pruned = false ${
            !includeUnanchored && unanchoredTxs.length
              ? sql`OR tx_id IN ${sql(unanchoredTxs)}`
              : sql``
          })
        ORDER BY ${orderBySql} ${orderSql}
        LIMIT ${limit}
        OFFSET ${offset}
      `;
      return { total: resultQuery[0]?.count ?? 0, rows: resultQuery };
    });

    const parsed = queryResult.rows.map(r => {
      // Ensure pruned and status are reset since the result can contain txs that were pruned from unanchored microblocks
      r.pruned = false;
      r.status = DbTxStatus.Pending;
      return parseMempoolTxQueryResult(r);
    });
    return { results: parsed, total: queryResult.total };
  }

  /**
   * Returns a string that represents a digest of all the current pending transactions
   * in the mempool. This digest can be used to calculate an `ETag` for mempool endpoint cache handlers.
   * @returns `FoundOrNot` object with a possible `digest` string.
   */
  async getMempoolTxDigest(): Promise<FoundOrNot<{ digest: string }>> {
    const result = await this.sql<{ digest: string }[]>`
      SELECT date_part('epoch', mempool_updated_at)::text AS digest FROM chain_tip
    `;
    if (result.length === 0) {
      return { found: false } as const;
    }
    return { found: true, result: { digest: result[0].digest } };
  }

  async getTx({
    txId,
    includeUnanchored,
  }: {
    txId: string;
    includeUnanchored: boolean;
  }): Promise<FoundOrNot<DbTx>> {
    return await this.sqlTransaction(async sql => {
      const maxBlockHeight = await this.getMaxBlockHeight(sql, { includeUnanchored });
      const result = await sql<ContractTxQueryResult[]>`
        SELECT ${unsafeCols(sql, [...TX_COLUMNS, abiColumn()])}
        FROM txs
        WHERE tx_id = ${txId} AND block_height <= ${maxBlockHeight}
        ORDER BY canonical DESC, microblock_canonical DESC, block_height DESC
        LIMIT 1
      `;
      if (result.length === 0) {
        return { found: false } as const;
      }
      const row = result[0];
      const tx = parseTxQueryResult(row);
      return { found: true, result: tx };
    });
  }

  async getMaxBlockHeight(
    sql: PgSqlClient,
    { includeUnanchored }: { includeUnanchored: boolean }
  ): Promise<number> {
    const chainTip = await this.getChainTip();
    if (includeUnanchored) {
      return chainTip.block_height + 1;
    } else {
      return chainTip.block_height;
    }
  }

  async getTxList({
    limit,
    offset,
    txTypeFilter,
    includeUnanchored,
  }: {
    limit: number;
    offset: number;
    txTypeFilter: TransactionType[];
    includeUnanchored: boolean;
  }): Promise<{ results: DbTx[]; total: number }> {
    let totalQuery: { count: number }[];
    let resultQuery: ContractTxQueryResult[];
    return await this.sqlTransaction(async sql => {
      const maxHeight = await this.getMaxBlockHeight(sql, { includeUnanchored });
      if (txTypeFilter.length === 0) {
        totalQuery = await sql<{ count: number }[]>`
          SELECT ${includeUnanchored ? sql('tx_count_unanchored') : sql('tx_count')} AS count
          FROM chain_tip
        `;
        resultQuery = await sql<ContractTxQueryResult[]>`
          SELECT ${unsafeCols(sql, [...TX_COLUMNS, abiColumn()])}
          FROM txs
          WHERE canonical = true AND microblock_canonical = true AND block_height <= ${maxHeight}
          ORDER BY block_height DESC, microblock_sequence DESC, tx_index DESC
          LIMIT ${limit}
          OFFSET ${offset}
        `;
      } else {
        const txTypeIds = txTypeFilter.flatMap<number>(t => getTxTypeId(t));
        totalQuery = await sql<{ count: number }[]>`
          SELECT COUNT(*)::integer
          FROM txs
          WHERE canonical = true AND microblock_canonical = true
            AND type_id IN ${sql(txTypeIds)} AND block_height <= ${maxHeight}
        `;
        resultQuery = await sql<ContractTxQueryResult[]>`
          SELECT ${unsafeCols(sql, [...TX_COLUMNS, abiColumn()])}
          FROM txs
          WHERE canonical = true AND microblock_canonical = true
            AND type_id IN ${sql(txTypeIds)} AND block_height <= ${maxHeight}
          ORDER BY block_height DESC, microblock_sequence DESC, tx_index DESC
          LIMIT ${limit}
          OFFSET ${offset}
        `;
      }
      const parsed = resultQuery.map(r => parseTxQueryResult(r));
      return { results: parsed, total: totalQuery[0].count };
    });
  }

  async getTxListEvents(args: {
    txs: {
      txId: string;
      indexBlockHash: string;
    }[];
    limit: number;
    offset: number;
  }): Promise<{ results: DbEvent[] }> {
    return await this.sqlTransaction(async sql => {
      if (args.txs.length === 0) return { results: [] };
      // TODO: This hack has to be done because postgres.js can't figure out how to interpolate
      // these `bytea` VALUES comparisons yet.
      const transactionValues = args.txs
        .map(tx => `('\\x${tx.txId.slice(2)}'::bytea, '\\x${tx.indexBlockHash.slice(2)}'::bytea)`)
        .join(', ');
      const eventIndexStart = args.offset;
      const eventIndexEnd = args.offset + args.limit - 1;
      const stxLockResults = await sql<
        {
          event_index: number;
          tx_id: string;
          tx_index: number;
          block_height: number;
          canonical: boolean;
          locked_amount: string;
          unlock_height: string;
          locked_address: string;
          contract_name: string;
        }[]
      >`
        SELECT
          event_index, tx_id, tx_index, block_height, canonical, locked_amount, unlock_height, locked_address, contract_name
        FROM stx_lock_events
        WHERE (tx_id, index_block_hash) IN (VALUES ${sql.unsafe(transactionValues)})
          AND microblock_canonical = true AND event_index BETWEEN ${eventIndexStart} AND ${eventIndexEnd}
      `;
      const stxResults = await sql<
        {
          event_index: number;
          tx_id: string;
          tx_index: number;
          block_height: number;
          canonical: boolean;
          asset_event_type_id: number;
          sender?: string;
          recipient?: string;
          amount: string;
          memo?: string;
        }[]
      >`
        SELECT
          event_index, tx_id, tx_index, block_height, canonical, asset_event_type_id, sender, recipient, amount, memo
        FROM stx_events
        WHERE (tx_id, index_block_hash) IN (VALUES ${sql.unsafe(transactionValues)})
          AND microblock_canonical = true AND event_index BETWEEN ${eventIndexStart} AND ${eventIndexEnd}
      `;
      const ftResults = await sql<
        {
          event_index: number;
          tx_id: string;
          tx_index: number;
          block_height: number;
          canonical: boolean;
          asset_event_type_id: number;
          sender?: string;
          recipient?: string;
          asset_identifier: string;
          amount: string;
        }[]
      >`
        SELECT
          event_index, tx_id, tx_index, block_height, canonical, asset_event_type_id, sender, recipient, asset_identifier, amount
        FROM ft_events
        WHERE (tx_id, index_block_hash) IN (VALUES ${sql.unsafe(transactionValues)})
          AND microblock_canonical = true AND event_index BETWEEN ${eventIndexStart} AND ${eventIndexEnd}
      `;
      const nftResults = await sql<
        {
          event_index: number;
          tx_id: string;
          tx_index: number;
          block_height: number;
          canonical: boolean;
          asset_event_type_id: number;
          sender?: string;
          recipient?: string;
          asset_identifier: string;
          value: string;
        }[]
      >`
        SELECT
          event_index, tx_id, tx_index, block_height, canonical, asset_event_type_id, sender, recipient, asset_identifier, value
        FROM nft_events
        WHERE (tx_id, index_block_hash) = ANY(VALUES ${sql.unsafe(transactionValues)})
          AND microblock_canonical = true AND event_index BETWEEN ${eventIndexStart} AND ${eventIndexEnd}
      `;
      const logResults = await sql<
        {
          event_index: number;
          tx_id: string;
          tx_index: number;
          block_height: number;
          canonical: boolean;
          contract_identifier: string;
          topic: string;
          value: string;
        }[]
      >`
        SELECT
          event_index, tx_id, tx_index, block_height, canonical, contract_identifier, topic, value
        FROM contract_logs
        WHERE (tx_id, index_block_hash) IN (VALUES ${sql.unsafe(transactionValues)})
          AND microblock_canonical = true AND event_index BETWEEN ${eventIndexStart} AND ${eventIndexEnd}
      `;
      return {
        results: parseDbEvents(stxLockResults, stxResults, ftResults, nftResults, logResults),
      };
    });
  }

  /**
   * TODO investigate if this method needs be deprecated in favor of {@link getTransactionEvents}
   */
  async getTxEvents(args: {
    txId: string;
    indexBlockHash: string;
    limit: number;
    offset: number;
  }): Promise<{ results: DbEvent[] }> {
    // Note: when this is used to fetch events for an unanchored microblock tx, the `indexBlockHash` is empty
    // which will cause the sql queries to also match micro-orphaned tx data (resulting in duplicate event results).
    // To prevent that, all micro-orphaned events are excluded using `microblock_orphaned=false`.
    // That means, unlike regular orphaned txs, if a micro-orphaned tx is never re-mined, the micro-orphaned event data
    // will never be returned.
    return await this.sqlTransaction(async sql => {
      const eventIndexStart = args.offset;
      const eventIndexEnd = args.offset + args.limit - 1;
      const stxLockResults = await sql<
        {
          event_index: number;
          tx_id: string;
          tx_index: number;
          block_height: number;
          canonical: boolean;
          locked_amount: string;
          unlock_height: string;
          locked_address: string;
          contract_name: string;
        }[]
      >`
        SELECT
          event_index, tx_id, tx_index, block_height, canonical, locked_amount, unlock_height, locked_address, contract_name
        FROM stx_lock_events
        WHERE tx_id = ${args.txId} AND index_block_hash = ${args.indexBlockHash}
          AND microblock_canonical = true AND event_index BETWEEN ${eventIndexStart} AND ${eventIndexEnd}
      `;
      const stxResults = await sql<
        {
          event_index: number;
          tx_id: string;
          tx_index: number;
          block_height: number;
          canonical: boolean;
          asset_event_type_id: number;
          sender?: string;
          recipient?: string;
          amount: string;
          memo?: string;
        }[]
      >`
        SELECT
          event_index, tx_id, tx_index, block_height, canonical, asset_event_type_id, sender, recipient, amount, memo
        FROM stx_events
        WHERE tx_id = ${args.txId} AND index_block_hash = ${args.indexBlockHash}
          AND microblock_canonical = true AND event_index BETWEEN ${eventIndexStart} AND ${eventIndexEnd}
        `;
      const ftResults = await sql<
        {
          event_index: number;
          tx_id: string;
          tx_index: number;
          block_height: number;
          canonical: boolean;
          asset_event_type_id: number;
          sender?: string;
          recipient?: string;
          asset_identifier: string;
          amount: string;
        }[]
      >`
        SELECT
          event_index, tx_id, tx_index, block_height, canonical, asset_event_type_id, sender, recipient, asset_identifier, amount
        FROM ft_events
        WHERE tx_id = ${args.txId} AND index_block_hash = ${args.indexBlockHash}
          AND microblock_canonical = true AND event_index BETWEEN ${eventIndexStart} AND ${eventIndexEnd}
      `;
      const nftResults = await sql<
        {
          event_index: number;
          tx_id: string;
          tx_index: number;
          block_height: number;
          canonical: boolean;
          asset_event_type_id: number;
          sender?: string;
          recipient?: string;
          asset_identifier: string;
          value: string;
        }[]
      >`
        SELECT
          event_index, tx_id, tx_index, block_height, canonical, asset_event_type_id, sender, recipient, asset_identifier, value
        FROM nft_events
        WHERE tx_id = ${args.txId} AND index_block_hash = ${args.indexBlockHash}
          AND microblock_canonical = true AND event_index BETWEEN ${eventIndexStart} AND ${eventIndexEnd}
      `;
      const logResults = await sql<
        {
          event_index: number;
          tx_id: string;
          tx_index: number;
          block_height: number;
          canonical: boolean;
          contract_identifier: string;
          topic: string;
          value: string;
        }[]
      >`
        SELECT
          event_index, tx_id, tx_index, block_height, canonical, contract_identifier, topic, value
        FROM contract_logs
        WHERE tx_id = ${args.txId} AND index_block_hash = ${args.indexBlockHash}
          AND microblock_canonical = true AND event_index BETWEEN ${eventIndexStart} AND ${eventIndexEnd}
      `;
      return {
        results: parseDbEvents(stxLockResults, stxResults, ftResults, nftResults, logResults),
      };
    });
  }

  /**
   * It retrieves filtered events from the db based on transaction, principal or event type. Note: It does not accept both principal and txId at the same time
   * @param args - addressOrTxId: filter for either transaction id or address
   * @param args - eventTypeFilter: filter based on event types ids
   * @param args - limit: returned that many rows
   * @param args - offset: skip that any rows
   * @returns returns array of events
   */
  async getTransactionEvents(args: {
    addressOrTxId: { address: string; txId: undefined } | { address: undefined; txId: string };
    eventTypeFilter: DbEventTypeId[];
    limit: number;
    offset: number;
  }): Promise<{ results: DbEvent[] }> {
    return await this.sqlTransaction(async sql => {
      const refValue = args.addressOrTxId.address ?? args.addressOrTxId.txId;
      const isAddress = args.addressOrTxId.address !== undefined;
      const emptyEvents = sql`SELECT NULL,NULL,NULL,NULL,NULL,NULL,NULL,NULL,NULL,NULL,NULL,NULL,NULL,NULL,NULL,NULL`;
      const eventsResult = await sql<
        {
          tx_id: string;
          event_index: number;
          tx_index: number;
          block_height: number;
          sender: string;
          recipient: string;
          amount: number;
          memo: string;
          unlock_height: number;
          asset_identifier: string;
          contract_identifier: string;
          topic: string;
          value: string;
          event_type_id: number;
          asset_event_type_id: number;
          contract_name: string;
        }[]
      >`
        WITH events AS (
          ${
            args.eventTypeFilter.includes(DbEventTypeId.StxLock)
              ? sql`
                SELECT
                  tx_id, event_index, tx_index, block_height, locked_address as sender, NULL as recipient,
                  locked_amount as amount, unlock_height, NULL as asset_identifier, NULL as contract_identifier,
                  '0'::bytea as value, NULL as topic, null::bytea as memo, contract_name,
                  ${DbEventTypeId.StxLock}::integer as event_type_id, 0 as asset_event_type_id
                FROM stx_lock_events
                WHERE ${isAddress ? sql`locked_address = ${refValue}` : sql`tx_id = ${refValue}`}
                AND canonical = true AND microblock_canonical = true
                `
              : emptyEvents
          }
          UNION
          ${
            args.eventTypeFilter.includes(DbEventTypeId.StxAsset)
              ? sql`
                SELECT
                  tx_id, event_index, tx_index, block_height, sender, recipient,
                  amount, 0 as unlock_height, NULL as asset_identifier, NULL as contract_identifier,
                  '0'::bytea as value, NULL as topic, memo, NULL as contract_name,
                  ${DbEventTypeId.StxAsset}::integer as event_type_id, asset_event_type_id
                FROM stx_events
                WHERE ${
                  isAddress
                    ? sql`(sender = ${refValue} OR recipient = ${refValue})`
                    : sql`tx_id = ${refValue}`
                }
                AND canonical = true AND microblock_canonical = true
                `
              : emptyEvents
          }
          UNION
          ${
            args.eventTypeFilter.includes(DbEventTypeId.FungibleTokenAsset)
              ? sql`
                SELECT
                  tx_id, event_index, tx_index, block_height, sender, recipient,
                  amount, 0 as unlock_height, asset_identifier, NULL as contract_identifier,
                  '0'::bytea as value, NULL as topic, null::bytea as memo, NULL as contract_name,
                  ${DbEventTypeId.FungibleTokenAsset}::integer as event_type_id, asset_event_type_id
                FROM ft_events
                WHERE ${
                  isAddress
                    ? sql`(sender = ${refValue} OR recipient = ${refValue})`
                    : sql`tx_id = ${refValue}`
                }
                AND canonical = true AND microblock_canonical = true
                `
              : emptyEvents
          }
          UNION
          ${
            args.eventTypeFilter.includes(DbEventTypeId.NonFungibleTokenAsset)
              ? sql`
                SELECT
                  tx_id, event_index, tx_index, block_height, sender, recipient,
                  0 as amount, 0 as unlock_height, asset_identifier, NULL as contract_identifier,
                  value, NULL as topic, null::bytea as memo, NULL as contract_name,
                  ${DbEventTypeId.NonFungibleTokenAsset}::integer as event_type_id,
                  asset_event_type_id
                FROM nft_events
                WHERE ${
                  isAddress
                    ? sql`(sender = ${refValue} OR recipient = ${refValue})`
                    : sql`tx_id = ${refValue}`
                }
                AND canonical = true AND microblock_canonical = true
                `
              : emptyEvents
          }
          UNION
          ${
            args.eventTypeFilter.includes(DbEventTypeId.SmartContractLog)
              ? sql`
                SELECT
                  tx_id, event_index, tx_index, block_height, NULL as sender, NULL as recipient,
                  0 as amount, 0 as unlock_height, NULL as asset_identifier, contract_identifier,
                  value, topic, null::bytea as memo, NULL as contract_name,
                  ${DbEventTypeId.SmartContractLog}::integer as event_type_id,
                  0 as asset_event_type_id
                FROM contract_logs
                WHERE ${
                  isAddress ? sql`contract_identifier = ${refValue}` : sql`tx_id = ${refValue}`
                }
                AND canonical = true AND microblock_canonical = true
                `
              : emptyEvents
          }
        )
        SELECT *
        FROM events JOIN txs USING(tx_id)
        WHERE txs.canonical = true AND txs.microblock_canonical = true
        ORDER BY events.block_height DESC, microblock_sequence DESC, events.tx_index DESC, event_index DESC
        LIMIT ${args.limit}
        OFFSET ${args.offset}
      `;
      let events: DbEvent[] = [];
      if (eventsResult.length > 0) {
        events = eventsResult.map(r => {
          const event: DbEvent = {
            tx_id: r.tx_id,
            event_index: r.event_index,
            event_type: r.event_type_id,
            tx_index: r.tx_index,
            block_height: r.block_height,
            sender: r.sender,
            recipient: r.recipient,
            amount: BigInt(r.amount),
            locked_amount: BigInt(r.amount),
            unlock_height: Number(r.unlock_height),
            locked_address: r.sender,
            asset_identifier: r.asset_identifier,
            contract_identifier: r.contract_identifier,
            topic: r.topic,
            value: r.value,
            canonical: true,
            asset_event_type_id: r.asset_event_type_id,
            contract_name: r.contract_name,
          };
          if (event.event_type === DbEventTypeId.StxAsset && r.memo) {
            event.memo = r.memo;
          }
          return event;
        });
      }
      return {
        results: events,
      };
    });
  }

  async getSmartContract(contractId: string) {
    const result = await this.sql<
      {
        tx_id: string;
        canonical: boolean;
        contract_id: string;
        block_height: number;
        clarity_version: number | null;
        source_code: string;
        abi: unknown | null;
      }[]
    >`
      SELECT tx_id, canonical, contract_id, block_height, clarity_version, source_code, abi
      FROM smart_contracts
      WHERE contract_id = ${contractId}
      ORDER BY abi != 'null' DESC, canonical DESC, microblock_canonical DESC, block_height DESC
      LIMIT 1
    `;
    if (result.length === 0) {
      return { found: false } as const;
    }
    const row = result[0];
    return parseQueryResultToSmartContract(row);
  }

  async getPoxSyntheticEvents({
    limit,
    offset,
    poxTable,
  }: {
    limit: number;
    offset: number;
    poxTable: PoxSyntheticEventTable;
  }): Promise<DbPoxSyntheticEvent[]> {
    return await this.sqlTransaction(async sql => {
      const queryResults = await sql<PoxSyntheticEventQueryResult[]>`
        SELECT ${sql(POX_SYNTHETIC_EVENT_COLUMNS)}
        FROM ${sql(poxTable)}
        WHERE canonical = true AND microblock_canonical = true
        ORDER BY block_height DESC, microblock_sequence DESC, tx_index DESC, event_index DESC
        LIMIT ${limit}
        OFFSET ${offset}
      `;
      const result = queryResults.map(result => parseDbPoxSyntheticEvent(result));
      return result;
    });
  }

  async getPoxSyntheticEventsForTx({
    txId,
    poxTable,
  }: {
    txId: string;
    poxTable: PoxSyntheticEventTable;
  }): Promise<FoundOrNot<DbPoxSyntheticEvent[]>> {
    return await this.sqlTransaction(async sql => {
      const dbTx = await this.getTx({ txId, includeUnanchored: true });
      if (!dbTx.found) {
        return { found: false };
      }
      const queryResults = await sql<PoxSyntheticEventQueryResult[]>`
        SELECT ${sql(POX_SYNTHETIC_EVENT_COLUMNS)}
        FROM ${sql(poxTable)}
        WHERE canonical = true AND microblock_canonical = true AND tx_id = ${txId}
        ORDER BY block_height DESC, microblock_sequence DESC, tx_index DESC, event_index DESC
      `;
      const result = queryResults.map(result => parseDbPoxSyntheticEvent(result));
      return { found: true, result: result };
    });
  }

  async getPoxSyntheticEventsForStacker({
    principal,
    poxTable,
  }: {
    principal: string;
    poxTable: PoxSyntheticEventTable;
  }): Promise<FoundOrNot<DbPoxSyntheticEvent[]>> {
    return await this.sqlTransaction(async sql => {
      const queryResults = await sql<PoxSyntheticEventQueryResult[]>`
        SELECT ${sql(POX_SYNTHETIC_EVENT_COLUMNS)}
        FROM ${sql(poxTable)}
        WHERE canonical = true AND microblock_canonical = true AND stacker = ${principal}
        ORDER BY block_height DESC, microblock_sequence DESC, tx_index DESC, event_index DESC
      `;
      const result = queryResults.map(result => parseDbPoxSyntheticEvent(result));
      return { found: true, result: result };
    });
  }

  async getPoxPoolDelegations(args: {
    delegator: string;
    blockHeight: number;
    burnBlockHeight: number;
    afterBlockHeight: number;
    limit: number;
    offset: number;
    poxTable: PoxSyntheticEventTable;
  }): Promise<FoundOrNot<{ stackers: DbPoxStacker[]; total: number }>> {
    return await this.sqlTransaction(async sql => {
      const queryResults = await sql<
        {
          stacker: string;
          pox_addr: string | null;
          amount_ustx: string;
          unlock_burn_height: number | null;
          tx_id: string;
          block_height: number;
          total_rows: number;
        }[]
      >`
        WITH ordered_pox_events AS (
          SELECT
            stacker, pox_addr, amount_ustx, unlock_burn_height::integer, tx_id,
            block_height, microblock_sequence, tx_index, event_index
          FROM ${sql(args.poxTable)}
          WHERE
            canonical = true AND microblock_canonical = true AND
            name = ${SyntheticPoxEventName.DelegateStx} AND delegate_to = ${args.delegator} AND
            block_height <= ${args.blockHeight} AND block_height > ${args.afterBlockHeight} AND
            (unlock_burn_height > ${args.burnBlockHeight} OR unlock_burn_height IS NULL)
          ORDER BY stacker, block_height DESC, microblock_sequence DESC, tx_index DESC, event_index DESC
        ),
        distinct_rows AS (
          SELECT DISTINCT ON (stacker)
            stacker, pox_addr, amount_ustx, unlock_burn_height, tx_id,
            block_height, microblock_sequence, tx_index, event_index
          FROM ordered_pox_events
          ORDER BY stacker, block_height DESC, microblock_sequence DESC, tx_index DESC, event_index DESC
        )
        SELECT
          stacker, pox_addr, amount_ustx, unlock_burn_height, block_height::integer, tx_id,
          COUNT(*) OVER()::integer AS total_rows
        FROM distinct_rows
        ORDER BY block_height DESC, microblock_sequence DESC, tx_index DESC, event_index DESC
        LIMIT ${args.limit}
        OFFSET ${args.offset}
      `;
      const total = queryResults[0]?.total_rows ?? 0;
      const stackers: DbPoxStacker[] = queryResults.map(result => ({
        stacker: result.stacker,
        pox_addr: result.pox_addr || undefined,
        amount_ustx: result.amount_ustx,
        burn_block_unlock_height: result.unlock_burn_height || undefined,
        block_height: result.block_height,
        tx_id: result.tx_id,
      }));
      return { found: true, result: { stackers, total } };
    });
  }

  async getSmartContractEvents({
    contractId,
    limit,
    offset,
  }: {
    contractId: string;
    limit: number;
    offset: number;
  }): Promise<FoundOrNot<DbSmartContractEvent[]>> {
    const logResults = await this.sql<
      {
        event_index: number;
        tx_id: string;
        tx_index: number;
        block_height: number;
        contract_identifier: string;
        topic: string;
        value: string;
      }[]
    >`
      SELECT
        event_index, tx_id, tx_index, block_height, contract_identifier, topic, value
      FROM contract_logs
      WHERE canonical = true AND microblock_canonical = true AND contract_identifier = ${contractId}
      ORDER BY block_height DESC, microblock_sequence DESC, tx_index DESC, event_index DESC
      LIMIT ${limit}
      OFFSET ${offset}
    `;
    const result = logResults.map(result => {
      const event: DbSmartContractEvent = {
        event_index: result.event_index,
        tx_id: result.tx_id,
        tx_index: result.tx_index,
        block_height: result.block_height,
        canonical: true,
        event_type: DbEventTypeId.SmartContractLog,
        contract_identifier: result.contract_identifier,
        topic: result.topic,
        value: result.value,
      };
      return event;
    });
    return { found: true, result };
  }

  async getSmartContractByTrait(args: {
    trait: ClarityAbi;
    limit: number;
    offset: number;
  }): Promise<FoundOrNot<DbSmartContract[]>> {
    const traitFunctionList = args.trait.functions.map(traitFunction => {
      return {
        name: traitFunction.name,
        access: traitFunction.access,
        args: traitFunction.args.map(arg => {
          return {
            type: arg.type,
          };
        }),
        outputs: traitFunction.outputs,
      };
    });

    const result = await this.sql<
      {
        tx_id: string;
        canonical: boolean;
        contract_id: string;
        block_height: number;
        clarity_version: number | null;
        source_code: string;
        abi: unknown | null;
      }[]
    >`
      SELECT tx_id, canonical, contract_id, block_height, clarity_version, source_code, abi
      FROM smart_contracts
      WHERE abi->'functions' @> ${traitFunctionList as any}::jsonb
        AND canonical = true AND microblock_canonical = true
      ORDER BY block_height DESC
      LIMIT ${args.limit} OFFSET ${args.offset}
    `;
    if (result.length === 0) {
      return { found: false } as const;
    }
    const smartContracts = result.map(row => {
      return parseQueryResultToSmartContract(row).result;
    });
    return { found: true, result: smartContracts };
  }

  async getStxBalance({
    stxAddress,
    includeUnanchored,
  }: {
    stxAddress: string;
    includeUnanchored: boolean;
  }): Promise<DbStxBalance> {
    return await this.sqlTransaction(async sql => {
      const blockQuery = await this.getCurrentBlockInternal(sql);
      if (!blockQuery.found) {
        throw new Error(`Could not find current block`);
      }
      let blockHeight = blockQuery.result.block_height;
      if (includeUnanchored) {
        blockHeight++;
      }
      const result = await this.internalGetStxBalanceAtBlock(
        sql,
        stxAddress,
        blockHeight,
        blockQuery.result.burn_block_height
      );
      return result;
    });
  }

  async getStxBalanceAtBlock(stxAddress: string, blockHeight: number): Promise<DbStxBalance> {
    return await this.sqlTransaction(async sql => {
      const chainTip = await this.getChainTip();
      const blockHeightToQuery =
        blockHeight > chainTip.block_height ? chainTip.block_height : blockHeight;
      const blockQuery = await this.getBlockByHeightInternal(sql, blockHeightToQuery);
      if (!blockQuery.found) {
        throw new Error(`Could not find block at height: ${blockHeight}`);
      }
      const result = await this.internalGetStxBalanceAtBlock(
        sql,
        stxAddress,
        blockHeight,
        blockQuery.result.burn_block_height
      );
      return result;
    });
  }

  async internalGetStxBalanceAtBlock(
    sql: PgSqlClient,
    stxAddress: string,
    blockHeight: number,
    burnBlockHeight: number
  ): Promise<DbStxBalance> {
    const result = await sql<
      {
        credit_total: string | null;
        debit_total: string | null;
      }[]
    >`
      WITH credit AS (
        SELECT sum(amount) as credit_total
        FROM stx_events
        WHERE canonical = true AND microblock_canonical = true AND recipient = ${stxAddress} AND block_height <= ${blockHeight}
      ),
      debit AS (
        SELECT sum(amount) as debit_total
        FROM stx_events
        WHERE canonical = true AND microblock_canonical = true AND sender = ${stxAddress} AND block_height <= ${blockHeight}
      )
      SELECT credit_total, debit_total
      FROM credit CROSS JOIN debit
    `;
    const feeQuery = await sql<{ fee_sum: string }[]>`
      SELECT sum(fee_rate) as fee_sum
      FROM txs
      WHERE canonical = true AND microblock_canonical = true
        AND ((sender_address = ${stxAddress} AND sponsored = false) OR (sponsor_address = ${stxAddress} AND sponsored = true))
        AND block_height <= ${blockHeight}
    `;

    let lockTxId: string = '';
    let locked: bigint = 0n;
    let lockHeight = 0;
    let burnchainLockHeight = 0;
    let burnchainUnlockHeight = 0;

    let includePox1State = true;
    let includePox2State = true;
    let includePox3State = true;
    const poxForceUnlockHeights = await this.getPoxForcedUnlockHeightsInternal(sql);
    if (poxForceUnlockHeights.found) {
      if (
        poxForceUnlockHeights.result.pox1UnlockHeight &&
        burnBlockHeight > poxForceUnlockHeights.result.pox1UnlockHeight
      ) {
        includePox1State = false;
      }
      if (
        poxForceUnlockHeights.result.pox2UnlockHeight &&
        burnBlockHeight > poxForceUnlockHeights.result.pox2UnlockHeight
      ) {
        includePox2State = false;
      }
      if (
        poxForceUnlockHeights.result.pox3UnlockHeight &&
        burnBlockHeight > poxForceUnlockHeights.result.pox3UnlockHeight
      ) {
        includePox3State = false;
      }
    }

    // Once the pox_v1_unlock_height is reached, stop using `stx_lock_events` to determinel locked state,
    // because it includes pox-v1 entries. We only care about pox-v2, so only need to query `pox2_events`.
    if (includePox1State) {
      const lockQuery = await sql<
        {
          locked_amount: string;
          unlock_height: string;
          block_height: string;
          tx_id: string;
        }[]
      >`
        SELECT locked_amount, unlock_height, block_height, tx_id
        FROM stx_lock_events
        WHERE canonical = true AND microblock_canonical = true AND locked_address = ${stxAddress}
        AND block_height <= ${blockHeight} AND unlock_height >= ${burnBlockHeight}
        ORDER BY block_height DESC, microblock_sequence DESC, tx_index DESC, event_index DESC
        LIMIT 1
      `;
      if (lockQuery.length > 1) {
        throw new Error(
          `stx_lock_events event query for ${stxAddress} should return zero or one rows but returned ${lockQuery.length}`
        );
      } else if (lockQuery.length === 1) {
        lockTxId = lockQuery[0].tx_id;
        locked = BigInt(lockQuery[0].locked_amount);
        burnchainUnlockHeight = parseInt(lockQuery[0].unlock_height);
        lockHeight = parseInt(lockQuery[0].block_height);
        const blockQuery = await this.getBlockByHeightInternal(sql, lockHeight);
        burnchainLockHeight = blockQuery.found ? blockQuery.result.burn_block_height : 0;
      }
    }

    // Once the pox_v2_unlock_height is reached, stop using `pox2_events` to determinel locked state.
    if (includePox2State) {
      // Query for the latest lock event that still applies to the current burn block height.
      // Special case for `handle-unlock` which should be returned if it is the last received event.
      const pox2EventQuery = await sql<PoxSyntheticEventQueryResult[]>`
        SELECT ${sql(POX_SYNTHETIC_EVENT_COLUMNS)}
        FROM pox2_events
        WHERE canonical = true AND microblock_canonical = true AND stacker = ${stxAddress}
        AND block_height <= ${blockHeight}
        AND (
          (name != ${
            SyntheticPoxEventName.HandleUnlock
          } AND burnchain_unlock_height >= ${burnBlockHeight})
          OR
          (name = ${
            SyntheticPoxEventName.HandleUnlock
          } AND burnchain_unlock_height < ${burnBlockHeight})
        )
        ORDER BY block_height DESC, microblock_sequence DESC, tx_index DESC, event_index DESC
        LIMIT 1
      `;
      if (pox2EventQuery.length > 0) {
        const pox2Event = parseDbPoxSyntheticEvent(pox2EventQuery[0]);
        if (pox2Event.name === SyntheticPoxEventName.HandleUnlock) {
          // on a handle-unlock, set all of the locked stx related property to empty/default
          lockTxId = '';
          locked = 0n;
          burnchainUnlockHeight = 0;
          lockHeight = 0;
          burnchainLockHeight = 0;
        } else {
          lockTxId = pox2Event.tx_id;
          locked = pox2Event.locked;
          burnchainUnlockHeight = Number(pox2Event.burnchain_unlock_height);
          lockHeight = pox2Event.block_height;
          const blockQuery = await this.getBlockByHeightInternal(sql, lockHeight);
          burnchainLockHeight = blockQuery.found ? blockQuery.result.burn_block_height : 0;
        }
      }
    }

    // Once the pox_v3_unlock_height is reached, stop using `pox3_events` to determine locked state.
    if (includePox3State) {
      // Query for the latest lock event that still applies to the current burn block height.
      // Special case for `handle-unlock` which should be returned if it is the last received event.
      const pox3EventQuery = await sql<PoxSyntheticEventQueryResult[]>`
        SELECT ${sql(POX_SYNTHETIC_EVENT_COLUMNS)}
        FROM pox3_events
        WHERE canonical = true AND microblock_canonical = true AND stacker = ${stxAddress}
        AND block_height <= ${blockHeight}
        AND (
          (name != ${
            SyntheticPoxEventName.HandleUnlock
          } AND burnchain_unlock_height >= ${burnBlockHeight})
          OR
          (name = ${
            SyntheticPoxEventName.HandleUnlock
          } AND burnchain_unlock_height < ${burnBlockHeight})
        )
        ORDER BY block_height DESC, microblock_sequence DESC, tx_index DESC, event_index DESC
        LIMIT 1
      `;
      if (pox3EventQuery.length > 0) {
        const pox3Event = parseDbPoxSyntheticEvent(pox3EventQuery[0]);
        if (pox3Event.name === SyntheticPoxEventName.HandleUnlock) {
          // on a handle-unlock, set all of the locked stx related property to empty/default
          lockTxId = '';
          locked = 0n;
          burnchainUnlockHeight = 0;
          lockHeight = 0;
          burnchainLockHeight = 0;
        } else {
          lockTxId = pox3Event.tx_id;
          locked = pox3Event.locked;
          burnchainUnlockHeight = Number(pox3Event.burnchain_unlock_height);
          lockHeight = pox3Event.block_height;
          const blockQuery = await this.getBlockByHeightInternal(sql, lockHeight);
          burnchainLockHeight = blockQuery.found ? blockQuery.result.burn_block_height : 0;
        }
      }
    }

    // == PoX-4 ================================================================
    // Assuming includePox3State = true; since there is no unlock height for pox4 (yet)

    // Query for the latest lock event that still applies to the current burn block height.
    // Special case for `handle-unlock` which should be returned if it is the last received event.

    const pox4EventQuery = await sql<PoxSyntheticEventQueryResult[]>`
        SELECT ${sql(POX_SYNTHETIC_EVENT_COLUMNS)}
        FROM pox4_events
        WHERE canonical = true AND microblock_canonical = true AND stacker = ${stxAddress}
        AND block_height <= ${blockHeight}
        AND (
          (name != ${
            SyntheticPoxEventName.HandleUnlock
          } AND burnchain_unlock_height >= ${burnBlockHeight})
          OR
          (name = ${
            SyntheticPoxEventName.HandleUnlock
          } AND burnchain_unlock_height < ${burnBlockHeight})
        )
        ORDER BY block_height DESC, microblock_sequence DESC, tx_index DESC, event_index DESC
        LIMIT 1
      `;
    if (pox4EventQuery.length > 0) {
      const pox4Event = parseDbPoxSyntheticEvent(pox4EventQuery[0]);
      if (pox4Event.name === SyntheticPoxEventName.HandleUnlock) {
        // on a handle-unlock, set all of the locked stx related property to empty/default
        lockTxId = '';
        locked = 0n;
        burnchainUnlockHeight = 0;
        lockHeight = 0;
        burnchainLockHeight = 0;
      } else {
        lockTxId = pox4Event.tx_id;
        locked = pox4Event.locked;
        burnchainUnlockHeight = Number(pox4Event.burnchain_unlock_height);
        lockHeight = pox4Event.block_height;
        const blockQuery = await this.getBlockByHeightInternal(sql, lockHeight);
        burnchainLockHeight = blockQuery.found ? blockQuery.result.burn_block_height : 0;
      }
    }
    // =========================================================================

    const minerRewardQuery = await sql<{ amount: string }[]>`
      SELECT sum(
        coinbase_amount + tx_fees_anchored + tx_fees_streamed_confirmed + tx_fees_streamed_produced
      ) amount
      FROM miner_rewards
      WHERE canonical = true AND recipient = ${stxAddress} AND mature_block_height <= ${blockHeight}
    `;
    const totalRewards = BigInt(minerRewardQuery[0]?.amount ?? 0);
    const totalFees = BigInt(feeQuery[0]?.fee_sum ?? 0);
    const totalSent = BigInt(result[0]?.debit_total ?? 0);
    const totalReceived = BigInt(result[0]?.credit_total ?? 0);
    const balance = totalReceived - totalSent - totalFees + totalRewards;
    return {
      balance,
      totalSent,
      totalReceived,
      totalFeesSent: totalFees,
      totalMinerRewardsReceived: totalRewards,
      lockTxId,
      locked,
      lockHeight,
      burnchainLockHeight,
      burnchainUnlockHeight,
    };
  }

  async getUnlockedStxSupply(
    args:
      | {
          blockHeight: number;
        }
      | { includeUnanchored: boolean }
  ): Promise<{ stx: bigint; blockHeight: number }> {
    return await this.sqlTransaction(async sql => {
      let atBlockHeight: number;
      let atMatureBlockHeight: number;
      if ('blockHeight' in args) {
        atBlockHeight = args.blockHeight;
        atMatureBlockHeight = args.blockHeight;
      } else {
        atBlockHeight = await this.getMaxBlockHeight(sql, {
          includeUnanchored: args.includeUnanchored,
        });
        atMatureBlockHeight = args.includeUnanchored ? atBlockHeight - 1 : atBlockHeight;
      }
      const result = await sql<{ amount: string }[]>`
        SELECT SUM(amount) amount
        FROM (
            SELECT SUM(amount) amount
            FROM stx_events
            WHERE canonical = true AND microblock_canonical = true
            AND asset_event_type_id = 2
            AND block_height <= ${atBlockHeight}
          UNION ALL
            SELECT (SUM(amount) * -1) amount
            FROM stx_events
            WHERE canonical = true AND microblock_canonical = true
            AND asset_event_type_id = 3
            AND block_height <= ${atBlockHeight}
          UNION ALL
            SELECT SUM(coinbase_amount) amount
            FROM miner_rewards
            WHERE canonical = true
            AND mature_block_height <= ${atMatureBlockHeight}
        ) totals
      `;
      if (result.length < 1) {
        throw new Error(`No rows returned from total supply query`);
      }
      return { stx: BigInt(result[0]?.amount ?? 0), blockHeight: atBlockHeight };
    });
  }

  async getAddressAssetEvents({
    stxAddress,
    limit,
    offset,
    blockHeight,
  }: {
    stxAddress: string;
    limit: number;
    offset: number;
    blockHeight: number;
  }): Promise<{ results: DbEvent[]; total: number }> {
    const results = await this.sql<
      ({
        asset_type: 'stx_lock' | 'stx' | 'ft' | 'nft';
        event_index: number;
        tx_id: string;
        tx_index: number;
        block_height: number;
        canonical: boolean;
        asset_event_type_id: number;
        sender?: string;
        recipient?: string;
        asset_identifier: string;
        amount?: string;
        memo?: string;
        unlock_height?: string;
        value?: string;
        contract_name?: string;
      } & { count: number })[]
    >`
      SELECT *, (COUNT(*) OVER())::INTEGER AS count
      FROM(
        SELECT
          'stx_lock' as asset_type, event_index, tx_id, microblock_sequence, tx_index, block_height, canonical, 0 as asset_event_type_id, contract_name,
          locked_address as sender, '' as recipient, '<stx>' as asset_identifier, locked_amount as amount, unlock_height, null::bytea as value, null::bytea as memo
        FROM stx_lock_events
        WHERE canonical = true AND microblock_canonical = true AND locked_address = ${stxAddress} AND block_height <= ${blockHeight}
        UNION ALL
        SELECT
          'stx' as asset_type, event_index, tx_id, microblock_sequence, tx_index, block_height, canonical, asset_event_type_id, '' as contract_name,
          sender, recipient, '<stx>' as asset_identifier, amount::numeric, null::numeric as unlock_height, null::bytea as value, memo
        FROM stx_events
        WHERE canonical = true AND microblock_canonical = true AND (sender = ${stxAddress} OR recipient = ${stxAddress}) AND block_height <= ${blockHeight}
        UNION ALL
        SELECT
          'ft' as asset_type, event_index, tx_id, microblock_sequence, tx_index, block_height, canonical, asset_event_type_id, '' as contract_name,
          sender, recipient, asset_identifier, amount, null::numeric as unlock_height, null::bytea as value, null::bytea as memo
        FROM ft_events
        WHERE canonical = true AND microblock_canonical = true AND (sender = ${stxAddress} OR recipient = ${stxAddress}) AND block_height <= ${blockHeight}
        UNION ALL
        SELECT
          'nft' as asset_type, event_index, tx_id, microblock_sequence, tx_index, block_height, canonical, asset_event_type_id, '' as contract_name,
          sender, recipient, asset_identifier, null::numeric as amount, null::numeric as unlock_height, value, null::bytea as memo
        FROM nft_events
        WHERE canonical = true AND microblock_canonical = true AND (sender = ${stxAddress} OR recipient = ${stxAddress}) AND block_height <= ${blockHeight}
      ) asset_events
      ORDER BY block_height DESC, microblock_sequence DESC, tx_index DESC, event_index DESC
      LIMIT ${limit}
      OFFSET ${offset}
    `;

    const events: DbEvent[] = results.map(row => {
      if (row.asset_type === 'stx_lock') {
        const event: DbStxLockEvent = {
          event_index: row.event_index,
          tx_id: row.tx_id,
          tx_index: row.tx_index,
          block_height: row.block_height,
          canonical: row.canonical,
          locked_address: unwrapOptional(row.sender),
          locked_amount: BigInt(assertNotNullish(row.amount)),
          unlock_height: Number(assertNotNullish(row.unlock_height)),
          event_type: DbEventTypeId.StxLock,
          contract_name: unwrapOptional(row.contract_name),
        };
        return event;
      } else if (row.asset_type === 'stx') {
        const event: DbStxEvent = {
          event_index: row.event_index,
          tx_id: row.tx_id,
          tx_index: row.tx_index,
          block_height: row.block_height,
          canonical: row.canonical,
          asset_event_type_id: row.asset_event_type_id,
          sender: row.sender,
          recipient: row.recipient,
          event_type: DbEventTypeId.StxAsset,
          amount: BigInt(row.amount ?? 0),
        };
        if (row.memo) {
          event.memo = row.memo;
        }
        return event;
      } else if (row.asset_type === 'ft') {
        const event: DbFtEvent = {
          event_index: row.event_index,
          tx_id: row.tx_id,
          tx_index: row.tx_index,
          block_height: row.block_height,
          canonical: row.canonical,
          asset_event_type_id: row.asset_event_type_id,
          sender: row.sender,
          recipient: row.recipient,
          asset_identifier: row.asset_identifier,
          event_type: DbEventTypeId.FungibleTokenAsset,
          amount: BigInt(row.amount ?? 0),
        };
        return event;
      } else if (row.asset_type === 'nft') {
        const event: DbNftEvent = {
          event_index: row.event_index,
          tx_id: row.tx_id,
          tx_index: row.tx_index,
          block_height: row.block_height,
          canonical: row.canonical,
          asset_event_type_id: row.asset_event_type_id,
          sender: row.sender,
          recipient: row.recipient,
          asset_identifier: row.asset_identifier,
          event_type: DbEventTypeId.NonFungibleTokenAsset,
          value: row.value ?? '',
        };
        return event;
      } else {
        throw new Error(`Unexpected asset_type "${row.asset_type}"`);
      }
    });
    const count = results.length > 0 ? results[0].count : 0;
    return {
      results: events,
      total: count,
    };
  }

  async getFungibleTokenBalances(args: {
    stxAddress: string;
    untilBlock: number;
  }): Promise<Map<string, DbFtBalance>> {
    const result = await this.sql<
      {
        asset_identifier: string;
        credit_total: string | null;
        debit_total: string | null;
      }[]
    >`
      WITH transfers AS (
        SELECT amount, sender, recipient, asset_identifier
        FROM ft_events
        WHERE canonical = true AND microblock_canonical = true
        AND (sender = ${args.stxAddress} OR recipient = ${args.stxAddress})
        AND block_height <= ${args.untilBlock}
      ), credit AS (
        SELECT asset_identifier, sum(amount) as credit_total
        FROM transfers
        WHERE recipient = ${args.stxAddress}
        GROUP BY asset_identifier
      ), debit AS (
        SELECT asset_identifier, sum(amount) as debit_total
        FROM transfers
        WHERE sender = ${args.stxAddress}
        GROUP BY asset_identifier
      )
      SELECT coalesce(credit.asset_identifier, debit.asset_identifier) as asset_identifier, credit_total, debit_total
      FROM credit FULL JOIN debit USING (asset_identifier)
    `;
    // sort by asset name (case-insensitive)
    const rows = result.sort((r1, r2) => r1.asset_identifier.localeCompare(r2.asset_identifier));
    const assetBalances = new Map<string, DbFtBalance>(
      rows.map(r => {
        const totalSent = BigInt(r.debit_total ?? 0);
        const totalReceived = BigInt(r.credit_total ?? 0);
        const balance = totalReceived - totalSent;
        return [r.asset_identifier, { balance, totalSent, totalReceived }];
      })
    );
    return assetBalances;
  }

  async getNonFungibleTokenCounts(args: {
    stxAddress: string;
    untilBlock: number;
  }): Promise<Map<string, { count: bigint; totalSent: bigint; totalReceived: bigint }>> {
    const result = await this.sql<
      {
        asset_identifier: string;
        received_total: string | null;
        sent_total: string | null;
      }[]
    >`
      WITH transfers AS (
        SELECT sender, recipient, asset_identifier
        FROM nft_events
        WHERE canonical = true AND microblock_canonical = true
        AND (sender = ${args.stxAddress} OR recipient = ${args.stxAddress})
        AND block_height <= ${args.untilBlock}
      ), credit AS (
        SELECT asset_identifier, COUNT(*) as received_total
        FROM transfers
        WHERE recipient = ${args.stxAddress}
        GROUP BY asset_identifier
      ), debit AS (
        SELECT asset_identifier, COUNT(*) as sent_total
        FROM transfers
        WHERE sender = ${args.stxAddress}
        GROUP BY asset_identifier
      )
      SELECT coalesce(credit.asset_identifier, debit.asset_identifier) as asset_identifier, received_total, sent_total
      FROM credit FULL JOIN debit USING (asset_identifier)
    `;
    // sort by asset name (case-insensitive)
    const rows = result.sort((r1, r2) => r1.asset_identifier.localeCompare(r2.asset_identifier));
    const assetBalances = new Map(
      rows.map(r => {
        const totalSent = BigInt(r.sent_total ?? 0);
        const totalReceived = BigInt(r.received_total ?? 0);
        const count = totalReceived - totalSent;
        return [r.asset_identifier, { count, totalSent, totalReceived }];
      })
    );
    return assetBalances;
  }

  async getTxStatus(txId: string): Promise<FoundOrNot<DbTxGlobalStatus>> {
    return await this.sqlTransaction(async sql => {
      const chainResult = await sql<DbTxGlobalStatus[]>`
        SELECT status, index_block_hash, microblock_hash
        FROM txs
        WHERE tx_id = ${txId} AND canonical = TRUE AND microblock_canonical = TRUE
        LIMIT 1
      `;
      if (chainResult.count > 0) {
        return {
          found: true,
          result: {
            status: chainResult[0].status,
            index_block_hash: chainResult[0].index_block_hash,
            microblock_hash: chainResult[0].microblock_hash,
          },
        };
      }
      const mempoolResult = await sql<{ status: number }[]>`
        SELECT status
        FROM mempool_txs
        WHERE tx_id = ${txId}
        LIMIT 1
      `;
      if (mempoolResult.count > 0) {
        return {
          found: true,
          result: {
            status: mempoolResult[0].status,
          },
        };
      }
      return { found: false } as const;
    });
  }

  async getAddressTxs(args: {
    stxAddress: string;
    blockHeight: number;
    atSingleBlock: boolean;
    limit: number;
    offset: number;
  }): Promise<{ results: DbTx[]; total: number }> {
    // Query the `principal_stx_txs` table first to get the results page we want and then
    // join against `txs` to get the full transaction objects only for that page.
    const resultQuery = await this.sql<(ContractTxQueryResult & { count: number })[]>`
      WITH stx_txs AS (
        SELECT tx_id, index_block_hash, microblock_hash, (COUNT(*) OVER())::INTEGER AS count
        FROM principal_stx_txs
        WHERE principal = ${args.stxAddress}
          AND ${
            args.atSingleBlock
              ? this.sql`block_height = ${args.blockHeight}`
              : this.sql`block_height <= ${args.blockHeight}`
          }
          AND canonical = TRUE
          AND microblock_canonical = TRUE
        ORDER BY block_height DESC, microblock_sequence DESC, tx_index DESC
        LIMIT ${args.limit}
        OFFSET ${args.offset}
      )
      SELECT ${unsafeCols(this.sql, [...TX_COLUMNS, abiColumn(), 'count'])}
      FROM stx_txs
      INNER JOIN txs USING (tx_id, index_block_hash, microblock_hash)
    `;
    const count = resultQuery.length > 0 ? resultQuery[0].count : 0;
    const parsed = resultQuery.map(r => parseTxQueryResult(r));
    return { results: parsed, total: count };
  }

  async getInformationTxsWithStxTransfers({
    stxAddress,
    tx_id,
  }: {
    stxAddress: string;
    tx_id: string;
  }): Promise<DbTxWithAssetTransfers> {
    const resultQuery = await this.sql<
      (ContractTxQueryResult & {
        count: number;
        event_index?: number;
        event_type?: number;
        event_amount?: string;
        event_sender?: string;
        event_recipient?: string;
        event_memo?: string;
      })[]
    >`
      WITH transactions AS (
        WITH principal_txs AS (
          WITH event_txs AS (
            SELECT tx_id FROM stx_events
            WHERE stx_events.sender = ${stxAddress} OR stx_events.recipient = ${stxAddress}
          )
          SELECT *
          FROM txs
          WHERE canonical = true AND microblock_canonical = true
            AND txs.tx_id = ${tx_id}
            AND (
              sender_address = ${stxAddress} OR
              token_transfer_recipient_address = ${stxAddress} OR
              contract_call_contract_id = ${stxAddress} OR
              smart_contract_contract_id = ${stxAddress}
            )
          UNION
          SELECT txs.* FROM txs
          INNER JOIN event_txs ON txs.tx_id = event_txs.tx_id
          WHERE txs.canonical = true AND txs.microblock_canonical = true
            AND txs.tx_id = ${tx_id}
        )
        SELECT ${this.sql(TX_COLUMNS)}, (COUNT(*) OVER())::INTEGER AS count
        FROM principal_txs
        ORDER BY block_height DESC, tx_index DESC
      ), events AS (
        SELECT *, ${DbEventTypeId.StxAsset}::integer as event_type_id
        FROM stx_events
        WHERE canonical = true AND microblock_canonical = true
          AND (sender = ${stxAddress} OR recipient = ${stxAddress})
      )
      SELECT
        transactions.*,
        events.event_index as event_index,
        events.event_type_id as event_type,
        events.amount as event_amount,
        events.sender as event_sender,
        events.recipient as event_recipient,
        events.memo as event_memo,
        ${this.sql.unsafe(abiColumn('transactions'))}
      FROM transactions
      LEFT JOIN events ON transactions.tx_id = events.tx_id
      AND transactions.tx_id = ${tx_id}
      ORDER BY block_height DESC, microblock_sequence DESC, tx_index DESC, event_index DESC
    `;
    const txs = parseTxsWithAssetTransfers(resultQuery, stxAddress);
    const txTransfers = [...txs.values()];
    return txTransfers[0];
  }

  async getAddressTxsWithAssetTransfers(args: {
    stxAddress: string;
    blockHeight: number;
    atSingleBlock: boolean;
    limit?: number;
    offset?: number;
  }): Promise<{ results: DbTxWithAssetTransfers[]; total: number }> {
    const resultQuery = await this.sql<
      (ContractTxQueryResult & {
        count: number;
        event_index?: number;
        event_type?: number;
        event_amount?: string;
        event_sender?: string;
        event_recipient?: string;
        event_asset_identifier?: string;
        event_value?: string;
      })[]
    >`
      WITH transactions AS (
        WITH principal_txs AS (
          WITH event_txs AS (
            SELECT tx_id FROM stx_events
            WHERE stx_events.sender = ${args.stxAddress}
              OR stx_events.recipient = ${args.stxAddress}
            UNION
            SELECT tx_id FROM ft_events
            WHERE ft_events.sender = ${args.stxAddress}
              OR ft_events.recipient = ${args.stxAddress}
            UNION
            SELECT tx_id FROM nft_events
            WHERE nft_events.sender = ${args.stxAddress}
              OR nft_events.recipient = ${args.stxAddress}
          )
          SELECT * FROM txs
          WHERE canonical = true AND microblock_canonical = true AND (
            sender_address = ${args.stxAddress} OR
            token_transfer_recipient_address = ${args.stxAddress} OR
            contract_call_contract_id = ${args.stxAddress} OR
            smart_contract_contract_id = ${args.stxAddress}
          )
          UNION
          SELECT txs.* FROM txs
          INNER JOIN event_txs ON txs.tx_id = event_txs.tx_id
          WHERE canonical = true AND microblock_canonical = true
        )
        SELECT ${this.sql(TX_COLUMNS)}, (COUNT(*) OVER())::INTEGER AS count
        FROM principal_txs
        ${
          args.atSingleBlock
            ? this.sql`WHERE block_height = ${args.blockHeight}`
            : this.sql`WHERE block_height <= ${args.blockHeight}`
        }
        ORDER BY block_height DESC, microblock_sequence DESC, tx_index DESC
        ${
          !args.atSingleBlock
            ? this.sql`LIMIT ${args.limit ?? 20} OFFSET ${args.offset ?? 0}`
            : this.sql``
        }
      ), events AS (
        SELECT
          tx_id, sender, recipient, event_index, amount,
          ${DbEventTypeId.StxAsset}::integer as event_type_id,
          NULL as asset_identifier, '0'::bytea as value
        FROM stx_events
        WHERE canonical = true AND microblock_canonical = true
          AND (sender = ${args.stxAddress} OR recipient = ${args.stxAddress})
        UNION
        SELECT
          tx_id, sender, recipient, event_index, amount,
          ${DbEventTypeId.FungibleTokenAsset}::integer as event_type_id,
          asset_identifier, '0'::bytea as value
        FROM ft_events
        WHERE canonical = true AND microblock_canonical = true
          AND (sender = ${args.stxAddress} OR recipient = ${args.stxAddress})
        UNION
        SELECT
          tx_id, sender, recipient, event_index, 0 as amount,
          ${DbEventTypeId.NonFungibleTokenAsset}::integer as event_type_id,
          asset_identifier, value
        FROM nft_events
        WHERE canonical = true AND microblock_canonical = true
          AND (sender = ${args.stxAddress} OR recipient = ${args.stxAddress})
      )
      SELECT
        transactions.*,
        ${this.sql.unsafe(abiColumn('transactions'))},
        events.event_index as event_index,
        events.event_type_id as event_type,
        events.amount as event_amount,
        events.sender as event_sender,
        events.recipient as event_recipient,
        events.asset_identifier as event_asset_identifier,
        events.value as event_value
      FROM transactions
      LEFT JOIN events ON transactions.tx_id = events.tx_id
      ORDER BY block_height DESC, microblock_sequence DESC, tx_index DESC, event_index DESC
    `;

    // TODO: should mining rewards be added?

    const txs = parseTxsWithAssetTransfers(resultQuery, args.stxAddress);
    const txTransfers = [...txs.values()];
    txTransfers.sort((a, b) => {
      return b.tx.block_height - a.tx.block_height || b.tx.tx_index - a.tx.tx_index;
    });
    const count = resultQuery.length > 0 ? resultQuery[0].count : 0;
    return { results: txTransfers, total: count };
  }

  async getInboundTransfers(args: {
    stxAddress: string;
    blockHeight: number;
    atSingleBlock: boolean;
    limit: number;
    offset: number;
    sendManyContractId: string;
  }): Promise<{ results: DbInboundStxTransfer[]; total: number }> {
    const resultQuery = await this.sql<(TransferQueryResult & { count: number })[]>`
      SELECT
        *, (COUNT(*) OVER())::INTEGER AS count
      FROM
        (
          SELECT
            stx_events.amount AS amount,
            contract_logs.value AS memo,
            stx_events.sender AS sender,
            stx_events.block_height AS block_height,
            stx_events.tx_id,
            stx_events.microblock_sequence,
            stx_events.tx_index,
            'bulk-send' as transfer_type
          FROM
            contract_logs,
            stx_events
          WHERE
            contract_logs.contract_identifier = ${args.sendManyContractId}
            AND contract_logs.tx_id = stx_events.tx_id
            AND stx_events.recipient = ${args.stxAddress}
            AND contract_logs.event_index = (stx_events.event_index + 1)
            AND stx_events.canonical = true AND stx_events.microblock_canonical = true
            AND contract_logs.canonical = true AND contract_logs.microblock_canonical = true
          UNION ALL

          SELECT
            stx_events.amount AS amount,
            stx_events.memo AS memo,
            stx_events.sender AS sender,
            stx_events.block_height AS block_height,
            stx_events.tx_id,
            stx_events.microblock_sequence,
            stx_events.tx_index,
            'stx-transfer-memo' as transfer_type
          FROM stx_events
          WHERE
            stx_events.memo IS NOT NULL
            AND canonical = true
            AND microblock_canonical = true
            AND recipient = ${args.stxAddress}
          UNION ALL

          SELECT
            token_transfer_amount AS amount,
            token_transfer_memo AS memo,
            sender_address AS sender,
            block_height,
            tx_id,
            microblock_sequence,
            tx_index,
            'stx-transfer' as transfer_type
          FROM
            txs
          WHERE
            canonical = true AND microblock_canonical = true
            AND type_id = 0
            AND token_transfer_recipient_address = ${args.stxAddress}
        ) transfers
      ${
        args.atSingleBlock
          ? this.sql`WHERE block_height = ${args.blockHeight}`
          : this.sql`WHERE block_height <= ${args.blockHeight}`
      }
      ORDER BY
        block_height DESC,
        microblock_sequence DESC,
        tx_index DESC
      LIMIT ${args.limit}
      OFFSET ${args.offset}
    `;
    const count = resultQuery.length > 0 ? resultQuery[0].count : 0;
    const parsed: DbInboundStxTransfer[] = resultQuery.map(r => {
      return {
        sender: r.sender,
        memo: r.memo,
        amount: BigInt(r.amount),
        tx_id: r.tx_id,
        tx_index: r.tx_index,
        block_height: r.block_height,
        transfer_type: r.transfer_type,
      };
    });
    return {
      results: parsed,
      total: count,
    };
  }

  async searchHash({ hash }: { hash: string }): Promise<FoundOrNot<DbSearchResult>> {
    // TODO(mb): add support for searching for microblock by hash
    return await this.sqlTransaction(async sql => {
      const txQuery = await sql<ContractTxQueryResult[]>`
        SELECT ${unsafeCols(sql, [...TX_COLUMNS, abiColumn()])}
        FROM txs WHERE tx_id = ${hash} LIMIT 1
      `;
      if (txQuery.length > 0) {
        const txResult = parseTxQueryResult(txQuery[0]);
        return {
          found: true,
          result: {
            entity_type: 'tx_id',
            entity_id: txQuery[0].tx_id,
            entity_data: txResult,
          },
        };
      }
      const txMempoolQuery = await sql<MempoolTxQueryResult[]>`
        SELECT ${unsafeCols(sql, [...MEMPOOL_TX_COLUMNS, abiColumn('mempool_txs')])}
        FROM mempool_txs WHERE pruned = false AND tx_id = ${hash} LIMIT 1
      `;
      if (txMempoolQuery.length > 0) {
        const txResult = parseMempoolTxQueryResult(txMempoolQuery[0]);
        return {
          found: true,
          result: {
            entity_type: 'mempool_tx_id',
            entity_id: txMempoolQuery[0].tx_id,
            entity_data: txResult,
          },
        };
      }
      const blockQueryResult = await sql<BlockQueryResult[]>`
        SELECT ${sql(BLOCK_COLUMNS)} FROM blocks WHERE block_hash = ${hash} LIMIT 1
      `;
      if (blockQueryResult.length > 0) {
        const blockResult = parseBlockQueryResult(blockQueryResult[0]);
        return {
          found: true,
          result: {
            entity_type: 'block_hash',
            entity_id: blockQueryResult[0].block_hash,
            entity_data: blockResult,
          },
        };
      }
      return { found: false };
    });
  }

  async searchPrincipal({ principal }: { principal: string }): Promise<FoundOrNot<DbSearchResult>> {
    const isContract = principal.includes('.');
    const entityType = isContract ? 'contract_address' : 'standard_address';
    const successResponse = {
      found: true,
      result: {
        entity_type: entityType,
        entity_id: principal,
      },
    } as const;
    return await this.sqlTransaction(async sql => {
      if (isContract) {
        const contractMempoolTxResult = await sql<MempoolTxQueryResult[]>`
          SELECT ${unsafeCols(sql, [...MEMPOOL_TX_COLUMNS, abiColumn('mempool_txs')])}
          FROM mempool_txs WHERE pruned = false AND smart_contract_contract_id = ${principal} LIMIT 1
        `;
        if (contractMempoolTxResult.length > 0) {
          const txResult = parseMempoolTxQueryResult(contractMempoolTxResult[0]);
          return {
            found: true,
            result: {
              entity_type: 'contract_address',
              entity_id: principal,
              entity_data: txResult,
            },
          };
        }
        const contractTxResult = await sql<ContractTxQueryResult[]>`
          SELECT ${unsafeCols(sql, [...TX_COLUMNS, abiColumn()])}
          FROM txs
          WHERE smart_contract_contract_id = ${principal}
          ORDER BY canonical DESC, microblock_canonical DESC, block_height DESC
          LIMIT 1
        `;
        if (contractTxResult.length > 0) {
          const txResult = parseTxQueryResult(contractTxResult[0]);
          return {
            found: true,
            result: {
              entity_type: 'tx_id',
              entity_id: principal,
              entity_data: txResult,
            },
          };
        }
        return { found: false } as const;
      }
      const addressQueryResult = await sql`
        SELECT sender_address, token_transfer_recipient_address
        FROM txs
        WHERE sender_address = ${principal} OR token_transfer_recipient_address = ${principal}
        LIMIT 1
      `;
      if (addressQueryResult.length > 0) {
        return successResponse;
      }
      const stxQueryResult = await sql`
        SELECT sender, recipient
        FROM stx_events
        WHERE sender = ${principal} OR recipient = ${principal}
        LIMIT 1
      `;
      if (stxQueryResult.length > 0) {
        return successResponse;
      }
      const ftQueryResult = await sql`
        SELECT sender, recipient
        FROM ft_events
        WHERE sender = ${principal} OR recipient = ${principal}
        LIMIT 1
      `;
      if (ftQueryResult.length > 0) {
        return successResponse;
      }
      const nftQueryResult = await sql`
        SELECT sender, recipient
        FROM nft_events
        WHERE sender = ${principal} OR recipient = ${principal}
        LIMIT 1
      `;
      if (nftQueryResult.length > 0) {
        return successResponse;
      }
      return { found: false };
    });
  }

  async getBTCFaucetRequests(address: string) {
    const queryResult = await this.sql<FaucetRequestQueryResult[]>`
      SELECT ip, address, currency, occurred_at
      FROM faucet_requests
      WHERE address = ${address} AND currency = 'btc'
      ORDER BY occurred_at DESC
      LIMIT 5
    `;
    const results = queryResult.map(r => parseFaucetRequestQueryResult(r));
    return { results };
  }

  async getSTXFaucetRequests(address: string) {
    const queryResult = await this.sql<FaucetRequestQueryResult[]>`
      SELECT ip, address, currency, occurred_at
      FROM faucet_requests
      WHERE address = ${address} AND currency = 'stx'
      ORDER BY occurred_at DESC
      LIMIT 5
    `;
    const results = queryResult.map(r => parseFaucetRequestQueryResult(r));
    return { results };
  }

  async getRawTx(txId: string) {
    // Note the extra "limit 1" statements are only query hints
    const result = await this.sql<RawTxQueryResult[]>`
      (
        SELECT raw_tx FROM txs WHERE tx_id = ${txId}
        LIMIT 1
      )
      UNION ALL
      (
        SELECT raw_tx FROM mempool_txs WHERE tx_id = ${txId}
        LIMIT 1
      )
      LIMIT 1
    `;
    if (result.length === 0) {
      return { found: false } as const;
    }
    const queryResult: RawTxQueryResult = {
      raw_tx: result[0].raw_tx,
    };
    return { found: true, result: queryResult };
  }

  /**
   * Returns a list of NFTs owned by the given principal filtered by optional `asset_identifiers`,
   * including optional transaction metadata.
   * @param args - Query arguments
   */
  async getNftHoldings(args: {
    principal: string;
    assetIdentifiers?: string[];
    limit: number;
    offset: number;
    includeUnanchored: boolean;
    includeTxMetadata: boolean;
  }): Promise<{ results: NftHoldingInfoWithTxMetadata[]; total: number }> {
    const queryArgs: (string | string[] | number)[] = [args.principal, args.limit, args.offset];
    if (args.assetIdentifiers) {
      queryArgs.push(args.assetIdentifiers);
    }
    const nftCustody = args.includeUnanchored
      ? this.sql(`nft_custody_unanchored`)
      : this.sql(`nft_custody`);
    const assetIdFilter =
      args.assetIdentifiers && args.assetIdentifiers.length > 0
        ? this.sql`AND nft.asset_identifier IN ${this.sql(args.assetIdentifiers)}`
        : this.sql``;
    const nftTxResults = await this.sql<
      (NftHoldingInfo & ContractTxQueryResult & { count: number })[]
    >`
      WITH nft AS (
        SELECT *, (COUNT(*) OVER())::INTEGER AS count
        FROM ${nftCustody} AS nft
        WHERE nft.recipient = ${args.principal}
        ${assetIdFilter}
        ORDER BY block_height DESC, microblock_sequence DESC, tx_index DESC, event_index DESC
        LIMIT ${args.limit}
        OFFSET ${args.offset}
      )
      ${
        args.includeTxMetadata
          ? this.sql`
            SELECT ${unsafeCols(this.sql, [
              'nft.asset_identifier',
              'nft.value',
              ...prefixedCols(TX_COLUMNS, 'txs'),
              abiColumn(),
              'nft.count',
            ])}
            FROM nft
            INNER JOIN txs USING (tx_id)
            WHERE txs.canonical = TRUE AND txs.microblock_canonical = TRUE
            `
          : this.sql`SELECT * FROM nft`
      }
    `;
    return {
      results: nftTxResults.map(row => ({
        nft_holding_info: {
          asset_identifier: row.asset_identifier,
          value: row.value,
          recipient: row.recipient,
          tx_id: row.tx_id,
          block_height: row.block_height,
        },
        tx: args.includeTxMetadata ? parseTxQueryResult(row) : undefined,
      })),
      total: nftTxResults.length > 0 ? nftTxResults[0].count : 0,
    };
  }

  /**
   * Returns the event history of a particular NFT.
   * @param args - Query arguments
   */
  async getNftHistory(args: {
    assetIdentifier: string;
    value: string;
    limit: number;
    offset: number;
    blockHeight: number;
    includeTxMetadata: boolean;
  }): Promise<{ results: NftEventWithTxMetadata[]; total: number }> {
    const columns = args.includeTxMetadata
      ? unsafeCols(this.sql, [
          'asset_identifier',
          'value',
          'event_index',
          'asset_event_type_id',
          'sender',
          'recipient',
          ...prefixedCols(TX_COLUMNS, 'txs'),
          abiColumn(),
        ])
      : this.sql`nft.*`;
    const nftTxResults = await this.sql<(DbNftEvent & ContractTxQueryResult & { count: number })[]>`
      SELECT ${columns}, (COUNT(*) OVER())::INTEGER AS count
      FROM nft_events AS nft
      INNER JOIN txs USING (tx_id)
      WHERE asset_identifier = ${args.assetIdentifier}
        AND nft.value = ${args.value}
        AND txs.canonical = TRUE AND txs.microblock_canonical = TRUE
        AND nft.canonical = TRUE AND nft.microblock_canonical = TRUE
        AND nft.block_height <= ${args.blockHeight}
      ORDER BY
        nft.block_height DESC,
        txs.microblock_sequence DESC,
        txs.tx_index DESC,
        nft.event_index DESC
      LIMIT ${args.limit}
      OFFSET ${args.offset}
    `;
    return {
      results: nftTxResults.map(row => ({
        nft_event: {
          event_type: DbEventTypeId.NonFungibleTokenAsset,
          value: row.value,
          asset_identifier: row.asset_identifier,
          asset_event_type_id: row.asset_event_type_id,
          sender: row.sender,
          recipient: row.recipient,
          event_index: row.event_index,
          tx_id: row.tx_id,
          tx_index: row.tx_index,
          block_height: row.block_height,
          canonical: row.canonical,
        },
        tx: args.includeTxMetadata ? parseTxQueryResult(row) : undefined,
      })),
      total: nftTxResults.length > 0 ? nftTxResults[0].count : 0,
    };
  }

  /**
   * Returns all NFT mint events for a particular asset identifier.
   * @param args - Query arguments
   */
  async getNftMints(args: {
    assetIdentifier: string;
    limit: number;
    offset: number;
    blockHeight: number;
    includeTxMetadata: boolean;
  }): Promise<{ results: NftEventWithTxMetadata[]; total: number }> {
    const columns = args.includeTxMetadata
      ? unsafeCols(this.sql, [
          'asset_identifier',
          'value',
          'event_index',
          'asset_event_type_id',
          'sender',
          'recipient',
          ...prefixedCols(TX_COLUMNS, 'txs'),
          abiColumn(),
        ])
      : this.sql`nft.*`;
    const nftTxResults = await this.sql<(DbNftEvent & ContractTxQueryResult & { count: number })[]>`
      SELECT ${columns}, (COUNT(*) OVER())::INTEGER AS count
      FROM nft_events AS nft
      INNER JOIN txs USING (tx_id)
      WHERE nft.asset_identifier = ${args.assetIdentifier}
        AND nft.asset_event_type_id = ${DbAssetEventTypeId.Mint}
        AND nft.canonical = TRUE AND nft.microblock_canonical = TRUE
        AND txs.canonical = TRUE AND txs.microblock_canonical = TRUE
        AND nft.block_height <= ${args.blockHeight}
      ORDER BY
        nft.block_height DESC,
        txs.microblock_sequence DESC,
        txs.tx_index DESC,
        nft.event_index DESC
      LIMIT ${args.limit}
      OFFSET ${args.offset}
    `;
    return {
      results: nftTxResults.map(row => ({
        nft_event: {
          event_type: DbEventTypeId.NonFungibleTokenAsset,
          value: row.value,
          asset_identifier: row.asset_identifier,
          asset_event_type_id: row.asset_event_type_id,
          sender: row.sender,
          recipient: row.recipient,
          event_index: row.event_index,
          tx_id: row.tx_id,
          tx_index: row.tx_index,
          block_height: row.block_height,
          canonical: row.canonical,
        },
        tx: args.includeTxMetadata ? parseTxQueryResult(row) : undefined,
      })),
      total: nftTxResults.length > 0 ? nftTxResults[0].count : 0,
    };
  }

  async getNftEvent(args: { txId: string; eventIndex: number }): Promise<FoundOrNot<DbNftEvent>> {
    const result = await this.sql<DbNftEvent[]>`
      SELECT
        event_index, tx_id, tx_index, block_height, index_block_hash, parent_index_block_hash,
        microblock_hash, microblock_sequence, microblock_canonical, canonical, asset_event_type_id,
        asset_identifier, value, sender, recipient
      FROM nft_events
      WHERE canonical = TRUE
        AND microblock_canonical = TRUE
        AND tx_id = ${args.txId}
        AND event_index = ${args.eventIndex}
    `;
    if (result.length === 0) {
      return { found: false } as const;
    }
    return { found: true, result: result[0] } as const;
  }

  async getTxListDetails({
    txIds,
    includeUnanchored,
  }: {
    txIds: string[];
    includeUnanchored: boolean;
  }): Promise<DbTx[]> {
    if (txIds.length === 0) {
      return [];
    }
    return await this.sqlTransaction(async sql => {
      const maxBlockHeight = await this.getMaxBlockHeight(sql, { includeUnanchored });
      const result = await sql<ContractTxQueryResult[]>`
        SELECT ${unsafeCols(sql, [...TX_COLUMNS, abiColumn()])}
        FROM txs
        WHERE tx_id IN ${sql(txIds)}
          AND block_height <= ${maxBlockHeight}
          AND canonical = true
          AND microblock_canonical = true
      `;
      if (result.length === 0) {
        return [];
      }
      return result.map(row => {
        return parseTxQueryResult(row);
      });
    });
  }

  async getNamespaceList({ includeUnanchored }: { includeUnanchored: boolean }) {
    const queryResult = await this.sqlTransaction(async sql => {
      const maxBlockHeight = await this.getMaxBlockHeight(sql, { includeUnanchored });
      return await sql<{ namespace_id: string }[]>`
        SELECT DISTINCT ON (namespace_id) namespace_id
        FROM namespaces
        WHERE canonical = true AND microblock_canonical = true
        AND ready_block <= ${maxBlockHeight}
        ORDER BY namespace_id, ready_block DESC, microblock_sequence DESC, tx_index DESC
      `;
    });
    const results = queryResult.map(r => r.namespace_id);
    return { results };
  }

  async getNamespaceNamesList({
    namespace,
    page,
    includeUnanchored,
  }: {
    namespace: string;
    page: number;
    includeUnanchored: boolean;
  }): Promise<{
    results: string[];
  }> {
    const offset = page * 100;
    const queryResult = await this.sqlTransaction(async sql => {
      const maxBlockHeight = await this.getMaxBlockHeight(sql, { includeUnanchored });
      return await sql<{ name: string }[]>`
        SELECT name FROM (
          SELECT DISTINCT ON (name) name, status
          FROM names
          WHERE namespace_id = ${namespace}
          AND registered_at <= ${maxBlockHeight}
          AND canonical = true AND microblock_canonical = true
          ORDER BY name, registered_at DESC, microblock_sequence DESC, tx_index DESC, event_index DESC
          LIMIT 100
          OFFSET ${offset}
        ) AS name_status
        WHERE status <> 'name-revoke'
      `;
    });
    const results = queryResult.map(r => r.name);
    return { results };
  }

  async getNamespace({
    namespace,
    includeUnanchored,
  }: {
    namespace: string;
    includeUnanchored: boolean;
  }): Promise<FoundOrNot<DbBnsNamespace & { index_block_hash: string }>> {
    const queryResult = await this.sqlTransaction(async sql => {
      const maxBlockHeight = await this.getMaxBlockHeight(sql, { includeUnanchored });
      return await sql<(DbBnsNamespace & { tx_id: string; index_block_hash: string })[]>`
        SELECT DISTINCT ON (namespace_id) namespace_id, *
        FROM namespaces
        WHERE namespace_id = ${namespace}
        AND ready_block <= ${maxBlockHeight}
        AND canonical = true AND microblock_canonical = true
        ORDER BY namespace_id, ready_block DESC, microblock_sequence DESC, tx_index DESC
        LIMIT 1
      `;
    });
    if (queryResult.length > 0) {
      return {
        found: true,
        result: {
          ...queryResult[0],
          tx_id: queryResult[0].tx_id,
          index_block_hash: queryResult[0].index_block_hash,
        },
      };
    }
    return { found: false } as const;
  }

  async getName({
    name,
    includeUnanchored,
  }: {
    name: string;
    includeUnanchored: boolean;
  }): Promise<FoundOrNot<DbBnsName>> {
    return await this.sqlTransaction(async sql => {
      const blockHeight = await this.getMaxBlockHeight(sql, { includeUnanchored });
      const result = await this.getNamesAtBlockHeight({ names: [name], blockHeight });
      return result.length ? { found: true, result: result[0] } : { found: false };
    });
  }

  async getNamesAtBlockHeight(args: {
    names: string[];
    blockHeight: number;
  }): Promise<DbBnsName[]> {
    return await this.sql<DbBnsName[]>`
      WITH name_results AS (
        SELECT DISTINCT ON (n.name) n.*, z.zonefile
        FROM names AS n
        LEFT JOIN zonefiles AS z USING (name, tx_id, index_block_hash)
        WHERE n.name IN ${this.sql(args.names)}
          AND n.registered_at <= ${args.blockHeight}
          AND n.canonical = true
          AND n.microblock_canonical = true
        ORDER BY n.name,
          n.registered_at DESC,
          n.microblock_sequence DESC,
          n.tx_index DESC,
          n.event_index DESC
      )
      SELECT * FROM name_results WHERE status IS NULL OR status <> 'name-revoke'
    `;
  }

  async getHistoricalZoneFile(args: {
    name: string;
    zoneFileHash: string;
    includeUnanchored: boolean;
    chainId: ChainID;
  }): Promise<FoundOrNot<DbBnsZoneFile>> {
    const queryResult = await this.sqlTransaction(async sql => {
      const maxBlockHeight = await this.getMaxBlockHeight(sql, {
        includeUnanchored: args.includeUnanchored,
      });
      const parentName = await this.getNamesAtBlockHeight({
        names: [bnsNameFromSubdomain(args.name)],
        blockHeight: maxBlockHeight,
      });
      if (parentName.length === 0) {
        return [] as { zonefile: string }[];
      }
      const validZonefileHash = validateZonefileHash(args.zoneFileHash);
      // Depending on the kind of name we got, use the correct table to pivot on canonical chain
      // state to get the zonefile. We can't pivot on the `txs` table because some names/subdomains
      // were imported from Stacks v1 and they don't have an associated tx.
      const isSubdomain = args.name.split('.').length > 2;
      if (isSubdomain) {
        return sql<{ zonefile: string }[]>`
          SELECT zonefile
          FROM zonefiles AS z
          INNER JOIN subdomains AS s ON
            s.fully_qualified_subdomain = z.name
            AND s.tx_id = z.tx_id
            AND s.index_block_hash = z.index_block_hash
          WHERE z.name = ${args.name}
            AND z.zonefile_hash = ${validZonefileHash}
            AND s.canonical = TRUE
            AND s.microblock_canonical = TRUE
            AND s.block_height <= ${maxBlockHeight}
          ORDER BY s.block_height DESC, s.microblock_sequence DESC, s.tx_index DESC
          LIMIT 1
        `;
      } else {
        return sql<{ zonefile: string }[]>`
          SELECT zonefile
          FROM zonefiles AS z
          INNER JOIN names AS n USING (name, tx_id, index_block_hash)
          WHERE z.name = ${args.name}
            AND z.zonefile_hash = ${validZonefileHash}
            AND n.canonical = TRUE
            AND n.microblock_canonical = TRUE
            AND n.registered_at <= ${maxBlockHeight}
          ORDER BY n.registered_at DESC, n.microblock_sequence DESC, n.tx_index DESC
          LIMIT 1
        `;
      }
    });
    if (queryResult.length > 0) {
      return {
        found: true,
        result: queryResult[0],
      };
    }
    return { found: false } as const;
  }

  async getLatestZoneFile({
    name,
    includeUnanchored,
  }: {
    name: string;
    includeUnanchored: boolean;
  }): Promise<FoundOrNot<DbBnsZoneFile>> {
    const queryResult = await this.sqlTransaction(async sql => {
      const maxBlockHeight = await this.getMaxBlockHeight(sql, { includeUnanchored });
      const parentName = await this.getNamesAtBlockHeight({
        names: [bnsNameFromSubdomain(name)],
        blockHeight: maxBlockHeight,
      });
      if (parentName.length === 0) {
        return [] as { zonefile: string }[];
      }
      // Depending on the kind of name we got, use the correct table to pivot on canonical chain
      // state to get the zonefile. We can't pivot on the `txs` table because some names/subdomains
      // were imported from Stacks v1 and they don't have an associated tx.
      const isSubdomain = name.split('.').length > 2;
      if (isSubdomain) {
        return sql<{ zonefile: string }[]>`
          SELECT zonefile
          FROM zonefiles AS z
          INNER JOIN subdomains AS s ON
            s.fully_qualified_subdomain = z.name
            AND s.tx_id = z.tx_id
            AND s.index_block_hash = z.index_block_hash
          WHERE z.name = ${name}
            AND s.canonical = TRUE
            AND s.microblock_canonical = TRUE
            AND s.block_height <= ${maxBlockHeight}
          ORDER BY s.block_height DESC, s.microblock_sequence DESC, s.tx_index DESC
          LIMIT 1
        `;
      } else {
        return sql<{ zonefile: string }[]>`
          SELECT zonefile
          FROM zonefiles AS z
          INNER JOIN names AS n USING (name, tx_id, index_block_hash)
          WHERE z.name = ${name}
            AND n.canonical = TRUE
            AND n.microblock_canonical = TRUE
            AND n.registered_at <= ${maxBlockHeight}
          ORDER BY n.registered_at DESC, n.microblock_sequence DESC, n.tx_index DESC
          LIMIT 1
        `;
      }
    });
    if (queryResult.length > 0) {
      return {
        found: true,
        result: queryResult[0],
      };
    }
    return { found: false } as const;
  }

  async getNamesByAddressList({
    address,
    includeUnanchored,
    chainId,
  }: {
    address: string;
    includeUnanchored: boolean;
    chainId: ChainID;
  }): Promise<FoundOrNot<string[]>> {
    const queryResult = await this.sqlTransaction(async sql => {
      const maxBlockHeight = await this.getMaxBlockHeight(sql, { includeUnanchored });
      // 1. Get subdomains owned by this address. These don't produce NFT events so we have to look
      //    directly at the `subdomains` table.
      const subdomainsQuery = await sql<{ name: string; fully_qualified_subdomain: string }[]>`
        WITH addr_subdomains AS (
          SELECT DISTINCT ON (fully_qualified_subdomain)
            fully_qualified_subdomain
          FROM
            subdomains
          WHERE
            owner = ${address}
            AND block_height <= ${maxBlockHeight}
            AND canonical = TRUE
            AND microblock_canonical = TRUE
        )
        SELECT DISTINCT ON (fully_qualified_subdomain)
          fully_qualified_subdomain, name
        FROM
          subdomains
          INNER JOIN addr_subdomains USING (fully_qualified_subdomain)
        WHERE
          canonical = TRUE
          AND microblock_canonical = TRUE
        ORDER BY
          fully_qualified_subdomain
      `;
      const subdomainMap = new Map<string, string[]>(); // name -> subdomain array
      for (const item of subdomainsQuery) {
        const val = subdomainMap.get(item.name);
        subdomainMap.set(
          item.name,
          val ? [...val, item.fully_qualified_subdomain] : [item.fully_qualified_subdomain]
        );
      }
      // 2. Get names owned by this address which were imported from Blockstack v1. These also don't
      //    have an associated NFT event so we have to look directly at the `names` table, however,
      //    we'll also check if any of these names are still owned by the same user.
      const importedNamesQuery = await sql<{ name: string }[]>`
        SELECT
          name
        FROM
          names
        WHERE
          address = ${address}
          AND registered_at = 1
          AND canonical = TRUE
          AND microblock_canonical = TRUE
      `;
      let oldImportedNames: string[] = [];
      if (importedNamesQuery.length > 0) {
        const nameCVs = importedNamesQuery.map(i => bnsNameCV(i.name));
        const oldImportedNamesQuery = await sql<{ value: string }[]>`
          SELECT value
          FROM ${includeUnanchored ? sql`nft_custody_unanchored` : sql`nft_custody`}
          WHERE recipient <> ${address} AND value IN ${sql(nameCVs)}
        `;
        oldImportedNames = oldImportedNamesQuery.map(i => bnsHexValueToName(i.value));
      }
      const namesToValidate = importedNamesQuery
        .map(i => i.name)
        .filter(i => !oldImportedNames.includes(i));
      // 3. Get newer NFT names owned by this address.
      const nftNamesQuery = await sql<{ value: string }[]>`
        SELECT value
        FROM ${includeUnanchored ? sql`nft_custody_unanchored` : sql`nft_custody`}
        WHERE recipient = ${address} AND asset_identifier = ${getBnsSmartContractId(chainId)}
      `;
      namesToValidate.push(...nftNamesQuery.map(i => bnsHexValueToName(i.value)));
      // 4. Now that we've acquired all names/subdomains owned by this address, filter out the ones
      //    that are revoked. For subdomains, verify the parent name is not revoked.
      const validatedNames = (
        await this.getNamesAtBlockHeight({
          names: Array.from(new Set([...subdomainMap.keys(), ...namesToValidate])),
          blockHeight: maxBlockHeight,
        })
      ).map(i => i.name);
      // 5. Gather results. Keep all valid names + all subdomains whose parent names are valid.
      const namesResult: string[] = [];
      for (const name of validatedNames) {
        const subdomains = subdomainMap.get(name);
        if (subdomains) {
          namesResult.push(...subdomains);
        }
        if (namesToValidate.includes(name)) {
          namesResult.push(name);
        }
      }
      return namesResult.sort();
    });
    if (queryResult.length > 0) {
      return {
        found: true,
        result: queryResult,
      };
    }
    return { found: false } as const;
  }

  /**
   * This function returns the subdomains for a specific name
   * @param name - The name for which subdomains are required
   */
  async getSubdomainsListInName({
    name,
    includeUnanchored,
    chainId,
  }: {
    name: string;
    includeUnanchored: boolean;
    chainId: ChainID;
  }): Promise<{ results: string[] }> {
    const queryResult = await this.sqlTransaction(async sql => {
      const maxBlockHeight = await this.getMaxBlockHeight(sql, { includeUnanchored });
      const status = await this.getNamesAtBlockHeight({
        names: [name],
        blockHeight: maxBlockHeight,
      });
      if (status.length === 0) {
        return [] as { fully_qualified_subdomain: string }[];
      }
      return await sql<{ fully_qualified_subdomain: string }[]>`
        SELECT DISTINCT ON (fully_qualified_subdomain) fully_qualified_subdomain
        FROM subdomains
        WHERE name = ${name}
          AND block_height <= ${maxBlockHeight}
          AND canonical = true
          AND microblock_canonical = true
        ORDER BY fully_qualified_subdomain, block_height DESC, microblock_sequence DESC, tx_index DESC
      `;
    });
    const results = queryResult.map(r => r.fully_qualified_subdomain);
    return { results };
  }

  /**
   * @deprecated This function is only used for testing.
   */
  async getSubdomainsList({
    page,
    includeUnanchored,
  }: {
    page: number;
    includeUnanchored: boolean;
  }) {
    const offset = page * 100;
    const queryResult = await this.sqlTransaction(async sql => {
      const maxBlockHeight = await this.getMaxBlockHeight(sql, { includeUnanchored });
      return await sql<{ fully_qualified_subdomain: string }[]>`
        SELECT DISTINCT ON (fully_qualified_subdomain) fully_qualified_subdomain
        FROM subdomains
        WHERE block_height <= ${maxBlockHeight}
        AND canonical = true AND microblock_canonical = true
        ORDER BY fully_qualified_subdomain, block_height DESC, microblock_sequence DESC, tx_index DESC
        LIMIT 100
        OFFSET ${offset}
      `;
    });
    const results = queryResult.map(r => r.fully_qualified_subdomain);
    return { results };
  }

  async getNamesList({ page, includeUnanchored }: { page: number; includeUnanchored: boolean }) {
    const offset = page * 100;
    const queryResult = await this.sqlTransaction(async sql => {
      const maxBlockHeight = await this.getMaxBlockHeight(sql, { includeUnanchored });
      return await sql<{ name: string }[]>`
        WITH name_results AS (
          SELECT DISTINCT ON (name) name, status
          FROM names
          WHERE canonical = true AND microblock_canonical = true
          AND registered_at <= ${maxBlockHeight}
          ORDER BY name, registered_at DESC, microblock_sequence DESC, tx_index DESC, event_index DESC
        )
        SELECT name FROM name_results
        WHERE status <> 'name-revoke'
        LIMIT 100
        OFFSET ${offset}
      `;
    });
    const results = queryResult.map(r => r.name);
    return { results };
  }

  async getSubdomain({
    subdomain,
    includeUnanchored,
    chainId,
  }: {
    subdomain: string;
    includeUnanchored: boolean;
    chainId: ChainID;
  }): Promise<FoundOrNot<DbBnsSubdomain & { index_block_hash: string }>> {
    const queryResult = await this.sqlTransaction(async sql => {
      const maxBlockHeight = await this.getMaxBlockHeight(sql, { includeUnanchored });
      const status = await this.getNamesAtBlockHeight({
        names: [bnsNameFromSubdomain(subdomain)],
        blockHeight: maxBlockHeight,
      });
      if (status.length === 0) {
        return [] as (DbBnsSubdomain & { tx_id: string; index_block_hash: string })[];
      }
      return await sql<(DbBnsSubdomain & { tx_id: string; index_block_hash: string })[]>`
        SELECT s.*, z.zonefile
        FROM subdomains AS s
        LEFT JOIN zonefiles AS z
          ON z.name = s.fully_qualified_subdomain
          AND z.tx_id = s.tx_id
          AND z.index_block_hash = s.index_block_hash
        WHERE s.canonical = true
          AND s.microblock_canonical = true
          AND s.block_height <= ${maxBlockHeight}
          AND s.fully_qualified_subdomain = ${subdomain}
        ORDER BY s.block_height DESC, s.microblock_sequence DESC, s.tx_index DESC
        LIMIT 1
      `;
    });
    if (queryResult.length > 0 && queryResult[0].zonefile_hash) {
      return {
        found: true,
        result: {
          ...queryResult[0],
          tx_id: queryResult[0].tx_id,
          index_block_hash: queryResult[0].index_block_hash,
        },
      };
    }
    return { found: false } as const;
  }

  async getSubdomainResolver(args: { name: string }): Promise<FoundOrNot<string>> {
    const queryResult = await this.sql<{ resolver: string }[]>`
      SELECT DISTINCT ON (name) name, resolver
      FROM subdomains
      WHERE canonical = true AND microblock_canonical = true
      AND name = ${args.name}
      ORDER BY name, block_height DESC, microblock_sequence DESC, tx_index DESC
      LIMIT 1
    `;
    if (queryResult.length > 0) {
      return {
        found: true,
        result: queryResult[0].resolver,
      };
    }
    return { found: false } as const;
  }

  async getTokenOfferingLocked(address: string, blockHeight: number) {
    const queryResult = await this.sql<DbTokenOfferingLocked[]>`
      SELECT block, value
      FROM token_offering_locked
      WHERE address = ${address}
      ORDER BY block ASC
    `;
    if (queryResult.length > 0) {
      let totalLocked = 0n;
      let totalUnlocked = 0n;
      const unlockSchedules: AddressUnlockSchedule[] = [];
      queryResult.forEach(lockedInfo => {
        const unlockSchedule: AddressUnlockSchedule = {
          amount: lockedInfo.value.toString(),
          block_height: lockedInfo.block,
        };
        unlockSchedules.push(unlockSchedule);
        if (lockedInfo.block > blockHeight) {
          totalLocked += BigInt(lockedInfo.value);
        } else {
          totalUnlocked += BigInt(lockedInfo.value);
        }
      });

      const tokenOfferingLocked: AddressTokenOfferingLocked = {
        total_locked: totalLocked.toString(),
        total_unlocked: totalUnlocked.toString(),
        unlock_schedule: unlockSchedules,
      };
      return {
        found: true,
        result: tokenOfferingLocked,
      };
    } else {
      return { found: false } as const;
    }
  }

  async getBlockByBurnBlockHeight(burnBlockHeight: number): Promise<FoundOrNot<DbBlock>> {
    return await this.sqlTransaction(async client => {
      const result = await client<BlockQueryResult[]>`
        SELECT ${client(BLOCK_COLUMNS)}
        FROM blocks
        WHERE canonical = true AND burn_block_height >= ${burnBlockHeight}
        ORDER BY block_height ASC
        LIMIT 1
      `;
      if (result.length === 0) {
        return { found: false } as const;
      }
      const row = result[0];
      const block = parseBlockQueryResult(row);
      return { found: true, result: block } as const;
    });
  }

  async getUnlockedAddressesAtBlock(block: DbBlock): Promise<StxUnlockEvent[]> {
    return await this.sqlTransaction(async client => {
      return await this.internalGetUnlockedAccountsAtHeight(client, block);
    });
  }

  async internalGetUnlockedAccountsAtHeight(
    sql: PgSqlClient,
    block: DbBlock
  ): Promise<StxUnlockEvent[]> {
    const current_burn_height = block.burn_block_height;
    let previous_burn_height = current_burn_height;
    if (block.block_height > 1) {
      const previous_block = await this.getBlockByHeightInternal(sql, block.block_height - 1);
      if (previous_block.found) {
        previous_burn_height = previous_block.result.burn_block_height;
      }
    }
    let v1UnlockHeight: number | null = null;
    let v2UnlockHeight: number | null = null;
    let v3UnlockHeight: number | null = null;
    const poxUnlockHeights = await this.getPoxForcedUnlockHeightsInternal(sql);
    if (poxUnlockHeights.found) {
      v1UnlockHeight = poxUnlockHeights.result.pox1UnlockHeight;
      v2UnlockHeight = poxUnlockHeights.result.pox2UnlockHeight;
      v3UnlockHeight = poxUnlockHeights.result.pox3UnlockHeight;
    }

    type StxLockEventResult = {
      locked_amount: string;
      unlock_height: number;
      locked_address: string;
      block_height: number;
      tx_index: number;
      event_index: number;
    };

    // Once the pox_v1_unlock_height is reached, stop using `stx_lock_events` to determinel locked state,
    // because it includes pox-v1 entries. We only care about pox-v2, so only need to query `pox2_events`.
    let poxV1Unlocks: StxLockEventResult[] = [];
    const includePox1State = v1UnlockHeight === null || v1UnlockHeight > current_burn_height;
    if (includePox1State) {
      poxV1Unlocks = await sql<StxLockEventResult[]>`
        SELECT DISTINCT ON (locked_address) locked_address, locked_amount, unlock_height, block_height, tx_index, event_index
        FROM stx_lock_events
        WHERE microblock_canonical = true AND canonical = true
        AND contract_name = 'pox'
        AND unlock_height <= ${current_burn_height} AND unlock_height > ${previous_burn_height}
        ORDER BY locked_address, block_height DESC, microblock_sequence DESC, tx_index DESC, event_index DESC
      `;
    }

    // Check if given height equals pox_v1_unlock_height and generate events for all
    // accounts locked in pox-v1
    let poxV1ForceUnlocks: StxLockEventResult[] = [];
    const generatePoxV1ForceUnlocks =
      v1UnlockHeight !== null &&
      current_burn_height > v1UnlockHeight &&
      previous_burn_height <= v1UnlockHeight;
    if (generatePoxV1ForceUnlocks) {
      const poxV1UnlocksQuery = await sql<StxLockEventResult[]>`
        SELECT DISTINCT ON (locked_address) locked_address, locked_amount, unlock_height, block_height, tx_index, event_index
        FROM stx_lock_events
        WHERE microblock_canonical = true AND canonical = true
        AND contract_name = 'pox'
        AND unlock_height > ${previous_burn_height}
        ORDER BY locked_address, block_height DESC, microblock_sequence DESC, tx_index DESC, event_index DESC
      `;
      poxV1ForceUnlocks = poxV1UnlocksQuery.map(row => {
        const unlockEvent: StxLockEventResult = {
          locked_amount: row.locked_amount,
          unlock_height: current_burn_height,
          locked_address: row.locked_address,
          block_height: row.block_height,
          tx_index: row.tx_index,
          event_index: row.event_index,
        };
        return unlockEvent;
      });
    }

    let poxV2Unlocks: StxLockEventResult[] = [];
    const checkPox2Unlocks = v2UnlockHeight === null || current_burn_height < v2UnlockHeight;
    if (checkPox2Unlocks) {
      const pox2EventQuery = await sql<PoxSyntheticEventQueryResult[]>`
        SELECT DISTINCT ON (stacker) stacker, ${sql(POX_SYNTHETIC_EVENT_COLUMNS)}
        FROM pox2_events
        WHERE canonical = true AND microblock_canonical = true
        AND block_height <= ${block.block_height}
        AND (
          (
            burnchain_unlock_height <= ${current_burn_height}
            AND burnchain_unlock_height > ${previous_burn_height}
            AND name IN ${sql([
              SyntheticPoxEventName.StackStx,
              SyntheticPoxEventName.StackIncrease,
              SyntheticPoxEventName.StackExtend,
              SyntheticPoxEventName.DelegateStackStx,
              SyntheticPoxEventName.DelegateStackIncrease,
              SyntheticPoxEventName.DelegateStackExtend,
            ])}
          ) OR (
            name = ${SyntheticPoxEventName.HandleUnlock}
            AND burnchain_unlock_height < ${current_burn_height}
            AND burnchain_unlock_height >= ${previous_burn_height}
          )
        )
        ORDER BY stacker, block_height DESC, microblock_sequence DESC, tx_index DESC, event_index DESC
      `;
      poxV2Unlocks = pox2EventQuery.map(row => {
        const pox2Event = parseDbPoxSyntheticEvent(row);
        const unlockEvent: StxLockEventResult = {
          locked_amount: pox2Event.locked.toString(),
          unlock_height: Number(pox2Event.burnchain_unlock_height),
          locked_address: pox2Event.stacker,
          block_height: pox2Event.block_height,
          tx_index: pox2Event.tx_index,
          event_index: pox2Event.event_index,
        };
        return unlockEvent;
      });
    }

    const poxV2ForceUnlocks: StxLockEventResult[] = [];
    const generatePoxV2ForceUnlocks =
      v2UnlockHeight !== null &&
      current_burn_height > v2UnlockHeight &&
      previous_burn_height <= v2UnlockHeight;
    if (generatePoxV2ForceUnlocks) {
      const pox2EventQuery = await sql<PoxSyntheticEventQueryResult[]>`
        SELECT DISTINCT ON (stacker) stacker, ${sql(POX_SYNTHETIC_EVENT_COLUMNS)}
        FROM pox2_events
        WHERE canonical = true AND microblock_canonical = true
        AND block_height <= ${block.block_height}
        AND (
          ( name != ${SyntheticPoxEventName.HandleUnlock} AND
            burnchain_unlock_height >= ${current_burn_height})
          OR
          ( name = ${SyntheticPoxEventName.HandleUnlock} AND
            burnchain_unlock_height < ${current_burn_height})
        )
        ORDER BY stacker, block_height DESC, microblock_sequence DESC, tx_index DESC, event_index DESC
      `;
      for (const row of pox2EventQuery) {
        const pox2Event = parseDbPoxSyntheticEvent(row);
        if (pox2Event.name !== SyntheticPoxEventName.HandleUnlock) {
          const unlockEvent: StxLockEventResult = {
            locked_amount: pox2Event.locked.toString(),
            unlock_height: Number(pox2Event.burnchain_unlock_height),
            locked_address: pox2Event.stacker,
            block_height: pox2Event.block_height,
            tx_index: pox2Event.tx_index,
            event_index: pox2Event.event_index,
          };
          poxV2ForceUnlocks.push(unlockEvent);
        }
      }
    }

    let poxV3Unlocks: StxLockEventResult[] = [];
    const checkPox3Unlocks = v3UnlockHeight === null || current_burn_height < v3UnlockHeight;
    if (checkPox3Unlocks) {
      const pox3EventQuery = await sql<PoxSyntheticEventQueryResult[]>`
        SELECT DISTINCT ON (stacker) stacker, ${sql(POX_SYNTHETIC_EVENT_COLUMNS)}
        FROM pox3_events
        WHERE canonical = true AND microblock_canonical = true
        AND block_height <= ${block.block_height}
        AND (
          (
            burnchain_unlock_height <= ${current_burn_height}
            AND burnchain_unlock_height > ${previous_burn_height}
            AND name IN ${sql([
              SyntheticPoxEventName.StackStx,
              SyntheticPoxEventName.StackIncrease,
              SyntheticPoxEventName.StackExtend,
              SyntheticPoxEventName.DelegateStackStx,
              SyntheticPoxEventName.DelegateStackIncrease,
              SyntheticPoxEventName.DelegateStackExtend,
            ])}
          ) OR (
            name = ${SyntheticPoxEventName.HandleUnlock}
            AND burnchain_unlock_height < ${current_burn_height}
            AND burnchain_unlock_height >= ${previous_burn_height}
          )
        )
        ORDER BY stacker, block_height DESC, microblock_sequence DESC, tx_index DESC, event_index DESC
      `;
      poxV3Unlocks = pox3EventQuery.map(row => {
        const pox3Event = parseDbPoxSyntheticEvent(row);
        const unlockEvent: StxLockEventResult = {
          locked_amount: pox3Event.locked.toString(),
          unlock_height: Number(pox3Event.burnchain_unlock_height),
          locked_address: pox3Event.stacker,
          block_height: pox3Event.block_height,
          tx_index: pox3Event.tx_index,
          event_index: pox3Event.event_index,
        };
        return unlockEvent;
      });
    }

    // modified copy of pox2 and pox3 unlocks query
    const poxV3ForceUnlocks: StxLockEventResult[] = [];
    const generatePoxV3ForceUnlocks =
      v3UnlockHeight !== null &&
      current_burn_height > v3UnlockHeight &&
      previous_burn_height <= v3UnlockHeight;
    if (generatePoxV3ForceUnlocks) {
      const pox3EventQuery = await sql<PoxSyntheticEventQueryResult[]>`
        SELECT DISTINCT ON (stacker) stacker, ${sql(POX_SYNTHETIC_EVENT_COLUMNS)}
        FROM pox3_events
        WHERE canonical = true AND microblock_canonical = true
        AND block_height <= ${block.block_height}
        AND (
          ( name != ${SyntheticPoxEventName.HandleUnlock} AND
            burnchain_unlock_height >= ${current_burn_height})
          OR
          ( name = ${SyntheticPoxEventName.HandleUnlock} AND
            burnchain_unlock_height < ${current_burn_height})
        )
        ORDER BY stacker, block_height DESC, microblock_sequence DESC, tx_index DESC, event_index DESC
      `;
      for (const row of pox3EventQuery) {
        const pox3Event = parseDbPoxSyntheticEvent(row);
        if (pox3Event.name !== SyntheticPoxEventName.HandleUnlock) {
          const unlockEvent: StxLockEventResult = {
            locked_amount: pox3Event.locked.toString(),
            unlock_height: Number(pox3Event.burnchain_unlock_height),
            locked_address: pox3Event.stacker,
            block_height: pox3Event.block_height,
            tx_index: pox3Event.tx_index,
            event_index: pox3Event.event_index,
          };
          poxV3ForceUnlocks.push(unlockEvent);
        }
      }
    }

    let poxV4Unlocks: StxLockEventResult[] = [];
    const pox4EventQuery = await sql<PoxSyntheticEventQueryResult[]>`
        SELECT DISTINCT ON (stacker) stacker, ${sql(POX_SYNTHETIC_EVENT_COLUMNS)}
        FROM pox4_events
        WHERE canonical = true AND microblock_canonical = true
        AND block_height <= ${block.block_height}
        AND (
          (
            burnchain_unlock_height <= ${current_burn_height}
            AND burnchain_unlock_height > ${previous_burn_height}
            AND name IN ${sql([
              SyntheticPoxEventName.StackStx,
              SyntheticPoxEventName.StackIncrease,
              SyntheticPoxEventName.StackExtend,
              SyntheticPoxEventName.DelegateStackStx,
              SyntheticPoxEventName.DelegateStackIncrease,
              SyntheticPoxEventName.DelegateStackExtend,
            ])}
          ) OR (
            name = ${SyntheticPoxEventName.HandleUnlock}
            AND burnchain_unlock_height < ${current_burn_height}
            AND burnchain_unlock_height >= ${previous_burn_height}
          )
        )
        ORDER BY stacker, block_height DESC, microblock_sequence DESC, tx_index DESC, event_index DESC
      `;
    poxV4Unlocks = pox4EventQuery.map(row => {
      const pox4Event = parseDbPoxSyntheticEvent(row);
      const unlockEvent: StxLockEventResult = {
        locked_amount: pox4Event.locked.toString(),
        unlock_height: Number(pox4Event.burnchain_unlock_height),
        locked_address: pox4Event.stacker,
        block_height: pox4Event.block_height,
        tx_index: pox4Event.tx_index,
        event_index: pox4Event.event_index,
      };
      return unlockEvent;
    });

    const txIdQuery = await sql<{ tx_id: string }[]>`
      SELECT tx_id
      FROM txs
      WHERE microblock_canonical = true AND canonical = true
      AND block_height = ${block.block_height} AND (type_id = ${DbTxTypeId.Coinbase} OR type_id = ${DbTxTypeId.CoinbaseToAltRecipient})
      LIMIT 1
    `;

    const result: StxUnlockEvent[] = [];
    for (const unlocks of [
      poxV1Unlocks,
      poxV1ForceUnlocks,
      poxV2Unlocks,
      poxV2ForceUnlocks,
      poxV3Unlocks,
      poxV3ForceUnlocks,
      poxV4Unlocks,
    ]) {
      unlocks.forEach(row => {
        const unlockEvent: StxUnlockEvent = {
          unlocked_amount: row.locked_amount,
          stacker_address: row.locked_address,
          tx_id: txIdQuery[0].tx_id,
        };
        result.push(unlockEvent);
      });
    }
    return result;
  }
}<|MERGE_RESOLUTION|>--- conflicted
+++ resolved
@@ -90,18 +90,6 @@
   unsafeCols,
   validateZonefileHash,
 } from './helpers';
-<<<<<<< HEAD
-import { PgConfigStateNotificationPayload, PgNotifier } from './pg-notifier';
-import { AsyncLocalStorage } from 'async_hooks';
-import { Pox2EventName } from '../pox-helpers';
-import { MempoolOrderByParam, OrderParam } from 'src/api/query-helpers';
-
-export type UnwrapPromiseArray<T> = T extends any[]
-  ? {
-      [k in keyof T]: T[k] extends Promise<infer R> ? R : T[k];
-    }
-  : T;
-=======
 import { PgNotifier } from './pg-notifier';
 import { SyntheticPoxEventName } from '../pox-helpers';
 import { BasePgStore, PgSqlClient, connectPostgres } from '@hirosystems/api-toolkit';
@@ -113,7 +101,7 @@
 } from './connection';
 import * as path from 'path';
 import { PgStoreV2 } from './pg-store-v2';
->>>>>>> cf736618
+import { MempoolOrderByParam, OrderParam } from '../api/query-helpers';
 
 export const MIGRATIONS_DIR = path.join(REPO_DIR, 'migrations');
 

import {
  AddressTokenOfferingLocked,
  AddressUnlockSchedule,
  TransactionType,
} from '@stacks/stacks-blockchain-api-types';
import { ClarityAbi } from '@stacks/transactions';
import { getTxTypeId, getTxTypeString } from '../api/controllers/db-controller';
import {
  assertNotNullish,
  FoundOrNot,
  unwrapOptional,
  bnsHexValueToName,
  bnsNameCV,
  getBnsSmartContractId,
  bnsNameFromSubdomain,
  ChainID,
  REPO_DIR,
  normalizeHashString,
} from '../helpers';
import { PgStoreEventEmitter } from './pg-store-event-emitter';
import {
  AddressNftEventIdentifier,
  BlockIdentifier,
  BlockQueryResult,
  BlockWithTransactionIds,
  BlocksWithMetadata,
  ContractTxQueryResult,
  DbAssetEventTypeId,
  DbBlock,
  DbBnsName,
  DbBnsNamespace,
  DbBnsSubdomain,
  DbBnsZoneFile,
  DbBurnBlock,
  DbBurnchainReward,
  DbChainTip,
  DbEvent,
  DbEventTypeId,
  DbFtBalance,
  DbFtEvent,
  DbGetBlockWithMetadataOpts,
  DbGetBlockWithMetadataResponse,
  DbInboundStxTransfer,
  DbMempoolStats,
  DbMempoolTx,
  DbMicroblock,
  DbMinerReward,
  DbNftEvent,
<<<<<<< HEAD
  DbPaginatedResult,
  DbPox2Event,
  DbPox3Event,
  DbPox3Stacker,
=======
  DbPoxSyntheticEvent,
  DbPoxStacker,
>>>>>>> 2afb65cb
  DbRewardSlotHolder,
  DbSearchResult,
  DbSmartContract,
  DbSmartContractEvent,
  DbStxBalance,
  DbStxEvent,
  DbStxLockEvent,
  DbTokenOfferingLocked,
  DbTx,
  DbTxGlobalStatus,
  DbTxStatus,
  DbTxTypeId,
  DbTxWithAssetTransfers,
  FaucetRequestQueryResult,
  MempoolTxQueryResult,
  MicroblockQueryResult,
  NftEventWithTxMetadata,
  NftHoldingInfo,
  NftHoldingInfoWithTxMetadata,
  PoxSyntheticEventQueryResult,
  RawTxQueryResult,
  StxUnlockEvent,
  TransferQueryResult,
  PoxSyntheticEventTable,
} from './common';
import {
  abiColumn,
  BLOCK_COLUMNS,
  MEMPOOL_TX_COLUMNS,
  MICROBLOCK_COLUMNS,
  parseBlockQueryResult,
  parseDbEvents,
  parseDbPoxSyntheticEvent,
  parseFaucetRequestQueryResult,
  parseMempoolTxQueryResult,
  parseMicroblockQueryResult,
  parseQueryResultToSmartContract,
  parseTxQueryResult,
  parseTxsWithAssetTransfers,
  POX_SYNTHETIC_EVENT_COLUMNS,
  prefixedCols,
  TX_COLUMNS,
  unsafeCols,
  validateZonefileHash,
} from './helpers';
import { PgNotifier } from './pg-notifier';
import { SyntheticPoxEventName } from '../pox-helpers';
import { BasePgStore, PgSqlClient, connectPostgres } from '@hirosystems/api-toolkit';
import {
  PgServer,
  getConnectionArgs,
  getConnectionConfig,
  getPgConnectionEnvValue,
} from './connection';
import * as path from 'path';
import { BlockLimitParam, BlocksQueryParams } from '../api/routes/v2/schemas';

export const MIGRATIONS_DIR = path.join(REPO_DIR, 'migrations');

/**
 * This is the main interface between the API and the Postgres database. It contains all methods that
 * query the DB in search for blockchain data to be returned via endpoints or WebSockets/Socket.IO.
 * It also provides an `EventEmitter` to notify the rest of the API whenever an important DB write has
 * happened in the `PgServer.primary` server (see `.env`).
 */
export class PgStore extends BasePgStore {
  readonly eventEmitter: PgStoreEventEmitter;
  readonly notifier?: PgNotifier;

  constructor(sql: PgSqlClient, notifier: PgNotifier | undefined = undefined) {
    super(sql);
    this.notifier = notifier;
    this.eventEmitter = new PgStoreEventEmitter();
  }

  static async connect({
    usageName,
    withNotifier = true,
  }: {
    usageName: string;
    withNotifier?: boolean;
  }): Promise<PgStore> {
    const sql = await connectPostgres({
      usageName: usageName,
      connectionArgs: getConnectionArgs(),
      connectionConfig: getConnectionConfig(),
    });
    const notifier = withNotifier ? await PgNotifier.create(usageName) : undefined;
    const store = new PgStore(sql, notifier);
    await store.connectPgNotifier();
    return store;
  }

  async close(): Promise<void> {
    await this.notifier?.close();
    await super.close({
      timeout: parseInt(getPgConnectionEnvValue('CLOSE_TIMEOUT', PgServer.default) ?? '5'),
    });
  }

  /**
   * Connects to the `PgNotifier`. Its messages will be forwarded to the rest of the API components
   * though the EventEmitter.
   */
  async connectPgNotifier() {
    await this.notifier?.connect(notification => {
      switch (notification.type) {
        case 'blockUpdate':
          this.eventEmitter.emit('blockUpdate', notification.payload.blockHash);
          break;
        case 'microblockUpdate':
          this.eventEmitter.emit('microblockUpdate', notification.payload.microblockHash);
          break;
        case 'txUpdate':
          this.eventEmitter.emit('txUpdate', notification.payload.txId);
          break;
        case 'addressUpdate':
          this.eventEmitter.emit(
            'addressUpdate',
            notification.payload.address,
            notification.payload.blockHeight
          );
          break;
        case 'tokensUpdate':
          this.eventEmitter.emit('tokensUpdate', notification.payload.contractID);
          break;
        case 'nameUpdate':
          this.eventEmitter.emit('nameUpdate', notification.payload.nameInfo);
          break;
        case 'tokenMetadataUpdateQueued':
          this.eventEmitter.emit('tokenMetadataUpdateQueued', notification.payload.queueId);
          break;
        case 'nftEventUpdate':
          this.eventEmitter.emit(
            'nftEventUpdate',
            notification.payload.txId,
            notification.payload.eventIndex
          );
          break;
        case 'smartContractUpdate':
          this.eventEmitter.emit('smartContractUpdate', notification.payload.contractId);
          break;
        case 'smartContractLogUpdate':
          this.eventEmitter.emit(
            'smartContractLogUpdate',
            notification.payload.txId,
            notification.payload.eventIndex
          );
          break;
        case 'configStateUpdate':
          this.eventEmitter.emit('configStateUpdate', notification.payload);
          break;
      }
    });
  }

  async getChainTip(): Promise<DbChainTip> {
    const tipResult = await this.sql<DbChainTip[]>`SELECT * FROM chain_tip`;
    const tip = tipResult[0];
    return {
      block_height: tip?.block_height ?? 0,
      block_count: tip?.block_count ?? 0,
      block_hash: tip?.block_hash ?? '',
      index_block_hash: tip?.index_block_hash ?? '',
      burn_block_height: tip?.burn_block_height ?? 0,
      microblock_hash: tip?.microblock_hash ?? undefined,
      microblock_sequence: tip?.microblock_sequence ?? undefined,
      microblock_count: tip?.microblock_count ?? 0,
      tx_count: tip?.tx_count ?? 0,
      tx_count_unanchored: tip?.tx_count_unanchored ?? 0,
    };
  }

  async getBlockWithMetadata<TWithTxs extends boolean, TWithMicroblocks extends boolean>(
    blockIdentifier: BlockIdentifier,
    metadata?: DbGetBlockWithMetadataOpts<TWithTxs, TWithMicroblocks>
  ): Promise<FoundOrNot<DbGetBlockWithMetadataResponse<TWithTxs, TWithMicroblocks>>> {
    return await this.sqlTransaction(async sql => {
      const block = await this.getBlockInternal(sql, blockIdentifier);
      if (!block.found) {
        return { found: false };
      }
      let txs: DbTx[] | null = null;
      const microblocksAccepted: DbMicroblock[] = [];
      const microblocksStreamed: DbMicroblock[] = [];
      const microblock_tx_count: Record<string, number> = {};
      if (metadata?.txs) {
        const txQuery = await sql<ContractTxQueryResult[]>`
          SELECT ${unsafeCols(sql, [...TX_COLUMNS, abiColumn()])}
          FROM txs
          WHERE index_block_hash = ${block.result.index_block_hash}
            AND canonical = true AND microblock_canonical = true
          ORDER BY microblock_sequence DESC, tx_index DESC
        `;
        txs = txQuery.map(r => parseTxQueryResult(r));
      }
      if (metadata?.microblocks) {
        const microblocksQuery = await sql<
          (MicroblockQueryResult & { transaction_count: number })[]
        >`
          SELECT ${sql(MICROBLOCK_COLUMNS)}, (
            SELECT COUNT(tx_id)::integer as transaction_count
            FROM txs
            WHERE txs.microblock_hash = microblocks.microblock_hash
            AND canonical = true AND microblock_canonical = true
          )
          FROM microblocks
          WHERE parent_index_block_hash
            IN ${sql([block.result.index_block_hash, block.result.parent_index_block_hash])}
          AND microblock_canonical = true
          ORDER BY microblock_sequence ASC
        `;
        for (const mb of microblocksQuery) {
          const parsedMicroblock = parseMicroblockQueryResult(mb);
          const count = mb.transaction_count;
          if (parsedMicroblock.parent_index_block_hash === block.result.parent_index_block_hash) {
            microblocksAccepted.push(parsedMicroblock);
            microblock_tx_count[parsedMicroblock.microblock_hash] = count;
          }
          if (parsedMicroblock.parent_index_block_hash === block.result.index_block_hash) {
            microblocksStreamed.push(parsedMicroblock);
          }
        }
      }
      type ResultType = DbGetBlockWithMetadataResponse<TWithTxs, TWithMicroblocks>;
      const result: ResultType = {
        block: block.result,
        txs: txs as ResultType['txs'],
        microblocks: {
          accepted: microblocksAccepted,
          streamed: microblocksStreamed,
        } as ResultType['microblocks'],
        microblock_tx_count,
      };
      return {
        found: true,
        result: result,
      };
    });
  }

  async getPoxForcedUnlockHeightsInternal(sql: PgSqlClient): Promise<
    FoundOrNot<{
      pox1UnlockHeight: number | null;
      pox2UnlockHeight: number | null;
      pox3UnlockHeight: number | null;
    }>
  > {
    const query = await sql<
      { pox_v1_unlock_height: string; pox_v2_unlock_height: string; pox_v3_unlock_height: string }[]
    >`
      SELECT pox_v1_unlock_height, pox_v2_unlock_height, pox_v3_unlock_height
      FROM pox_state
      LIMIt 1
    `;
    if (query.length === 0) {
      return { found: false };
    }
    const pox1UnlockHeight = parseInt(query[0].pox_v1_unlock_height) || null;
    const pox2UnlockHeight = parseInt(query[0].pox_v2_unlock_height) || null;
    const pox3UnlockHeight = parseInt(query[0].pox_v3_unlock_height) || null;
    if (pox2UnlockHeight === 0) {
      return { found: false };
    }
    return { found: true, result: { pox1UnlockHeight, pox2UnlockHeight, pox3UnlockHeight } };
  }

  async getPoxForceUnlockHeights() {
    return this.getPoxForcedUnlockHeightsInternal(this.sql);
  }

  async getBlock(blockIdentifer: BlockIdentifier): Promise<FoundOrNot<DbBlock>> {
    return this.getBlockInternal(this.sql, blockIdentifer);
  }

  async getBlockInternal(
    sql: PgSqlClient,
    blockIdentifer: BlockIdentifier
  ): Promise<FoundOrNot<DbBlock>> {
    const result = await sql<BlockQueryResult[]>`
      SELECT ${sql(BLOCK_COLUMNS)}
      FROM blocks
      WHERE ${
        'hash' in blockIdentifer
          ? sql`block_hash = ${blockIdentifer.hash}`
          : 'height' in blockIdentifer
          ? sql`block_height = ${blockIdentifer.height}`
          : 'burnBlockHash' in blockIdentifer
          ? sql`burn_block_hash = ${blockIdentifer.burnBlockHash}`
          : sql`burn_block_height = ${blockIdentifer.burnBlockHeight}`
      }
      ORDER BY canonical DESC, block_height DESC
      LIMIT 1
    `;
    if (result.length === 0) {
      return { found: false } as const;
    }
    const row = result[0];
    const block = parseBlockQueryResult(row);
    return { found: true, result: block } as const;
  }

  async getBlockByHeightInternal(
    sql: PgSqlClient,
    blockHeight: number
  ): Promise<FoundOrNot<DbBlock>> {
    const result = await sql<BlockQueryResult[]>`
      SELECT ${sql(BLOCK_COLUMNS)}
      FROM blocks
      WHERE block_height = ${blockHeight} AND canonical = true
    `;
    if (result.length === 0) {
      return { found: false } as const;
    }
    const row = result[0];
    const block = parseBlockQueryResult(row);
    return { found: true, result: block } as const;
  }

  async getCurrentBlock(): Promise<FoundOrNot<DbBlock>> {
    return this.getCurrentBlockInternal(this.sql);
  }

  async getCurrentBlockHeight(): Promise<FoundOrNot<number>> {
    const result = await this.sql<{ block_height: number }[]>`SELECT block_height FROM chain_tip`;
    if (result.length === 0) {
      return { found: false } as const;
    }
    const row = result[0];
    return { found: true, result: row.block_height } as const;
  }

  async getCurrentBlockInternal(sql: PgSqlClient): Promise<FoundOrNot<DbBlock>> {
    const result = await sql<BlockQueryResult[]>`
      SELECT ${sql(BLOCK_COLUMNS)}
      FROM blocks b
      INNER JOIN chain_tip t USING (index_block_hash, block_hash, block_height, burn_block_height)
      LIMIT 1
    `;
    if (result.length === 0) {
      return { found: false } as const;
    }
    const row = result[0];
    const block = parseBlockQueryResult(row);
    return { found: true, result: block } as const;
  }

  async getBurnBlocks({
    limit,
    offset,
    height,
    hash,
  }: {
    limit: number;
    offset: number;
    height: number | null;
    hash: 'latest' | string | null;
  }): Promise<{ results: DbBurnBlock[]; total: number }> {
    return await this.sqlTransaction(async sql => {
      const countQuery = await sql<{ burn_block_height: number; count: number }[]>`
        SELECT burn_block_height, block_count AS count FROM chain_tip
      `;
      const heightFilter = height ? sql`AND burn_block_height = ${height}` : sql``;
      const hashFilter =
        hash === 'latest'
          ? sql`AND burn_block_height = ${countQuery[0].burn_block_height}`
          : hash
          ? sql`AND burn_block_hash = ${hash}`
          : sql``;

      const block_count = countQuery[0].count;
      const blocksQuery = await sql<DbBurnBlock[]>`
        SELECT DISTINCT ON (burn_block_height)
          burn_block_time,
          burn_block_hash,
          burn_block_height,
          ARRAY_AGG(block_hash) OVER (
            PARTITION BY burn_block_height
            ORDER BY block_height DESC
            ROWS BETWEEN UNBOUNDED PRECEDING AND UNBOUNDED FOLLOWING
          ) AS stacks_blocks
        FROM blocks
        WHERE canonical = true
        ${heightFilter}
        ${hashFilter}
        ORDER BY burn_block_height DESC, block_height DESC
        LIMIT ${limit}
        OFFSET ${offset}
      `;
      const blocks = blocksQuery.map(r => r);
      return {
        results: blocks,
        total: block_count,
      };
    });
  }

  /**
   * Returns Block information with metadata, including accepted and streamed microblocks hash
   * @returns `BlocksWithMetadata` object including list of Blocks with metadata and total count.
   */
  async getBlocksWithMetadata({
    limit,
    offset,
  }: {
    limit: number;
    offset: number;
  }): Promise<BlocksWithMetadata> {
    return await this.sqlTransaction(async sql => {
      // Get blocks with count.
      const countQuery = await sql<{ count: number }[]>`
        SELECT block_count AS count FROM chain_tip
      `;
      const block_count = countQuery[0].count;
      const blocksQuery = await sql<BlockQueryResult[]>`
        SELECT ${sql(BLOCK_COLUMNS)}
        FROM blocks
        WHERE canonical = true
        ORDER BY block_height DESC
        LIMIT ${limit}
        OFFSET ${offset}
      `;
      const blocks = blocksQuery.map(r => parseBlockQueryResult(r));
      const blockHashValues: string[] = [];
      const indexBlockHashValues: string[] = [];
      blocks.forEach(block => {
        const indexBytea = block.index_block_hash;
        const parentBytea = block.parent_index_block_hash;
        indexBlockHashValues.push(indexBytea, parentBytea);
        blockHashValues.push(indexBytea);
      });
      if (blockHashValues.length === 0) {
        return {
          results: [],
          total: block_count,
        };
      }

      // get txs in those blocks
      const txs = await sql<{ tx_id: string; index_block_hash: string }[]>`
        SELECT tx_id, index_block_hash
        FROM txs
        WHERE index_block_hash IN ${sql(blockHashValues)}
          AND canonical = true AND microblock_canonical = true
        ORDER BY microblock_sequence DESC, tx_index DESC
      `;

      // get microblocks in those blocks
      const microblocksQuery = await sql<
        {
          parent_index_block_hash: string;
          index_block_hash: string;
          microblock_hash: string;
          transaction_count: number;
        }[]
      >`
          SELECT parent_index_block_hash, index_block_hash, microblock_hash, (
            SELECT COUNT(tx_id)::integer as transaction_count
            FROM txs
            WHERE txs.microblock_hash = microblocks.microblock_hash
            AND canonical = true AND microblock_canonical = true
          )
          FROM microblocks
          WHERE parent_index_block_hash IN ${sql(indexBlockHashValues)}
          AND microblock_canonical = true
          ORDER BY microblock_sequence DESC
        `;
      // parse data to return
      const blocksMetadata = blocks.map(block => {
        const transactions = txs
          .filter(tx => tx.index_block_hash === block.index_block_hash)
          .map(tx => tx.tx_id);
        const microblocksAccepted = microblocksQuery
          .filter(
            microblock => block.parent_index_block_hash === microblock.parent_index_block_hash
          )
          .map(mb => {
            return {
              microblock_hash: mb.microblock_hash,
              transaction_count: mb.transaction_count,
            };
          });
        const microblocksStreamed = microblocksQuery
          .filter(microblock => block.parent_index_block_hash === microblock.index_block_hash)
          .map(mb => mb.microblock_hash);
        const microblock_tx_count: Record<string, number> = {};
        microblocksAccepted.forEach(mb => {
          microblock_tx_count[mb.microblock_hash] = mb.transaction_count;
        });
        return {
          block,
          txs: transactions,
          microblocks_accepted: microblocksAccepted.map(mb => mb.microblock_hash),
          microblocks_streamed: microblocksStreamed,
          microblock_tx_count,
        };
      });
      const results: BlocksWithMetadata = {
        results: blocksMetadata,
        total: block_count,
      };
      return results;
    });
  }

  /**
   * Returns Block information with metadata, including accepted and streamed microblocks hash
   * @returns `BlocksWithMetadata` object including list of Blocks with metadata and total count.
   */
  async getV2Blocks(args: BlocksQueryParams): Promise<DbPaginatedResult<BlockWithTransactionIds>> {
    return await this.sqlTransaction(async sql => {
      const limit = args.limit ?? BlockLimitParam.default;
      const offset = args.offset ?? 0;
      const burnBlockHashCond =
        'burn_block_hash' in args
          ? sql`burn_block_hash = ${
              args.burn_block_hash == 'latest'
                ? sql`(SELECT burn_block_hash FROM blocks WHERE canonical = TRUE ORDER BY block_height DESC LIMIT 1)`
                : sql`${normalizeHashString(args.burn_block_hash)}`
            }`
          : undefined;
      const burnBlockHeightCond =
        'burn_block_height' in args
          ? sql`burn_block_height = ${
              args.burn_block_height == 'latest'
                ? sql`(SELECT burn_block_height FROM blocks WHERE canonical = TRUE ORDER BY block_height DESC LIMIT 1)`
                : sql`${args.burn_block_height}`
            }`
          : undefined;

      // Obtain blocks and transaction counts in the same query.
      const blocksQuery = await sql<
        (BlockQueryResult & {
          tx_ids: string;
          microblocks_accepted: string;
          microblocks_streamed: string;
          total: number;
        })[]
      >`
        WITH block_count AS (
          ${
            'burn_block_hash' in args
              ? sql`SELECT COUNT(*) AS count FROM blocks WHERE canonical = TRUE AND ${burnBlockHashCond}`
              : 'burn_block_height' in args
              ? sql`SELECT COUNT(*) AS count FROM blocks WHERE canonical = TRUE AND ${burnBlockHeightCond}`
              : sql`SELECT block_count AS count FROM chain_tip`
          }
        )
        SELECT
          ${sql(BLOCK_COLUMNS)},
          (
            SELECT STRING_AGG(tx_id,',')
            FROM txs
            WHERE index_block_hash = blocks.index_block_hash
              AND canonical = true
              AND microblock_canonical = true
          ) AS tx_ids,
          (SELECT count FROM block_count)::int AS total
        FROM blocks
        WHERE canonical = true
          AND ${
            'burn_block_hash' in args
              ? burnBlockHashCond
              : 'burn_block_height' in args
              ? burnBlockHeightCond
              : sql`TRUE`
          }
        ORDER BY block_height DESC
        LIMIT ${limit}
        OFFSET ${offset}
      `;
      if (blocksQuery.count === 0)
        return {
          results: [],
          total: 0,
        };
      const blocks = blocksQuery.map(b => ({
        ...parseBlockQueryResult(b),
        tx_ids: b.tx_ids ? b.tx_ids.split(',') : [],
      }));
      return {
        results: blocks,
        total: blocksQuery[0].total,
      };
    });
  }

  async getBlockTxs(indexBlockHash: string) {
    const result = await this.sql<{ tx_id: string; tx_index: number }[]>`
      SELECT tx_id, tx_index
      FROM txs
      WHERE index_block_hash = ${indexBlockHash} AND canonical = true AND microblock_canonical = true
    `;
    const txIds = result.sort(tx => tx.tx_index).map(tx => tx.tx_id);
    return { results: txIds };
  }

  async getBlockTxsRows(blockHash: string): Promise<FoundOrNot<DbTx[]>> {
    return await this.sqlTransaction(async sql => {
      const blockQuery = await this.getBlockInternal(sql, { hash: blockHash });
      if (!blockQuery.found) {
        throw new Error(`Could not find block by hash ${blockHash}`);
      }
      const result = await sql<ContractTxQueryResult[]>`
        SELECT ${unsafeCols(sql, [...TX_COLUMNS, abiColumn()])}
        FROM txs
        WHERE index_block_hash = ${blockQuery.result.index_block_hash}
          AND canonical = true AND microblock_canonical = true
        ORDER BY microblock_sequence ASC, tx_index ASC
      `;
      if (result.length === 0) {
        return { found: false } as const;
      }
      const parsed = result.map(r => parseTxQueryResult(r));
      return { found: true, result: parsed };
    });
  }

  async getMicroblock(args: {
    microblockHash: string;
  }): Promise<FoundOrNot<{ microblock: DbMicroblock; txs: string[] }>> {
    return await this.sqlTransaction(async sql => {
      const result = await sql<MicroblockQueryResult[]>`
        SELECT ${sql(MICROBLOCK_COLUMNS)}
        FROM microblocks
        WHERE microblock_hash = ${args.microblockHash}
        ORDER BY canonical DESC, microblock_canonical DESC
        LIMIT 1
      `;
      if (result.length === 0) {
        return { found: false } as const;
      }
      const txQuery = await sql<{ tx_id: string }[]>`
        SELECT tx_id
        FROM txs
        WHERE microblock_hash = ${args.microblockHash} AND canonical = true AND microblock_canonical = true
        ORDER BY tx_index DESC
      `;
      const microblock = parseMicroblockQueryResult(result[0]);
      const txs = txQuery.map(row => row.tx_id);
      return { found: true, result: { microblock, txs } };
    });
  }

  async getMicroblocks(args: {
    limit: number;
    offset: number;
  }): Promise<{ result: { microblock: DbMicroblock; txs: string[] }[]; total: number }> {
    return await this.sqlTransaction(async sql => {
      const countQuery = await sql<
        { total: number }[]
      >`SELECT microblock_count AS total FROM chain_tip`;
      const microblockQuery = await sql<
        (MicroblockQueryResult & { tx_id?: string | null; tx_index?: number | null })[]
      >`
      SELECT microblocks.*, txs.tx_id
      FROM microblocks LEFT JOIN txs USING(microblock_hash)
      WHERE microblocks.canonical = true AND microblocks.microblock_canonical = true AND
        txs.canonical = true AND txs.microblock_canonical = true
      ORDER BY microblocks.block_height DESC, microblocks.microblock_sequence DESC, txs.tx_index DESC
      LIMIT ${args.limit}
      OFFSET ${args.offset};
      `;
      const microblocks: { microblock: DbMicroblock; txs: string[] }[] = [];
      microblockQuery.forEach(row => {
        const mb = parseMicroblockQueryResult(row);
        let existing = microblocks.find(
          item => item.microblock.microblock_hash === mb.microblock_hash
        );
        if (!existing) {
          existing = { microblock: mb, txs: [] };
          microblocks.push(existing);
        }
        if (row.tx_id) {
          existing.txs.push(row.tx_id);
        }
      });
      return {
        result: microblocks,
        total: countQuery[0].total,
      };
    });
  }

  async getUnanchoredTxsInternal(sql: PgSqlClient): Promise<{ txs: DbTx[] }> {
    // Get transactions that have been streamed in microblocks but not yet accepted or rejected in an anchor block.
    const { block_height } = await this.getChainTip();
    const unanchoredBlockHeight = block_height + 1;
    const query = await sql<ContractTxQueryResult[]>`
      SELECT ${unsafeCols(sql, [...TX_COLUMNS, abiColumn()])}
      FROM txs
      WHERE canonical = true AND microblock_canonical = true AND block_height = ${unanchoredBlockHeight}
      ORDER BY block_height DESC, microblock_sequence DESC, tx_index DESC
    `;
    const txs = query.map(row => parseTxQueryResult(row));
    return { txs: txs };
  }

  async getUnanchoredTxs(): Promise<{ txs: DbTx[] }> {
    return await this.sqlTransaction(async sql => {
      return this.getUnanchoredTxsInternal(sql);
    });
  }

  async getAddressNonceAtBlock(args: {
    stxAddress: string;
    blockIdentifier: BlockIdentifier;
  }): Promise<FoundOrNot<{ lastExecutedTxNonce: number | null; possibleNextNonce: number }>> {
    return await this.sqlTransaction(async sql => {
      const dbBlock = await this.getBlockInternal(sql, args.blockIdentifier);
      if (!dbBlock.found) {
        return { found: false };
      }
      const nonceQuery = await sql<{ nonce: number | null }[]>`
        SELECT MAX(nonce) nonce
        FROM txs
        WHERE ((sender_address = ${args.stxAddress} AND sponsored = false) OR (sponsor_address = ${args.stxAddress} AND sponsored = true))
        AND canonical = true AND microblock_canonical = true
        AND block_height <= ${dbBlock.result.block_height}
      `;
      let lastExecutedTxNonce: number | null = null;
      let possibleNextNonce = 0;
      if (nonceQuery.length > 0 && typeof nonceQuery[0].nonce === 'number') {
        lastExecutedTxNonce = nonceQuery[0].nonce;
        possibleNextNonce = lastExecutedTxNonce + 1;
      } else {
        possibleNextNonce = 0;
      }
      return { found: true, result: { lastExecutedTxNonce, possibleNextNonce } };
    });
  }

  async getAddressNonces(args: { stxAddress: string }): Promise<{
    lastExecutedTxNonce: number | null;
    lastMempoolTxNonce: number | null;
    possibleNextNonce: number;
    detectedMissingNonces: number[];
    detectedMempoolNonces: number[];
  }> {
    return await this.sqlTransaction(async sql => {
      const executedTxNonce = await sql<{ nonce: number | null }[]>`
        SELECT MAX(nonce) nonce
        FROM txs
        WHERE sender_address = ${args.stxAddress}
        AND canonical = true AND microblock_canonical = true
      `;
      const executedTxSponsorNonce = await sql<{ nonce: number | null }[]>`
        SELECT MAX(sponsor_nonce) nonce
        FROM txs
        WHERE sponsor_address = ${args.stxAddress} AND sponsored = true
        AND canonical = true AND microblock_canonical = true
      `;
      const mempoolTxNonce = await sql<{ nonce: number | null }[]>`
        SELECT MAX(nonce) nonce
        FROM mempool_txs
        WHERE sender_address = ${args.stxAddress}
        AND pruned = false
      `;
      const mempoolTxSponsorNonce = await sql<{ nonce: number | null }[]>`
        SELECT MAX(sponsor_nonce) nonce
        FROM mempool_txs
        WHERE sponsor_address = ${args.stxAddress} AND sponsored= true
        AND pruned = false
      `;

      let lastExecutedTxNonce = executedTxNonce[0]?.nonce ?? null;
      const lastExecutedTxSponsorNonce = executedTxSponsorNonce[0]?.nonce ?? null;
      if (lastExecutedTxNonce != null || lastExecutedTxSponsorNonce != null) {
        lastExecutedTxNonce = Math.max(lastExecutedTxNonce ?? 0, lastExecutedTxSponsorNonce ?? 0);
      }

      let lastMempoolTxNonce = mempoolTxNonce[0]?.nonce ?? null;
      const lastMempoolTxSponsorNonce = mempoolTxSponsorNonce[0]?.nonce ?? null;

      if (lastMempoolTxNonce != null || lastMempoolTxSponsorNonce != null) {
        lastMempoolTxNonce = Math.max(lastMempoolTxNonce ?? 0, lastMempoolTxSponsorNonce ?? 0);
      }

      let possibleNextNonce = 0;
      if (lastExecutedTxNonce !== null || lastMempoolTxNonce !== null) {
        possibleNextNonce = Math.max(lastExecutedTxNonce ?? 0, lastMempoolTxNonce ?? 0) + 1;
      }
      const detectedMissingNonces: number[] = [];
      let detectedMempoolNonces: number[] = [];
      if (lastExecutedTxNonce !== null && lastMempoolTxNonce !== null) {
        // There's a greater than one difference in the last mempool tx nonce and last executed tx nonce.
        // Check if there are any expected intermediate nonces missing from from the mempool.
        if (lastMempoolTxNonce - lastExecutedTxNonce > 1) {
          const expectedNonces: number[] = [];
          for (let i = lastMempoolTxNonce - 1; i > lastExecutedTxNonce; i--) {
            expectedNonces.push(i);
          }
          const mempoolNonces = await sql<{ nonce: number }[]>`
            SELECT nonce
            FROM mempool_txs
            WHERE sender_address = ${args.stxAddress}
              AND nonce IN ${sql(expectedNonces)}
            AND pruned = false
            UNION
            SELECT sponsor_nonce as nonce
            FROM mempool_txs
            WHERE sponsor_address = ${args.stxAddress}
              AND sponsored = true
              AND sponsor_nonce IN ${sql(expectedNonces)}
            AND pruned = false
          `;
          detectedMempoolNonces = mempoolNonces.map(r => r.nonce);
          expectedNonces.forEach(nonce => {
            if (!detectedMempoolNonces.includes(nonce)) {
              detectedMissingNonces.push(nonce);
            }
          });
        }
      }
      return {
        lastExecutedTxNonce: lastExecutedTxNonce,
        lastMempoolTxNonce: lastMempoolTxNonce,
        possibleNextNonce: possibleNextNonce,
        detectedMissingNonces: detectedMissingNonces,
        detectedMempoolNonces: detectedMempoolNonces,
      };
    });
  }

  async getNameCanonical(txId: string, indexBlockHash: string): Promise<FoundOrNot<boolean>> {
    const queryResult = await this.sql<{ canonical: boolean }[]>`
      SELECT canonical FROM names
      WHERE tx_id = ${txId} AND index_block_hash = ${indexBlockHash}
    `;
    if (queryResult.length > 0) {
      return {
        found: true,
        result: queryResult[0].canonical,
      };
    }
    return { found: false } as const;
  }

  async getBurnchainRewardSlotHolders({
    burnchainAddress,
    limit,
    offset,
  }: {
    burnchainAddress?: string;
    limit: number;
    offset: number;
  }): Promise<{ total: number; slotHolders: DbRewardSlotHolder[] }> {
    const queryResults = await this.sql<
      {
        burn_block_hash: string;
        burn_block_height: number;
        address: string;
        slot_index: number;
        count: number;
      }[]
    >`
      SELECT
        burn_block_hash, burn_block_height, address, slot_index, (COUNT(*) OVER())::INTEGER AS count
      FROM reward_slot_holders
      WHERE canonical = true
        ${burnchainAddress ? this.sql`AND address = ${burnchainAddress}` : this.sql``}
      ORDER BY burn_block_height DESC, slot_index DESC
      LIMIT ${limit}
      OFFSET ${offset}
    `;
    const count = queryResults[0]?.count ?? 0;
    const slotHolders = queryResults.map(r => {
      const parsed: DbRewardSlotHolder = {
        canonical: true,
        burn_block_hash: r.burn_block_hash,
        burn_block_height: r.burn_block_height,
        address: r.address,
        slot_index: r.slot_index,
      };
      return parsed;
    });
    return {
      total: count,
      slotHolders,
    };
  }

  async getTxsFromBlock(
    blockIdentifer: BlockIdentifier,
    limit: number,
    offset: number
  ): Promise<FoundOrNot<{ results: DbTx[]; total: number }>> {
    return await this.sqlTransaction(async sql => {
      const blockQuery = await this.getBlockInternal(sql, blockIdentifer);
      if (!blockQuery.found) {
        return { found: false };
      }
      const totalQuery = await sql<{ count: number }[]>`
        SELECT COUNT(*)::integer
        FROM txs
        WHERE canonical = true AND microblock_canonical = true
          AND index_block_hash = ${blockQuery.result.index_block_hash}
      `;
      const result = await sql<ContractTxQueryResult[]>`
        SELECT ${unsafeCols(sql, [...TX_COLUMNS, abiColumn()])}
        FROM txs
        WHERE canonical = true AND microblock_canonical = true
          AND index_block_hash = ${blockQuery.result.index_block_hash}
        ORDER BY microblock_sequence DESC, tx_index DESC
        LIMIT ${limit}
        OFFSET ${offset}
      `;
      const total = totalQuery.length > 0 ? totalQuery[0].count : 0;
      const parsed = result.map(r => parseTxQueryResult(r));
      return { found: true, result: { results: parsed, total } };
    });
  }

  async getBurnchainRewards({
    burnchainRecipient,
    limit,
    offset,
  }: {
    burnchainRecipient?: string;
    limit: number;
    offset: number;
  }): Promise<DbBurnchainReward[]> {
    const queryResults = await this.sql<
      {
        burn_block_hash: string;
        burn_block_height: number;
        burn_amount: string;
        reward_recipient: string;
        reward_amount: string;
        reward_index: number;
      }[]
    >`
      SELECT burn_block_hash, burn_block_height, burn_amount, reward_recipient, reward_amount, reward_index
      FROM burnchain_rewards
      WHERE canonical = true
        ${burnchainRecipient ? this.sql`AND reward_recipient = ${burnchainRecipient}` : this.sql``}
      ORDER BY burn_block_height DESC, reward_index DESC
      LIMIT ${limit}
      OFFSET ${offset}
    `;
    return queryResults.map(r => {
      const parsed: DbBurnchainReward = {
        canonical: true,
        burn_block_hash: r.burn_block_hash,
        burn_block_height: r.burn_block_height,
        burn_amount: BigInt(r.burn_amount),
        reward_recipient: r.reward_recipient,
        reward_amount: BigInt(r.reward_amount),
        reward_index: r.reward_index,
      };
      return parsed;
    });
  }

  async getMinersRewardsAtHeight({
    blockHeight,
  }: {
    blockHeight: number;
  }): Promise<DbMinerReward[]> {
    const queryResults = await this.sql<
      {
        block_hash: string;
        from_index_block_hash: string;
        index_block_hash: string;
        mature_block_height: number;
        recipient: string;
        miner_address: string | null;
        coinbase_amount: number;
        tx_fees_anchored: number;
        tx_fees_streamed_confirmed: number;
        tx_fees_streamed_produced: number;
      }[]
    >`
      SELECT id, mature_block_height, recipient, miner_address, block_hash, index_block_hash, from_index_block_hash,
        canonical, coinbase_amount, tx_fees_anchored, tx_fees_streamed_confirmed, tx_fees_streamed_produced
      FROM miner_rewards
      WHERE canonical = true AND mature_block_height = ${blockHeight}
      ORDER BY id DESC
    `;
    return queryResults.map(r => {
      const parsed: DbMinerReward = {
        block_hash: r.block_hash,
        from_index_block_hash: r.from_index_block_hash,
        index_block_hash: r.index_block_hash,
        canonical: true,
        mature_block_height: r.mature_block_height,
        recipient: r.recipient,
        // If `miner_address` is null then it means pre-Stacks2.1 data, and the `recipient` can be accurately used
        miner_address: r.miner_address ?? r.recipient,
        coinbase_amount: BigInt(r.coinbase_amount),
        tx_fees_anchored: BigInt(r.tx_fees_anchored),
        tx_fees_streamed_confirmed: BigInt(r.tx_fees_streamed_confirmed),
        tx_fees_streamed_produced: BigInt(r.tx_fees_streamed_produced),
      };
      return parsed;
    });
  }

  async getBurnchainRewardsTotal(
    burnchainRecipient: string
  ): Promise<{ reward_recipient: string; reward_amount: bigint }> {
    const queryResults = await this.sql<{ amount: string }[]>`
      SELECT sum(reward_amount) amount
      FROM burnchain_rewards
      WHERE canonical = true AND reward_recipient = ${burnchainRecipient}
    `;
    const resultAmount = BigInt(queryResults[0]?.amount ?? 0);
    return { reward_recipient: burnchainRecipient, reward_amount: resultAmount };
  }

  private async parseMempoolTransactions(
    result: MempoolTxQueryResult[],
    sql: PgSqlClient,
    includeUnanchored: boolean
  ) {
    if (result.length === 0) {
      return [];
    }
    const pruned = result.filter(memTx => memTx.pruned && !includeUnanchored);
    if (pruned.length !== 0) {
      const unanchoredBlockHeight = await this.getMaxBlockHeight(sql, {
        includeUnanchored: true,
      });
      const notPrunedTxIds = pruned.map(tx => tx.tx_id);
      const query = await sql<{ tx_id: string }[]>`
        SELECT tx_id
        FROM txs
        WHERE canonical = true AND microblock_canonical = true
        AND tx_id IN ${sql(notPrunedTxIds)}
        AND block_height = ${unanchoredBlockHeight}
      `;
      // The tx is marked as pruned because it's in an unanchored microblock
      query.forEach(tran => {
        const transaction = result.find(tx => tx.tx_id === tran.tx_id);
        if (transaction) {
          transaction.pruned = false;
          transaction.status = DbTxStatus.Pending;
        }
      });
    }
    return result.map(transaction => parseMempoolTxQueryResult(transaction));
  }

  async getMempoolTxs(args: {
    txIds: string[];
    includeUnanchored: boolean;
    includePruned?: boolean;
  }): Promise<DbMempoolTx[]> {
    if (args.txIds.length === 0) {
      return [];
    }
    return await this.sqlTransaction(async sql => {
      const result = await sql<MempoolTxQueryResult[]>`
        SELECT ${unsafeCols(sql, [...MEMPOOL_TX_COLUMNS, abiColumn('mempool_txs')])}
        FROM mempool_txs
        WHERE tx_id IN ${sql(args.txIds)}
      `;
      return await this.parseMempoolTransactions(result, sql, args.includeUnanchored);
    });
  }

  async getMempoolTx({
    txId,
    includePruned,
    includeUnanchored,
  }: {
    txId: string;
    includeUnanchored: boolean;
    includePruned?: boolean;
  }): Promise<FoundOrNot<DbMempoolTx>> {
    return await this.sqlTransaction(async sql => {
      const result = await sql<MempoolTxQueryResult[]>`
        SELECT ${unsafeCols(sql, [...MEMPOOL_TX_COLUMNS, abiColumn('mempool_txs')])}
        FROM mempool_txs
        WHERE tx_id = ${txId}
      `;
      // Treat the tx as "not pruned" if it's in an unconfirmed microblock and the caller is has not opted-in to unanchored data.
      if (result[0]?.pruned && !includeUnanchored) {
        const unanchoredBlockHeight = await this.getMaxBlockHeight(sql, {
          includeUnanchored: true,
        });
        const query = await sql<{ tx_id: string }[]>`
          SELECT tx_id
          FROM txs
          WHERE canonical = true AND microblock_canonical = true
          AND block_height = ${unanchoredBlockHeight}
          AND tx_id = ${txId}
          LIMIT 1
        `;
        // The tx is marked as pruned because it's in an unanchored microblock
        if (query.length > 0) {
          result[0].pruned = false;
          result[0].status = DbTxStatus.Pending;
        }
      }
      if (result.length === 0 || (!includePruned && result[0].pruned)) {
        return { found: false } as const;
      }
      if (result.length > 1) {
        throw new Error(`Multiple transactions found in mempool table for txid: ${txId}`);
      }
      const rows = await this.parseMempoolTransactions(result, sql, includeUnanchored);
      const tx = rows[0];
      return { found: true, result: tx };
    });
  }

  async getDroppedTxs({
    limit,
    offset,
  }: {
    limit: number;
    offset: number;
  }): Promise<{ results: DbMempoolTx[]; total: number }> {
    return await this.sqlTransaction(async sql => {
      const droppedStatuses = [
        DbTxStatus.DroppedReplaceByFee,
        DbTxStatus.DroppedReplaceAcrossFork,
        DbTxStatus.DroppedTooExpensive,
        DbTxStatus.DroppedStaleGarbageCollect,
        DbTxStatus.DroppedApiGarbageCollect,
      ];
      const resultQuery = await sql<(MempoolTxQueryResult & { count: number })[]>`
        SELECT ${unsafeCols(sql, [
          ...prefixedCols(MEMPOOL_TX_COLUMNS, 'mempool'),
          abiColumn('mempool'),
          '(COUNT(*) OVER())::INTEGER AS count',
        ])}
        FROM (
          SELECT *
          FROM mempool_txs
          WHERE pruned = true AND status IN ${sql(droppedStatuses)}
        ) mempool
        LEFT JOIN (
          SELECT tx_id
          FROM txs
          WHERE canonical = true AND microblock_canonical = true
        ) mined
        ON mempool.tx_id = mined.tx_id
        WHERE mined.tx_id IS NULL
        ORDER BY receipt_time DESC
        LIMIT ${limit}
        OFFSET ${offset}
      `;
      const count = resultQuery.length > 0 ? resultQuery[0].count : 0;
      const mempoolTxs = resultQuery.map(r => parseMempoolTxQueryResult(r));
      return { results: mempoolTxs, total: count };
    });
  }

  async getMempoolStats({ lastBlockCount }: { lastBlockCount?: number }): Promise<DbMempoolStats> {
    return await this.sqlTransaction(async sql => {
      return await this.getMempoolStatsInternal({ sql, lastBlockCount });
    });
  }

  async getMempoolStatsInternal({
    sql,
    lastBlockCount,
  }: {
    sql: PgSqlClient;
    lastBlockCount?: number;
  }): Promise<DbMempoolStats> {
    let blockHeightCondition = sql``;
    const chainTipHeight = await this.getMaxBlockHeight(sql, { includeUnanchored: true });
    if (lastBlockCount) {
      const maxBlockHeight = chainTipHeight - lastBlockCount;
      blockHeightCondition = sql` AND receipt_block_height >= ${maxBlockHeight} `;
    }

    // Treat `versioned-smart-contract` txs (type 6) as regular `smart-contract` txs (type 1)
    const combineSmartContractVersions = sql`CASE type_id WHEN 6 THEN 1 ELSE type_id END AS type_id`;

    const txTypes = [
      DbTxTypeId.TokenTransfer,
      DbTxTypeId.SmartContract,
      DbTxTypeId.ContractCall,
      DbTxTypeId.PoisonMicroblock,
    ];

    const txTypeCountsQuery = await sql<{ type_id: DbTxTypeId; count: number }[]>`
      WITH txs_grouped AS (
        SELECT ${combineSmartContractVersions}
        FROM mempool_txs
        WHERE pruned = false
        ${blockHeightCondition}
      )
      SELECT
        type_id,
        count(*)::integer count
      FROM txs_grouped
      GROUP BY type_id
    `;
    const txTypeCounts: Record<string, number> = {};
    for (const typeId of txTypes) {
      const count = txTypeCountsQuery.find(r => r.type_id === typeId)?.count ?? 0;
      txTypeCounts[getTxTypeString(typeId)] = count;
    }

    const txFeesQuery = await sql<
      { type_id: DbTxTypeId; p25: number; p50: number; p75: number; p95: number }[]
    >`
      WITH txs_grouped AS (
        SELECT
          ${combineSmartContractVersions},
          fee_rate
        FROM mempool_txs
        WHERE pruned = false
        ${blockHeightCondition}
      )
      SELECT
        type_id,
        percentile_cont(0.25) within group (order by fee_rate asc) as p25,
        percentile_cont(0.50) within group (order by fee_rate asc) as p50,
        percentile_cont(0.75) within group (order by fee_rate asc) as p75,
        percentile_cont(0.95) within group (order by fee_rate asc) as p95
      FROM txs_grouped
      GROUP BY type_id
    `;
    const txFees: Record<
      string,
      { p25: number | null; p50: number | null; p75: number | null; p95: number | null }
    > = {};
    for (const typeId of txTypes) {
      const percentiles = txFeesQuery.find(r => r.type_id === typeId);
      txFees[getTxTypeString(typeId)] = {
        p25: percentiles?.p25 ?? null,
        p50: percentiles?.p50 ?? null,
        p75: percentiles?.p75 ?? null,
        p95: percentiles?.p95 ?? null,
      };
    }

    const txAgesQuery = await sql<
      {
        type_id: DbTxTypeId;
        p25: number;
        p50: number;
        p75: number;
        p95: number;
      }[]
    >`
      WITH mempool_unpruned AS (
        SELECT
          ${combineSmartContractVersions},
          receipt_block_height
        FROM mempool_txs
        WHERE pruned = false
        ${blockHeightCondition}
      ),
      mempool_ages AS (
        SELECT
          type_id,
          ${chainTipHeight} - receipt_block_height as age
        FROM mempool_unpruned
      )
      SELECT
        type_id,
        percentile_cont(0.25) within group (order by age asc) as p25,
        percentile_cont(0.50) within group (order by age asc) as p50,
        percentile_cont(0.75) within group (order by age asc) as p75,
        percentile_cont(0.95) within group (order by age asc) as p95
      FROM mempool_ages
      GROUP BY type_id
    `;
    const txAges: Record<
      string,
      { p25: number | null; p50: number | null; p75: number | null; p95: number | null }
    > = {};
    for (const typeId of txTypes) {
      const percentiles = txAgesQuery.find(r => r.type_id === typeId);
      txAges[getTxTypeString(typeId)] = {
        p25: percentiles?.p25 ?? null,
        p50: percentiles?.p50 ?? null,
        p75: percentiles?.p75 ?? null,
        p95: percentiles?.p95 ?? null,
      };
    }

    const txSizesQuery = await sql<
      {
        type_id: DbTxTypeId;
        p25: number;
        p50: number;
        p75: number;
        p95: number;
      }[]
    >`
      WITH mempool_unpruned AS (
        SELECT
          ${combineSmartContractVersions},
          tx_size
        FROM mempool_txs
        WHERE pruned = false
        ${blockHeightCondition}
      )
      SELECT
        type_id,
        percentile_cont(0.25) within group (order by tx_size asc) as p25,
        percentile_cont(0.50) within group (order by tx_size asc) as p50,
        percentile_cont(0.75) within group (order by tx_size asc) as p75,
        percentile_cont(0.95) within group (order by tx_size asc) as p95
      FROM mempool_unpruned
      GROUP BY type_id
    `;
    const txSizes: Record<
      string,
      { p25: number | null; p50: number | null; p75: number | null; p95: number | null }
    > = {};
    for (const typeId of txTypes) {
      const percentiles = txSizesQuery.find(r => r.type_id === typeId);
      txSizes[getTxTypeString(typeId)] = {
        p25: percentiles?.p25 ?? null,
        p50: percentiles?.p50 ?? null,
        p75: percentiles?.p75 ?? null,
        p95: percentiles?.p95 ?? null,
      };
    }

    return {
      tx_type_counts: txTypeCounts,
      tx_simple_fee_averages: txFees,
      tx_ages: txAges,
      tx_byte_sizes: txSizes,
    };
  }

  async getMempoolTxList({
    limit,
    offset,
    includeUnanchored,
    senderAddress,
    recipientAddress,
    address,
  }: {
    limit: number;
    offset: number;
    includeUnanchored: boolean;
    senderAddress?: string;
    recipientAddress?: string;
    address?: string;
  }): Promise<{ results: DbMempoolTx[]; total: number }> {
    const queryResult = await this.sqlTransaction(async sql => {
      // If caller did not opt-in to unanchored tx data, then treat unanchored txs as pending mempool txs.
      const unanchoredTxs: string[] = !includeUnanchored
        ? (await this.getUnanchoredTxsInternal(sql)).txs.map(tx => tx.tx_id)
        : [];
      const resultQuery = await sql<(MempoolTxQueryResult & { count: number })[]>`
        SELECT ${unsafeCols(sql, [
          ...MEMPOOL_TX_COLUMNS,
          abiColumn('mempool_txs'),
          '(COUNT(*) OVER())::INTEGER AS count',
        ])}
        FROM mempool_txs
        WHERE ${
          address
            ? sql`(sender_address = ${address}
                OR token_transfer_recipient_address = ${address}
                OR smart_contract_contract_id = ${address}
                OR contract_call_contract_id = ${address})`
            : senderAddress && recipientAddress
            ? sql`(sender_address = ${senderAddress}
                AND token_transfer_recipient_address = ${recipientAddress})`
            : senderAddress
            ? sql`sender_address = ${senderAddress}`
            : recipientAddress
            ? sql`token_transfer_recipient_address = ${recipientAddress}`
            : sql`TRUE`
        }
          AND (pruned = false ${
            !includeUnanchored && unanchoredTxs.length
              ? sql`OR tx_id IN ${sql(unanchoredTxs)}`
              : sql``
          })
        ORDER BY receipt_time DESC
        LIMIT ${limit}
        OFFSET ${offset}
      `;
      return { total: resultQuery[0]?.count ?? 0, rows: resultQuery };
    });

    const parsed = queryResult.rows.map(r => {
      // Ensure pruned and status are reset since the result can contain txs that were pruned from unanchored microblocks
      r.pruned = false;
      r.status = DbTxStatus.Pending;
      return parseMempoolTxQueryResult(r);
    });
    return { results: parsed, total: queryResult.total };
  }

  /**
   * Returns a string that represents a digest of all the current pending transactions
   * in the mempool. This digest can be used to calculate an `ETag` for mempool endpoint cache handlers.
   * @returns `FoundOrNot` object with a possible `digest` string.
   */
  async getMempoolTxDigest(): Promise<FoundOrNot<{ digest: string }>> {
    const result = await this.sql<{ digest: string }[]>`SELECT digest FROM mempool_digest`;
    if (result.length === 0) {
      return { found: false } as const;
    }
    return { found: true, result: { digest: result[0].digest } };
  }

  async getTx({
    txId,
    includeUnanchored,
  }: {
    txId: string;
    includeUnanchored: boolean;
  }): Promise<FoundOrNot<DbTx>> {
    return await this.sqlTransaction(async sql => {
      const maxBlockHeight = await this.getMaxBlockHeight(sql, { includeUnanchored });
      const result = await sql<ContractTxQueryResult[]>`
        SELECT ${unsafeCols(sql, [...TX_COLUMNS, abiColumn()])}
        FROM txs
        WHERE tx_id = ${txId} AND block_height <= ${maxBlockHeight}
        ORDER BY canonical DESC, microblock_canonical DESC, block_height DESC
        LIMIT 1
      `;
      if (result.length === 0) {
        return { found: false } as const;
      }
      const row = result[0];
      const tx = parseTxQueryResult(row);
      return { found: true, result: tx };
    });
  }

  async getMaxBlockHeight(
    sql: PgSqlClient,
    { includeUnanchored }: { includeUnanchored: boolean }
  ): Promise<number> {
    const chainTip = await this.getChainTip();
    if (includeUnanchored) {
      return chainTip.block_height + 1;
    } else {
      return chainTip.block_height;
    }
  }

  async getTxList({
    limit,
    offset,
    txTypeFilter,
    includeUnanchored,
  }: {
    limit: number;
    offset: number;
    txTypeFilter: TransactionType[];
    includeUnanchored: boolean;
  }): Promise<{ results: DbTx[]; total: number }> {
    let totalQuery: { count: number }[];
    let resultQuery: ContractTxQueryResult[];
    return await this.sqlTransaction(async sql => {
      const maxHeight = await this.getMaxBlockHeight(sql, { includeUnanchored });
      if (txTypeFilter.length === 0) {
        totalQuery = await sql<{ count: number }[]>`
          SELECT ${includeUnanchored ? sql('tx_count_unanchored') : sql('tx_count')} AS count
          FROM chain_tip
        `;
        resultQuery = await sql<ContractTxQueryResult[]>`
          SELECT ${unsafeCols(sql, [...TX_COLUMNS, abiColumn()])}
          FROM txs
          WHERE canonical = true AND microblock_canonical = true AND block_height <= ${maxHeight}
          ORDER BY block_height DESC, microblock_sequence DESC, tx_index DESC
          LIMIT ${limit}
          OFFSET ${offset}
        `;
      } else {
        const txTypeIds = txTypeFilter.flatMap<number>(t => getTxTypeId(t));
        totalQuery = await sql<{ count: number }[]>`
          SELECT COUNT(*)::integer
          FROM txs
          WHERE canonical = true AND microblock_canonical = true
            AND type_id IN ${sql(txTypeIds)} AND block_height <= ${maxHeight}
        `;
        resultQuery = await sql<ContractTxQueryResult[]>`
          SELECT ${unsafeCols(sql, [...TX_COLUMNS, abiColumn()])}
          FROM txs
          WHERE canonical = true AND microblock_canonical = true
            AND type_id IN ${sql(txTypeIds)} AND block_height <= ${maxHeight}
          ORDER BY block_height DESC, microblock_sequence DESC, tx_index DESC
          LIMIT ${limit}
          OFFSET ${offset}
        `;
      }
      const parsed = resultQuery.map(r => parseTxQueryResult(r));
      return { results: parsed, total: totalQuery[0].count };
    });
  }

  async getTxListEvents(args: {
    txs: {
      txId: string;
      indexBlockHash: string;
    }[];
    limit: number;
    offset: number;
  }): Promise<{ results: DbEvent[] }> {
    return await this.sqlTransaction(async sql => {
      if (args.txs.length === 0) return { results: [] };
      // TODO: This hack has to be done because postgres.js can't figure out how to interpolate
      // these `bytea` VALUES comparisons yet.
      const transactionValues = args.txs
        .map(tx => `('\\x${tx.txId.slice(2)}'::bytea, '\\x${tx.indexBlockHash.slice(2)}'::bytea)`)
        .join(', ');
      const eventIndexStart = args.offset;
      const eventIndexEnd = args.offset + args.limit - 1;
      const stxLockResults = await sql<
        {
          event_index: number;
          tx_id: string;
          tx_index: number;
          block_height: number;
          canonical: boolean;
          locked_amount: string;
          unlock_height: string;
          locked_address: string;
          contract_name: string;
        }[]
      >`
        SELECT
          event_index, tx_id, tx_index, block_height, canonical, locked_amount, unlock_height, locked_address, contract_name
        FROM stx_lock_events
        WHERE (tx_id, index_block_hash) IN (VALUES ${sql.unsafe(transactionValues)})
          AND microblock_canonical = true AND event_index BETWEEN ${eventIndexStart} AND ${eventIndexEnd}
      `;
      const stxResults = await sql<
        {
          event_index: number;
          tx_id: string;
          tx_index: number;
          block_height: number;
          canonical: boolean;
          asset_event_type_id: number;
          sender?: string;
          recipient?: string;
          amount: string;
          memo?: string;
        }[]
      >`
        SELECT
          event_index, tx_id, tx_index, block_height, canonical, asset_event_type_id, sender, recipient, amount, memo
        FROM stx_events
        WHERE (tx_id, index_block_hash) IN (VALUES ${sql.unsafe(transactionValues)})
          AND microblock_canonical = true AND event_index BETWEEN ${eventIndexStart} AND ${eventIndexEnd}
      `;
      const ftResults = await sql<
        {
          event_index: number;
          tx_id: string;
          tx_index: number;
          block_height: number;
          canonical: boolean;
          asset_event_type_id: number;
          sender?: string;
          recipient?: string;
          asset_identifier: string;
          amount: string;
        }[]
      >`
        SELECT
          event_index, tx_id, tx_index, block_height, canonical, asset_event_type_id, sender, recipient, asset_identifier, amount
        FROM ft_events
        WHERE (tx_id, index_block_hash) IN (VALUES ${sql.unsafe(transactionValues)})
          AND microblock_canonical = true AND event_index BETWEEN ${eventIndexStart} AND ${eventIndexEnd}
      `;
      const nftResults = await sql<
        {
          event_index: number;
          tx_id: string;
          tx_index: number;
          block_height: number;
          canonical: boolean;
          asset_event_type_id: number;
          sender?: string;
          recipient?: string;
          asset_identifier: string;
          value: string;
        }[]
      >`
        SELECT
          event_index, tx_id, tx_index, block_height, canonical, asset_event_type_id, sender, recipient, asset_identifier, value
        FROM nft_events
        WHERE (tx_id, index_block_hash) = ANY(VALUES ${sql.unsafe(transactionValues)})
          AND microblock_canonical = true AND event_index BETWEEN ${eventIndexStart} AND ${eventIndexEnd}
      `;
      const logResults = await sql<
        {
          event_index: number;
          tx_id: string;
          tx_index: number;
          block_height: number;
          canonical: boolean;
          contract_identifier: string;
          topic: string;
          value: string;
        }[]
      >`
        SELECT
          event_index, tx_id, tx_index, block_height, canonical, contract_identifier, topic, value
        FROM contract_logs
        WHERE (tx_id, index_block_hash) IN (VALUES ${sql.unsafe(transactionValues)})
          AND microblock_canonical = true AND event_index BETWEEN ${eventIndexStart} AND ${eventIndexEnd}
      `;
      return {
        results: parseDbEvents(stxLockResults, stxResults, ftResults, nftResults, logResults),
      };
    });
  }

  /**
   * TODO investigate if this method needs be deprecated in favor of {@link getTransactionEvents}
   */
  async getTxEvents(args: {
    txId: string;
    indexBlockHash: string;
    limit: number;
    offset: number;
  }): Promise<{ results: DbEvent[] }> {
    // Note: when this is used to fetch events for an unanchored microblock tx, the `indexBlockHash` is empty
    // which will cause the sql queries to also match micro-orphaned tx data (resulting in duplicate event results).
    // To prevent that, all micro-orphaned events are excluded using `microblock_orphaned=false`.
    // That means, unlike regular orphaned txs, if a micro-orphaned tx is never re-mined, the micro-orphaned event data
    // will never be returned.
    return await this.sqlTransaction(async sql => {
      const eventIndexStart = args.offset;
      const eventIndexEnd = args.offset + args.limit - 1;
      const stxLockResults = await sql<
        {
          event_index: number;
          tx_id: string;
          tx_index: number;
          block_height: number;
          canonical: boolean;
          locked_amount: string;
          unlock_height: string;
          locked_address: string;
          contract_name: string;
        }[]
      >`
        SELECT
          event_index, tx_id, tx_index, block_height, canonical, locked_amount, unlock_height, locked_address, contract_name
        FROM stx_lock_events
        WHERE tx_id = ${args.txId} AND index_block_hash = ${args.indexBlockHash}
          AND microblock_canonical = true AND event_index BETWEEN ${eventIndexStart} AND ${eventIndexEnd}
      `;
      const stxResults = await sql<
        {
          event_index: number;
          tx_id: string;
          tx_index: number;
          block_height: number;
          canonical: boolean;
          asset_event_type_id: number;
          sender?: string;
          recipient?: string;
          amount: string;
          memo?: string;
        }[]
      >`
        SELECT
          event_index, tx_id, tx_index, block_height, canonical, asset_event_type_id, sender, recipient, amount, memo
        FROM stx_events
        WHERE tx_id = ${args.txId} AND index_block_hash = ${args.indexBlockHash}
          AND microblock_canonical = true AND event_index BETWEEN ${eventIndexStart} AND ${eventIndexEnd}
        `;
      const ftResults = await sql<
        {
          event_index: number;
          tx_id: string;
          tx_index: number;
          block_height: number;
          canonical: boolean;
          asset_event_type_id: number;
          sender?: string;
          recipient?: string;
          asset_identifier: string;
          amount: string;
        }[]
      >`
        SELECT
          event_index, tx_id, tx_index, block_height, canonical, asset_event_type_id, sender, recipient, asset_identifier, amount
        FROM ft_events
        WHERE tx_id = ${args.txId} AND index_block_hash = ${args.indexBlockHash}
          AND microblock_canonical = true AND event_index BETWEEN ${eventIndexStart} AND ${eventIndexEnd}
      `;
      const nftResults = await sql<
        {
          event_index: number;
          tx_id: string;
          tx_index: number;
          block_height: number;
          canonical: boolean;
          asset_event_type_id: number;
          sender?: string;
          recipient?: string;
          asset_identifier: string;
          value: string;
        }[]
      >`
        SELECT
          event_index, tx_id, tx_index, block_height, canonical, asset_event_type_id, sender, recipient, asset_identifier, value
        FROM nft_events
        WHERE tx_id = ${args.txId} AND index_block_hash = ${args.indexBlockHash}
          AND microblock_canonical = true AND event_index BETWEEN ${eventIndexStart} AND ${eventIndexEnd}
      `;
      const logResults = await sql<
        {
          event_index: number;
          tx_id: string;
          tx_index: number;
          block_height: number;
          canonical: boolean;
          contract_identifier: string;
          topic: string;
          value: string;
        }[]
      >`
        SELECT
          event_index, tx_id, tx_index, block_height, canonical, contract_identifier, topic, value
        FROM contract_logs
        WHERE tx_id = ${args.txId} AND index_block_hash = ${args.indexBlockHash}
          AND microblock_canonical = true AND event_index BETWEEN ${eventIndexStart} AND ${eventIndexEnd}
      `;
      return {
        results: parseDbEvents(stxLockResults, stxResults, ftResults, nftResults, logResults),
      };
    });
  }

  /**
   * It retrieves filtered events from the db based on transaction, principal or event type. Note: It does not accept both principal and txId at the same time
   * @param args - addressOrTxId: filter for either transaction id or address
   * @param args - eventTypeFilter: filter based on event types ids
   * @param args - limit: returned that many rows
   * @param args - offset: skip that any rows
   * @returns returns array of events
   */
  async getTransactionEvents(args: {
    addressOrTxId: { address: string; txId: undefined } | { address: undefined; txId: string };
    eventTypeFilter: DbEventTypeId[];
    limit: number;
    offset: number;
  }): Promise<{ results: DbEvent[] }> {
    return await this.sqlTransaction(async sql => {
      const refValue = args.addressOrTxId.address ?? args.addressOrTxId.txId;
      const isAddress = args.addressOrTxId.address !== undefined;
      const emptyEvents = sql`SELECT NULL,NULL,NULL,NULL,NULL,NULL,NULL,NULL,NULL,NULL,NULL,NULL,NULL,NULL,NULL,NULL`;
      const eventsResult = await sql<
        {
          tx_id: string;
          event_index: number;
          tx_index: number;
          block_height: number;
          sender: string;
          recipient: string;
          amount: number;
          memo: string;
          unlock_height: number;
          asset_identifier: string;
          contract_identifier: string;
          topic: string;
          value: string;
          event_type_id: number;
          asset_event_type_id: number;
          contract_name: string;
        }[]
      >`
        WITH events AS (
          ${
            args.eventTypeFilter.includes(DbEventTypeId.StxLock)
              ? sql`
                SELECT
                  tx_id, event_index, tx_index, block_height, locked_address as sender, NULL as recipient,
                  locked_amount as amount, unlock_height, NULL as asset_identifier, NULL as contract_identifier,
                  '0'::bytea as value, NULL as topic, null::bytea as memo, contract_name,
                  ${DbEventTypeId.StxLock}::integer as event_type_id, 0 as asset_event_type_id
                FROM stx_lock_events
                WHERE ${isAddress ? sql`locked_address = ${refValue}` : sql`tx_id = ${refValue}`}
                AND canonical = true AND microblock_canonical = true
                `
              : emptyEvents
          }
          UNION
          ${
            args.eventTypeFilter.includes(DbEventTypeId.StxAsset)
              ? sql`
                SELECT
                  tx_id, event_index, tx_index, block_height, sender, recipient,
                  amount, 0 as unlock_height, NULL as asset_identifier, NULL as contract_identifier,
                  '0'::bytea as value, NULL as topic, memo, NULL as contract_name,
                  ${DbEventTypeId.StxAsset}::integer as event_type_id, asset_event_type_id
                FROM stx_events
                WHERE ${
                  isAddress
                    ? sql`(sender = ${refValue} OR recipient = ${refValue})`
                    : sql`tx_id = ${refValue}`
                }
                AND canonical = true AND microblock_canonical = true
                `
              : emptyEvents
          }
          UNION
          ${
            args.eventTypeFilter.includes(DbEventTypeId.FungibleTokenAsset)
              ? sql`
                SELECT
                  tx_id, event_index, tx_index, block_height, sender, recipient,
                  amount, 0 as unlock_height, asset_identifier, NULL as contract_identifier,
                  '0'::bytea as value, NULL as topic, null::bytea as memo, NULL as contract_name,
                  ${DbEventTypeId.FungibleTokenAsset}::integer as event_type_id, asset_event_type_id
                FROM ft_events
                WHERE ${
                  isAddress
                    ? sql`(sender = ${refValue} OR recipient = ${refValue})`
                    : sql`tx_id = ${refValue}`
                }
                AND canonical = true AND microblock_canonical = true
                `
              : emptyEvents
          }
          UNION
          ${
            args.eventTypeFilter.includes(DbEventTypeId.NonFungibleTokenAsset)
              ? sql`
                SELECT
                  tx_id, event_index, tx_index, block_height, sender, recipient,
                  0 as amount, 0 as unlock_height, asset_identifier, NULL as contract_identifier,
                  value, NULL as topic, null::bytea as memo, NULL as contract_name,
                  ${DbEventTypeId.NonFungibleTokenAsset}::integer as event_type_id,
                  asset_event_type_id
                FROM nft_events
                WHERE ${
                  isAddress
                    ? sql`(sender = ${refValue} OR recipient = ${refValue})`
                    : sql`tx_id = ${refValue}`
                }
                AND canonical = true AND microblock_canonical = true
                `
              : emptyEvents
          }
          UNION
          ${
            args.eventTypeFilter.includes(DbEventTypeId.SmartContractLog)
              ? sql`
                SELECT
                  tx_id, event_index, tx_index, block_height, NULL as sender, NULL as recipient,
                  0 as amount, 0 as unlock_height, NULL as asset_identifier, contract_identifier,
                  value, topic, null::bytea as memo, NULL as contract_name,
                  ${DbEventTypeId.SmartContractLog}::integer as event_type_id,
                  0 as asset_event_type_id
                FROM contract_logs
                WHERE ${
                  isAddress ? sql`contract_identifier = ${refValue}` : sql`tx_id = ${refValue}`
                }
                AND canonical = true AND microblock_canonical = true
                `
              : emptyEvents
          }
        )
        SELECT *
        FROM events JOIN txs USING(tx_id)
        WHERE txs.canonical = true AND txs.microblock_canonical = true
        ORDER BY events.block_height DESC, microblock_sequence DESC, events.tx_index DESC, event_index DESC
        LIMIT ${args.limit}
        OFFSET ${args.offset}
      `;
      let events: DbEvent[] = [];
      if (eventsResult.length > 0) {
        events = eventsResult.map(r => {
          const event: DbEvent = {
            tx_id: r.tx_id,
            event_index: r.event_index,
            event_type: r.event_type_id,
            tx_index: r.tx_index,
            block_height: r.block_height,
            sender: r.sender,
            recipient: r.recipient,
            amount: BigInt(r.amount),
            locked_amount: BigInt(r.amount),
            unlock_height: Number(r.unlock_height),
            locked_address: r.sender,
            asset_identifier: r.asset_identifier,
            contract_identifier: r.contract_identifier,
            topic: r.topic,
            value: r.value,
            canonical: true,
            asset_event_type_id: r.asset_event_type_id,
            contract_name: r.contract_name,
          };
          if (event.event_type === DbEventTypeId.StxAsset && r.memo) {
            event.memo = r.memo;
          }
          return event;
        });
      }
      return {
        results: events,
      };
    });
  }

  async getSmartContract(contractId: string) {
    const result = await this.sql<
      {
        tx_id: string;
        canonical: boolean;
        contract_id: string;
        block_height: number;
        clarity_version: number | null;
        source_code: string;
        abi: unknown | null;
      }[]
    >`
      SELECT tx_id, canonical, contract_id, block_height, clarity_version, source_code, abi
      FROM smart_contracts
      WHERE contract_id = ${contractId}
      ORDER BY abi != 'null' DESC, canonical DESC, microblock_canonical DESC, block_height DESC
      LIMIT 1
    `;
    if (result.length === 0) {
      return { found: false } as const;
    }
    const row = result[0];
    return parseQueryResultToSmartContract(row);
  }

  async getPoxSyntheticEvents({
    limit,
    offset,
    poxTable,
  }: {
    limit: number;
    offset: number;
    poxTable: PoxSyntheticEventTable;
  }): Promise<DbPoxSyntheticEvent[]> {
    return await this.sqlTransaction(async sql => {
      const queryResults = await sql<PoxSyntheticEventQueryResult[]>`
        SELECT ${sql(POX_SYNTHETIC_EVENT_COLUMNS)}
        FROM ${sql(poxTable)}
        WHERE canonical = true AND microblock_canonical = true
        ORDER BY block_height DESC, microblock_sequence DESC, tx_index DESC, event_index DESC
        LIMIT ${limit}
        OFFSET ${offset}
      `;
      const result = queryResults.map(result => parseDbPoxSyntheticEvent(result));
      return result;
    });
  }

  async getPoxSyntheticEventsForTx({
    txId,
    poxTable,
  }: {
    txId: string;
    poxTable: PoxSyntheticEventTable;
  }): Promise<FoundOrNot<DbPoxSyntheticEvent[]>> {
    return await this.sqlTransaction(async sql => {
      const dbTx = await this.getTx({ txId, includeUnanchored: true });
      if (!dbTx.found) {
        return { found: false };
      }
      const queryResults = await sql<PoxSyntheticEventQueryResult[]>`
        SELECT ${sql(POX_SYNTHETIC_EVENT_COLUMNS)}
        FROM ${sql(poxTable)}
        WHERE canonical = true AND microblock_canonical = true AND tx_id = ${txId}
        ORDER BY block_height DESC, microblock_sequence DESC, tx_index DESC, event_index DESC
      `;
      const result = queryResults.map(result => parseDbPoxSyntheticEvent(result));
      return { found: true, result: result };
    });
  }

  async getPoxSyntheticEventsForStacker({
    principal,
    poxTable,
  }: {
    principal: string;
    poxTable: PoxSyntheticEventTable;
  }): Promise<FoundOrNot<DbPoxSyntheticEvent[]>> {
    return await this.sqlTransaction(async sql => {
      const queryResults = await sql<PoxSyntheticEventQueryResult[]>`
        SELECT ${sql(POX_SYNTHETIC_EVENT_COLUMNS)}
        FROM ${sql(poxTable)}
        WHERE canonical = true AND microblock_canonical = true AND stacker = ${principal}
        ORDER BY block_height DESC, microblock_sequence DESC, tx_index DESC, event_index DESC
      `;
      const result = queryResults.map(result => parseDbPoxSyntheticEvent(result));
      return { found: true, result: result };
    });
  }

  async getPoxPoolDelegations(args: {
    delegator: string;
    blockHeight: number;
    burnBlockHeight: number;
    afterBlockHeight: number;
    limit: number;
    offset: number;
    poxTable: PoxSyntheticEventTable;
  }): Promise<FoundOrNot<{ stackers: DbPoxStacker[]; total: number }>> {
    return await this.sqlTransaction(async sql => {
      const queryResults = await sql<
        {
          stacker: string;
          pox_addr: string | null;
          amount_ustx: string;
          unlock_burn_height: number | null;
          tx_id: string;
          block_height: number;
          total_rows: number;
        }[]
      >`
        WITH ordered_pox_events AS (
          SELECT
            stacker, pox_addr, amount_ustx, unlock_burn_height::integer, tx_id,
            block_height, microblock_sequence, tx_index, event_index
          FROM ${sql(args.poxTable)}
          WHERE
            canonical = true AND microblock_canonical = true AND
            name = ${SyntheticPoxEventName.DelegateStx} AND delegate_to = ${args.delegator} AND
            block_height <= ${args.blockHeight} AND block_height > ${args.afterBlockHeight} AND
            (unlock_burn_height > ${args.burnBlockHeight} OR unlock_burn_height IS NULL)
          ORDER BY stacker, block_height DESC, microblock_sequence DESC, tx_index DESC, event_index DESC
        ),
        distinct_rows AS (
          SELECT DISTINCT ON (stacker)
            stacker, pox_addr, amount_ustx, unlock_burn_height, tx_id,
            block_height, microblock_sequence, tx_index, event_index
          FROM ordered_pox_events
          ORDER BY stacker, block_height DESC, microblock_sequence DESC, tx_index DESC, event_index DESC
        )
        SELECT
          stacker, pox_addr, amount_ustx, unlock_burn_height, block_height::integer, tx_id,
          COUNT(*) OVER()::integer AS total_rows
        FROM distinct_rows
        ORDER BY block_height DESC, microblock_sequence DESC, tx_index DESC, event_index DESC
        LIMIT ${args.limit}
        OFFSET ${args.offset}
      `;
      const total = queryResults[0]?.total_rows ?? 0;
      const stackers: DbPoxStacker[] = queryResults.map(result => ({
        stacker: result.stacker,
        pox_addr: result.pox_addr || undefined,
        amount_ustx: result.amount_ustx,
        burn_block_unlock_height: result.unlock_burn_height || undefined,
        block_height: result.block_height,
        tx_id: result.tx_id,
      }));
      return { found: true, result: { stackers, total } };
    });
  }

  async getSmartContractEvents({
    contractId,
    limit,
    offset,
  }: {
    contractId: string;
    limit: number;
    offset: number;
  }): Promise<FoundOrNot<DbSmartContractEvent[]>> {
    const logResults = await this.sql<
      {
        event_index: number;
        tx_id: string;
        tx_index: number;
        block_height: number;
        contract_identifier: string;
        topic: string;
        value: string;
      }[]
    >`
      SELECT
        event_index, tx_id, tx_index, block_height, contract_identifier, topic, value
      FROM contract_logs
      WHERE canonical = true AND microblock_canonical = true AND contract_identifier = ${contractId}
      ORDER BY block_height DESC, microblock_sequence DESC, tx_index DESC, event_index DESC
      LIMIT ${limit}
      OFFSET ${offset}
    `;
    const result = logResults.map(result => {
      const event: DbSmartContractEvent = {
        event_index: result.event_index,
        tx_id: result.tx_id,
        tx_index: result.tx_index,
        block_height: result.block_height,
        canonical: true,
        event_type: DbEventTypeId.SmartContractLog,
        contract_identifier: result.contract_identifier,
        topic: result.topic,
        value: result.value,
      };
      return event;
    });
    return { found: true, result };
  }

  async getSmartContractByTrait(args: {
    trait: ClarityAbi;
    limit: number;
    offset: number;
  }): Promise<FoundOrNot<DbSmartContract[]>> {
    const traitFunctionList = args.trait.functions.map(traitFunction => {
      return {
        name: traitFunction.name,
        access: traitFunction.access,
        args: traitFunction.args.map(arg => {
          return {
            type: arg.type,
          };
        }),
        outputs: traitFunction.outputs,
      };
    });

    const result = await this.sql<
      {
        tx_id: string;
        canonical: boolean;
        contract_id: string;
        block_height: number;
        clarity_version: number | null;
        source_code: string;
        abi: unknown | null;
      }[]
    >`
      SELECT tx_id, canonical, contract_id, block_height, clarity_version, source_code, abi
      FROM smart_contracts
      WHERE abi->'functions' @> ${traitFunctionList as any}::jsonb
        AND canonical = true AND microblock_canonical = true
      ORDER BY block_height DESC
      LIMIT ${args.limit} OFFSET ${args.offset}
    `;
    if (result.length === 0) {
      return { found: false } as const;
    }
    const smartContracts = result.map(row => {
      return parseQueryResultToSmartContract(row).result;
    });
    return { found: true, result: smartContracts };
  }

  async getStxBalance({
    stxAddress,
    includeUnanchored,
  }: {
    stxAddress: string;
    includeUnanchored: boolean;
  }): Promise<DbStxBalance> {
    return await this.sqlTransaction(async sql => {
      const blockQuery = await this.getCurrentBlockInternal(sql);
      if (!blockQuery.found) {
        throw new Error(`Could not find current block`);
      }
      let blockHeight = blockQuery.result.block_height;
      if (includeUnanchored) {
        blockHeight++;
      }
      const result = await this.internalGetStxBalanceAtBlock(
        sql,
        stxAddress,
        blockHeight,
        blockQuery.result.burn_block_height
      );
      return result;
    });
  }

  async getStxBalanceAtBlock(stxAddress: string, blockHeight: number): Promise<DbStxBalance> {
    return await this.sqlTransaction(async sql => {
      const chainTip = await this.getChainTip();
      const blockHeightToQuery =
        blockHeight > chainTip.block_height ? chainTip.block_height : blockHeight;
      const blockQuery = await this.getBlockByHeightInternal(sql, blockHeightToQuery);
      if (!blockQuery.found) {
        throw new Error(`Could not find block at height: ${blockHeight}`);
      }
      const result = await this.internalGetStxBalanceAtBlock(
        sql,
        stxAddress,
        blockHeight,
        blockQuery.result.burn_block_height
      );
      return result;
    });
  }

  async internalGetStxBalanceAtBlock(
    sql: PgSqlClient,
    stxAddress: string,
    blockHeight: number,
    burnBlockHeight: number
  ): Promise<DbStxBalance> {
    const result = await sql<
      {
        credit_total: string | null;
        debit_total: string | null;
      }[]
    >`
      WITH credit AS (
        SELECT sum(amount) as credit_total
        FROM stx_events
        WHERE canonical = true AND microblock_canonical = true AND recipient = ${stxAddress} AND block_height <= ${blockHeight}
      ),
      debit AS (
        SELECT sum(amount) as debit_total
        FROM stx_events
        WHERE canonical = true AND microblock_canonical = true AND sender = ${stxAddress} AND block_height <= ${blockHeight}
      )
      SELECT credit_total, debit_total
      FROM credit CROSS JOIN debit
    `;
    const feeQuery = await sql<{ fee_sum: string }[]>`
      SELECT sum(fee_rate) as fee_sum
      FROM txs
      WHERE canonical = true AND microblock_canonical = true
        AND ((sender_address = ${stxAddress} AND sponsored = false) OR (sponsor_address = ${stxAddress} AND sponsored = true))
        AND block_height <= ${blockHeight}
    `;

    let lockTxId: string = '';
    let locked: bigint = 0n;
    let lockHeight = 0;
    let burnchainLockHeight = 0;
    let burnchainUnlockHeight = 0;

    let includePox1State = true;
    let includePox2State = true;
    let includePox3State = true;
    const poxForceUnlockHeights = await this.getPoxForcedUnlockHeightsInternal(sql);
    if (poxForceUnlockHeights.found) {
      if (
        poxForceUnlockHeights.result.pox1UnlockHeight &&
        burnBlockHeight > poxForceUnlockHeights.result.pox1UnlockHeight
      ) {
        includePox1State = false;
      }
      if (
        poxForceUnlockHeights.result.pox2UnlockHeight &&
        burnBlockHeight > poxForceUnlockHeights.result.pox2UnlockHeight
      ) {
        includePox2State = false;
      }
      if (
        poxForceUnlockHeights.result.pox3UnlockHeight &&
        burnBlockHeight > poxForceUnlockHeights.result.pox3UnlockHeight
      ) {
        includePox3State = false;
      }
    }

    // Once the pox_v1_unlock_height is reached, stop using `stx_lock_events` to determinel locked state,
    // because it includes pox-v1 entries. We only care about pox-v2, so only need to query `pox2_events`.
    if (includePox1State) {
      const lockQuery = await sql<
        {
          locked_amount: string;
          unlock_height: string;
          block_height: string;
          tx_id: string;
        }[]
      >`
        SELECT locked_amount, unlock_height, block_height, tx_id
        FROM stx_lock_events
        WHERE canonical = true AND microblock_canonical = true AND locked_address = ${stxAddress}
        AND block_height <= ${blockHeight} AND unlock_height >= ${burnBlockHeight}
        ORDER BY block_height DESC, microblock_sequence DESC, tx_index DESC, event_index DESC
        LIMIT 1
      `;
      if (lockQuery.length > 1) {
        throw new Error(
          `stx_lock_events event query for ${stxAddress} should return zero or one rows but returned ${lockQuery.length}`
        );
      } else if (lockQuery.length === 1) {
        lockTxId = lockQuery[0].tx_id;
        locked = BigInt(lockQuery[0].locked_amount);
        burnchainUnlockHeight = parseInt(lockQuery[0].unlock_height);
        lockHeight = parseInt(lockQuery[0].block_height);
        const blockQuery = await this.getBlockByHeightInternal(sql, lockHeight);
        burnchainLockHeight = blockQuery.found ? blockQuery.result.burn_block_height : 0;
      }
    }

    // Once the pox_v2_unlock_height is reached, stop using `pox2_events` to determinel locked state.
    if (includePox2State) {
      // Query for the latest lock event that still applies to the current burn block height.
      // Special case for `handle-unlock` which should be returned if it is the last received event.
      const pox2EventQuery = await sql<PoxSyntheticEventQueryResult[]>`
        SELECT ${sql(POX_SYNTHETIC_EVENT_COLUMNS)}
        FROM pox2_events
        WHERE canonical = true AND microblock_canonical = true AND stacker = ${stxAddress}
        AND block_height <= ${blockHeight}
        AND (
          (name != ${
            SyntheticPoxEventName.HandleUnlock
          } AND burnchain_unlock_height >= ${burnBlockHeight})
          OR
          (name = ${
            SyntheticPoxEventName.HandleUnlock
          } AND burnchain_unlock_height < ${burnBlockHeight})
        )
        ORDER BY block_height DESC, microblock_sequence DESC, tx_index DESC, event_index DESC
        LIMIT 1
      `;
      if (pox2EventQuery.length > 0) {
        const pox2Event = parseDbPoxSyntheticEvent(pox2EventQuery[0]);
        if (pox2Event.name === SyntheticPoxEventName.HandleUnlock) {
          // on a handle-unlock, set all of the locked stx related property to empty/default
          lockTxId = '';
          locked = 0n;
          burnchainUnlockHeight = 0;
          lockHeight = 0;
          burnchainLockHeight = 0;
        } else {
          lockTxId = pox2Event.tx_id;
          locked = pox2Event.locked;
          burnchainUnlockHeight = Number(pox2Event.burnchain_unlock_height);
          lockHeight = pox2Event.block_height;
          const blockQuery = await this.getBlockByHeightInternal(sql, lockHeight);
          burnchainLockHeight = blockQuery.found ? blockQuery.result.burn_block_height : 0;
        }
      }
    }

    // Once the pox_v3_unlock_height is reached, stop using `pox3_events` to determine locked state.
    if (includePox3State) {
      // Query for the latest lock event that still applies to the current burn block height.
      // Special case for `handle-unlock` which should be returned if it is the last received event.
      const pox3EventQuery = await sql<PoxSyntheticEventQueryResult[]>`
        SELECT ${sql(POX_SYNTHETIC_EVENT_COLUMNS)}
        FROM pox3_events
        WHERE canonical = true AND microblock_canonical = true AND stacker = ${stxAddress}
        AND block_height <= ${blockHeight}
        AND (
          (name != ${
            SyntheticPoxEventName.HandleUnlock
          } AND burnchain_unlock_height >= ${burnBlockHeight})
          OR
          (name = ${
            SyntheticPoxEventName.HandleUnlock
          } AND burnchain_unlock_height < ${burnBlockHeight})
        )
        ORDER BY block_height DESC, microblock_sequence DESC, tx_index DESC, event_index DESC
        LIMIT 1
      `;
      if (pox3EventQuery.length > 0) {
        const pox3Event = parseDbPoxSyntheticEvent(pox3EventQuery[0]);
        if (pox3Event.name === SyntheticPoxEventName.HandleUnlock) {
          // on a handle-unlock, set all of the locked stx related property to empty/default
          lockTxId = '';
          locked = 0n;
          burnchainUnlockHeight = 0;
          lockHeight = 0;
          burnchainLockHeight = 0;
        } else {
          lockTxId = pox3Event.tx_id;
          locked = pox3Event.locked;
          burnchainUnlockHeight = Number(pox3Event.burnchain_unlock_height);
          lockHeight = pox3Event.block_height;
          const blockQuery = await this.getBlockByHeightInternal(sql, lockHeight);
          burnchainLockHeight = blockQuery.found ? blockQuery.result.burn_block_height : 0;
        }
      }
    }

    // == PoX-4 ================================================================
    // Assuming includePox3State = true; since there is no unlock height for pox4 (yet)

    // Query for the latest lock event that still applies to the current burn block height.
    // Special case for `handle-unlock` which should be returned if it is the last received event.

    const pox4EventQuery = await sql<PoxSyntheticEventQueryResult[]>`
        SELECT ${sql(POX_SYNTHETIC_EVENT_COLUMNS)}
        FROM pox4_events
        WHERE canonical = true AND microblock_canonical = true AND stacker = ${stxAddress}
        AND block_height <= ${blockHeight}
        AND (
          (name != ${
            SyntheticPoxEventName.HandleUnlock
          } AND burnchain_unlock_height >= ${burnBlockHeight})
          OR
          (name = ${
            SyntheticPoxEventName.HandleUnlock
          } AND burnchain_unlock_height < ${burnBlockHeight})
        )
        ORDER BY block_height DESC, microblock_sequence DESC, tx_index DESC, event_index DESC
        LIMIT 1
      `;
    if (pox4EventQuery.length > 0) {
      const pox4Event = parseDbPoxSyntheticEvent(pox4EventQuery[0]);
      if (pox4Event.name === SyntheticPoxEventName.HandleUnlock) {
        // on a handle-unlock, set all of the locked stx related property to empty/default
        lockTxId = '';
        locked = 0n;
        burnchainUnlockHeight = 0;
        lockHeight = 0;
        burnchainLockHeight = 0;
      } else {
        lockTxId = pox4Event.tx_id;
        locked = pox4Event.locked;
        burnchainUnlockHeight = Number(pox4Event.burnchain_unlock_height);
        lockHeight = pox4Event.block_height;
        const blockQuery = await this.getBlockByHeightInternal(sql, lockHeight);
        burnchainLockHeight = blockQuery.found ? blockQuery.result.burn_block_height : 0;
      }
    }
    // =========================================================================

    const minerRewardQuery = await sql<{ amount: string }[]>`
      SELECT sum(
        coinbase_amount + tx_fees_anchored + tx_fees_streamed_confirmed + tx_fees_streamed_produced
      ) amount
      FROM miner_rewards
      WHERE canonical = true AND recipient = ${stxAddress} AND mature_block_height <= ${blockHeight}
    `;
    const totalRewards = BigInt(minerRewardQuery[0]?.amount ?? 0);
    const totalFees = BigInt(feeQuery[0]?.fee_sum ?? 0);
    const totalSent = BigInt(result[0]?.debit_total ?? 0);
    const totalReceived = BigInt(result[0]?.credit_total ?? 0);
    const balance = totalReceived - totalSent - totalFees + totalRewards;
    return {
      balance,
      totalSent,
      totalReceived,
      totalFeesSent: totalFees,
      totalMinerRewardsReceived: totalRewards,
      lockTxId,
      locked,
      lockHeight,
      burnchainLockHeight,
      burnchainUnlockHeight,
    };
  }

  async getUnlockedStxSupply(
    args:
      | {
          blockHeight: number;
        }
      | { includeUnanchored: boolean }
  ): Promise<{ stx: bigint; blockHeight: number }> {
    return await this.sqlTransaction(async sql => {
      let atBlockHeight: number;
      let atMatureBlockHeight: number;
      if ('blockHeight' in args) {
        atBlockHeight = args.blockHeight;
        atMatureBlockHeight = args.blockHeight;
      } else {
        atBlockHeight = await this.getMaxBlockHeight(sql, {
          includeUnanchored: args.includeUnanchored,
        });
        atMatureBlockHeight = args.includeUnanchored ? atBlockHeight - 1 : atBlockHeight;
      }
      const result = await sql<{ amount: string }[]>`
        SELECT SUM(amount) amount
        FROM (
            SELECT SUM(amount) amount
            FROM stx_events
            WHERE canonical = true AND microblock_canonical = true
            AND asset_event_type_id = 2
            AND block_height <= ${atBlockHeight}
          UNION ALL
            SELECT (SUM(amount) * -1) amount
            FROM stx_events
            WHERE canonical = true AND microblock_canonical = true
            AND asset_event_type_id = 3
            AND block_height <= ${atBlockHeight}
          UNION ALL
            SELECT SUM(coinbase_amount) amount
            FROM miner_rewards
            WHERE canonical = true
            AND mature_block_height <= ${atMatureBlockHeight}
        ) totals
      `;
      if (result.length < 1) {
        throw new Error(`No rows returned from total supply query`);
      }
      return { stx: BigInt(result[0]?.amount ?? 0), blockHeight: atBlockHeight };
    });
  }

  async getAddressAssetEvents({
    stxAddress,
    limit,
    offset,
    blockHeight,
  }: {
    stxAddress: string;
    limit: number;
    offset: number;
    blockHeight: number;
  }): Promise<{ results: DbEvent[]; total: number }> {
    const results = await this.sql<
      ({
        asset_type: 'stx_lock' | 'stx' | 'ft' | 'nft';
        event_index: number;
        tx_id: string;
        tx_index: number;
        block_height: number;
        canonical: boolean;
        asset_event_type_id: number;
        sender?: string;
        recipient?: string;
        asset_identifier: string;
        amount?: string;
        memo?: string;
        unlock_height?: string;
        value?: string;
        contract_name?: string;
      } & { count: number })[]
    >`
      SELECT *, (COUNT(*) OVER())::INTEGER AS count
      FROM(
        SELECT
          'stx_lock' as asset_type, event_index, tx_id, microblock_sequence, tx_index, block_height, canonical, 0 as asset_event_type_id, contract_name,
          locked_address as sender, '' as recipient, '<stx>' as asset_identifier, locked_amount as amount, unlock_height, null::bytea as value, null::bytea as memo
        FROM stx_lock_events
        WHERE canonical = true AND microblock_canonical = true AND locked_address = ${stxAddress} AND block_height <= ${blockHeight}
        UNION ALL
        SELECT
          'stx' as asset_type, event_index, tx_id, microblock_sequence, tx_index, block_height, canonical, asset_event_type_id, '' as contract_name,
          sender, recipient, '<stx>' as asset_identifier, amount::numeric, null::numeric as unlock_height, null::bytea as value, memo
        FROM stx_events
        WHERE canonical = true AND microblock_canonical = true AND (sender = ${stxAddress} OR recipient = ${stxAddress}) AND block_height <= ${blockHeight}
        UNION ALL
        SELECT
          'ft' as asset_type, event_index, tx_id, microblock_sequence, tx_index, block_height, canonical, asset_event_type_id, '' as contract_name,
          sender, recipient, asset_identifier, amount, null::numeric as unlock_height, null::bytea as value, null::bytea as memo
        FROM ft_events
        WHERE canonical = true AND microblock_canonical = true AND (sender = ${stxAddress} OR recipient = ${stxAddress}) AND block_height <= ${blockHeight}
        UNION ALL
        SELECT
          'nft' as asset_type, event_index, tx_id, microblock_sequence, tx_index, block_height, canonical, asset_event_type_id, '' as contract_name,
          sender, recipient, asset_identifier, null::numeric as amount, null::numeric as unlock_height, value, null::bytea as memo
        FROM nft_events
        WHERE canonical = true AND microblock_canonical = true AND (sender = ${stxAddress} OR recipient = ${stxAddress}) AND block_height <= ${blockHeight}
      ) asset_events
      ORDER BY block_height DESC, microblock_sequence DESC, tx_index DESC, event_index DESC
      LIMIT ${limit}
      OFFSET ${offset}
    `;

    const events: DbEvent[] = results.map(row => {
      if (row.asset_type === 'stx_lock') {
        const event: DbStxLockEvent = {
          event_index: row.event_index,
          tx_id: row.tx_id,
          tx_index: row.tx_index,
          block_height: row.block_height,
          canonical: row.canonical,
          locked_address: unwrapOptional(row.sender),
          locked_amount: BigInt(assertNotNullish(row.amount)),
          unlock_height: Number(assertNotNullish(row.unlock_height)),
          event_type: DbEventTypeId.StxLock,
          contract_name: unwrapOptional(row.contract_name),
        };
        return event;
      } else if (row.asset_type === 'stx') {
        const event: DbStxEvent = {
          event_index: row.event_index,
          tx_id: row.tx_id,
          tx_index: row.tx_index,
          block_height: row.block_height,
          canonical: row.canonical,
          asset_event_type_id: row.asset_event_type_id,
          sender: row.sender,
          recipient: row.recipient,
          event_type: DbEventTypeId.StxAsset,
          amount: BigInt(row.amount ?? 0),
        };
        if (row.memo) {
          event.memo = row.memo;
        }
        return event;
      } else if (row.asset_type === 'ft') {
        const event: DbFtEvent = {
          event_index: row.event_index,
          tx_id: row.tx_id,
          tx_index: row.tx_index,
          block_height: row.block_height,
          canonical: row.canonical,
          asset_event_type_id: row.asset_event_type_id,
          sender: row.sender,
          recipient: row.recipient,
          asset_identifier: row.asset_identifier,
          event_type: DbEventTypeId.FungibleTokenAsset,
          amount: BigInt(row.amount ?? 0),
        };
        return event;
      } else if (row.asset_type === 'nft') {
        const event: DbNftEvent = {
          event_index: row.event_index,
          tx_id: row.tx_id,
          tx_index: row.tx_index,
          block_height: row.block_height,
          canonical: row.canonical,
          asset_event_type_id: row.asset_event_type_id,
          sender: row.sender,
          recipient: row.recipient,
          asset_identifier: row.asset_identifier,
          event_type: DbEventTypeId.NonFungibleTokenAsset,
          value: row.value ?? '',
        };
        return event;
      } else {
        throw new Error(`Unexpected asset_type "${row.asset_type}"`);
      }
    });
    const count = results.length > 0 ? results[0].count : 0;
    return {
      results: events,
      total: count,
    };
  }

  async getFungibleTokenBalances(args: {
    stxAddress: string;
    untilBlock: number;
  }): Promise<Map<string, DbFtBalance>> {
    const result = await this.sql<
      {
        asset_identifier: string;
        credit_total: string | null;
        debit_total: string | null;
      }[]
    >`
      WITH transfers AS (
        SELECT amount, sender, recipient, asset_identifier
        FROM ft_events
        WHERE canonical = true AND microblock_canonical = true
        AND (sender = ${args.stxAddress} OR recipient = ${args.stxAddress})
        AND block_height <= ${args.untilBlock}
      ), credit AS (
        SELECT asset_identifier, sum(amount) as credit_total
        FROM transfers
        WHERE recipient = ${args.stxAddress}
        GROUP BY asset_identifier
      ), debit AS (
        SELECT asset_identifier, sum(amount) as debit_total
        FROM transfers
        WHERE sender = ${args.stxAddress}
        GROUP BY asset_identifier
      )
      SELECT coalesce(credit.asset_identifier, debit.asset_identifier) as asset_identifier, credit_total, debit_total
      FROM credit FULL JOIN debit USING (asset_identifier)
    `;
    // sort by asset name (case-insensitive)
    const rows = result.sort((r1, r2) => r1.asset_identifier.localeCompare(r2.asset_identifier));
    const assetBalances = new Map<string, DbFtBalance>(
      rows.map(r => {
        const totalSent = BigInt(r.debit_total ?? 0);
        const totalReceived = BigInt(r.credit_total ?? 0);
        const balance = totalReceived - totalSent;
        return [r.asset_identifier, { balance, totalSent, totalReceived }];
      })
    );
    return assetBalances;
  }

  async getNonFungibleTokenCounts(args: {
    stxAddress: string;
    untilBlock: number;
  }): Promise<Map<string, { count: bigint; totalSent: bigint; totalReceived: bigint }>> {
    const result = await this.sql<
      {
        asset_identifier: string;
        received_total: string | null;
        sent_total: string | null;
      }[]
    >`
      WITH transfers AS (
        SELECT sender, recipient, asset_identifier
        FROM nft_events
        WHERE canonical = true AND microblock_canonical = true
        AND (sender = ${args.stxAddress} OR recipient = ${args.stxAddress})
        AND block_height <= ${args.untilBlock}
      ), credit AS (
        SELECT asset_identifier, COUNT(*) as received_total
        FROM transfers
        WHERE recipient = ${args.stxAddress}
        GROUP BY asset_identifier
      ), debit AS (
        SELECT asset_identifier, COUNT(*) as sent_total
        FROM transfers
        WHERE sender = ${args.stxAddress}
        GROUP BY asset_identifier
      )
      SELECT coalesce(credit.asset_identifier, debit.asset_identifier) as asset_identifier, received_total, sent_total
      FROM credit FULL JOIN debit USING (asset_identifier)
    `;
    // sort by asset name (case-insensitive)
    const rows = result.sort((r1, r2) => r1.asset_identifier.localeCompare(r2.asset_identifier));
    const assetBalances = new Map(
      rows.map(r => {
        const totalSent = BigInt(r.sent_total ?? 0);
        const totalReceived = BigInt(r.received_total ?? 0);
        const count = totalReceived - totalSent;
        return [r.asset_identifier, { count, totalSent, totalReceived }];
      })
    );
    return assetBalances;
  }

  async getTxStatus(txId: string): Promise<FoundOrNot<DbTxGlobalStatus>> {
    return await this.sqlTransaction(async sql => {
      const chainResult = await sql<DbTxGlobalStatus[]>`
        SELECT status, index_block_hash, microblock_hash
        FROM txs
        WHERE tx_id = ${txId} AND canonical = TRUE AND microblock_canonical = TRUE
        LIMIT 1
      `;
      if (chainResult.count > 0) {
        return {
          found: true,
          result: {
            status: chainResult[0].status,
            index_block_hash: chainResult[0].index_block_hash,
            microblock_hash: chainResult[0].microblock_hash,
          },
        };
      }
      const mempoolResult = await sql<{ status: number }[]>`
        SELECT status
        FROM mempool_txs
        WHERE tx_id = ${txId}
        LIMIT 1
      `;
      if (mempoolResult.count > 0) {
        return {
          found: true,
          result: {
            status: mempoolResult[0].status,
          },
        };
      }
      return { found: false } as const;
    });
  }

  async getAddressTxs(args: {
    stxAddress: string;
    blockHeight: number;
    atSingleBlock: boolean;
    limit: number;
    offset: number;
  }): Promise<{ results: DbTx[]; total: number }> {
    // Query the `principal_stx_txs` table first to get the results page we want and then
    // join against `txs` to get the full transaction objects only for that page.
    const resultQuery = await this.sql<(ContractTxQueryResult & { count: number })[]>`
      WITH stx_txs AS (
        SELECT tx_id, index_block_hash, microblock_hash, (COUNT(*) OVER())::INTEGER AS count
        FROM principal_stx_txs
        WHERE principal = ${args.stxAddress}
          AND ${
            args.atSingleBlock
              ? this.sql`block_height = ${args.blockHeight}`
              : this.sql`block_height <= ${args.blockHeight}`
          }
          AND canonical = TRUE
          AND microblock_canonical = TRUE
        ORDER BY block_height DESC, microblock_sequence DESC, tx_index DESC
        LIMIT ${args.limit}
        OFFSET ${args.offset}
      )
      SELECT ${unsafeCols(this.sql, [...TX_COLUMNS, abiColumn(), 'count'])}
      FROM stx_txs
      INNER JOIN txs USING (tx_id, index_block_hash, microblock_hash)
    `;
    const count = resultQuery.length > 0 ? resultQuery[0].count : 0;
    const parsed = resultQuery.map(r => parseTxQueryResult(r));
    return { results: parsed, total: count };
  }

  async getInformationTxsWithStxTransfers({
    stxAddress,
    tx_id,
  }: {
    stxAddress: string;
    tx_id: string;
  }): Promise<DbTxWithAssetTransfers> {
    const resultQuery = await this.sql<
      (ContractTxQueryResult & {
        count: number;
        event_index?: number;
        event_type?: number;
        event_amount?: string;
        event_sender?: string;
        event_recipient?: string;
        event_memo?: string;
      })[]
    >`
      WITH transactions AS (
        WITH principal_txs AS (
          WITH event_txs AS (
            SELECT tx_id FROM stx_events
            WHERE stx_events.sender = ${stxAddress} OR stx_events.recipient = ${stxAddress}
          )
          SELECT *
          FROM txs
          WHERE canonical = true AND microblock_canonical = true
            AND txs.tx_id = ${tx_id}
            AND (
              sender_address = ${stxAddress} OR
              token_transfer_recipient_address = ${stxAddress} OR
              contract_call_contract_id = ${stxAddress} OR
              smart_contract_contract_id = ${stxAddress}
            )
          UNION
          SELECT txs.* FROM txs
          INNER JOIN event_txs ON txs.tx_id = event_txs.tx_id
          WHERE txs.canonical = true AND txs.microblock_canonical = true
            AND txs.tx_id = ${tx_id}
        )
        SELECT ${this.sql(TX_COLUMNS)}, (COUNT(*) OVER())::INTEGER AS count
        FROM principal_txs
        ORDER BY block_height DESC, tx_index DESC
      ), events AS (
        SELECT *, ${DbEventTypeId.StxAsset}::integer as event_type_id
        FROM stx_events
        WHERE canonical = true AND microblock_canonical = true
          AND (sender = ${stxAddress} OR recipient = ${stxAddress})
      )
      SELECT
        transactions.*,
        events.event_index as event_index,
        events.event_type_id as event_type,
        events.amount as event_amount,
        events.sender as event_sender,
        events.recipient as event_recipient,
        events.memo as event_memo,
        ${this.sql.unsafe(abiColumn('transactions'))}
      FROM transactions
      LEFT JOIN events ON transactions.tx_id = events.tx_id
      AND transactions.tx_id = ${tx_id}
      ORDER BY block_height DESC, microblock_sequence DESC, tx_index DESC, event_index DESC
    `;
    const txs = parseTxsWithAssetTransfers(resultQuery, stxAddress);
    const txTransfers = [...txs.values()];
    return txTransfers[0];
  }

  async getAddressTxsWithAssetTransfers(args: {
    stxAddress: string;
    blockHeight: number;
    atSingleBlock: boolean;
    limit?: number;
    offset?: number;
  }): Promise<{ results: DbTxWithAssetTransfers[]; total: number }> {
    const resultQuery = await this.sql<
      (ContractTxQueryResult & {
        count: number;
        event_index?: number;
        event_type?: number;
        event_amount?: string;
        event_sender?: string;
        event_recipient?: string;
        event_asset_identifier?: string;
        event_value?: string;
      })[]
    >`
      WITH transactions AS (
        WITH principal_txs AS (
          WITH event_txs AS (
            SELECT tx_id FROM stx_events
            WHERE stx_events.sender = ${args.stxAddress}
              OR stx_events.recipient = ${args.stxAddress}
            UNION
            SELECT tx_id FROM ft_events
            WHERE ft_events.sender = ${args.stxAddress}
              OR ft_events.recipient = ${args.stxAddress}
            UNION
            SELECT tx_id FROM nft_events
            WHERE nft_events.sender = ${args.stxAddress}
              OR nft_events.recipient = ${args.stxAddress}
          )
          SELECT * FROM txs
          WHERE canonical = true AND microblock_canonical = true AND (
            sender_address = ${args.stxAddress} OR
            token_transfer_recipient_address = ${args.stxAddress} OR
            contract_call_contract_id = ${args.stxAddress} OR
            smart_contract_contract_id = ${args.stxAddress}
          )
          UNION
          SELECT txs.* FROM txs
          INNER JOIN event_txs ON txs.tx_id = event_txs.tx_id
          WHERE canonical = true AND microblock_canonical = true
        )
        SELECT ${this.sql(TX_COLUMNS)}, (COUNT(*) OVER())::INTEGER AS count
        FROM principal_txs
        ${
          args.atSingleBlock
            ? this.sql`WHERE block_height = ${args.blockHeight}`
            : this.sql`WHERE block_height <= ${args.blockHeight}`
        }
        ORDER BY block_height DESC, microblock_sequence DESC, tx_index DESC
        ${
          !args.atSingleBlock
            ? this.sql`LIMIT ${args.limit ?? 20} OFFSET ${args.offset ?? 0}`
            : this.sql``
        }
      ), events AS (
        SELECT
          tx_id, sender, recipient, event_index, amount,
          ${DbEventTypeId.StxAsset}::integer as event_type_id,
          NULL as asset_identifier, '0'::bytea as value
        FROM stx_events
        WHERE canonical = true AND microblock_canonical = true
          AND (sender = ${args.stxAddress} OR recipient = ${args.stxAddress})
        UNION
        SELECT
          tx_id, sender, recipient, event_index, amount,
          ${DbEventTypeId.FungibleTokenAsset}::integer as event_type_id,
          asset_identifier, '0'::bytea as value
        FROM ft_events
        WHERE canonical = true AND microblock_canonical = true
          AND (sender = ${args.stxAddress} OR recipient = ${args.stxAddress})
        UNION
        SELECT
          tx_id, sender, recipient, event_index, 0 as amount,
          ${DbEventTypeId.NonFungibleTokenAsset}::integer as event_type_id,
          asset_identifier, value
        FROM nft_events
        WHERE canonical = true AND microblock_canonical = true
          AND (sender = ${args.stxAddress} OR recipient = ${args.stxAddress})
      )
      SELECT
        transactions.*,
        ${this.sql.unsafe(abiColumn('transactions'))},
        events.event_index as event_index,
        events.event_type_id as event_type,
        events.amount as event_amount,
        events.sender as event_sender,
        events.recipient as event_recipient,
        events.asset_identifier as event_asset_identifier,
        events.value as event_value
      FROM transactions
      LEFT JOIN events ON transactions.tx_id = events.tx_id
      ORDER BY block_height DESC, microblock_sequence DESC, tx_index DESC, event_index DESC
    `;

    // TODO: should mining rewards be added?

    const txs = parseTxsWithAssetTransfers(resultQuery, args.stxAddress);
    const txTransfers = [...txs.values()];
    txTransfers.sort((a, b) => {
      return b.tx.block_height - a.tx.block_height || b.tx.tx_index - a.tx.tx_index;
    });
    const count = resultQuery.length > 0 ? resultQuery[0].count : 0;
    return { results: txTransfers, total: count };
  }

  async getInboundTransfers(args: {
    stxAddress: string;
    blockHeight: number;
    atSingleBlock: boolean;
    limit: number;
    offset: number;
    sendManyContractId: string;
  }): Promise<{ results: DbInboundStxTransfer[]; total: number }> {
    const resultQuery = await this.sql<(TransferQueryResult & { count: number })[]>`
      SELECT
        *, (COUNT(*) OVER())::INTEGER AS count
      FROM
        (
          SELECT
            stx_events.amount AS amount,
            contract_logs.value AS memo,
            stx_events.sender AS sender,
            stx_events.block_height AS block_height,
            stx_events.tx_id,
            stx_events.microblock_sequence,
            stx_events.tx_index,
            'bulk-send' as transfer_type
          FROM
            contract_logs,
            stx_events
          WHERE
            contract_logs.contract_identifier = ${args.sendManyContractId}
            AND contract_logs.tx_id = stx_events.tx_id
            AND stx_events.recipient = ${args.stxAddress}
            AND contract_logs.event_index = (stx_events.event_index + 1)
            AND stx_events.canonical = true AND stx_events.microblock_canonical = true
            AND contract_logs.canonical = true AND contract_logs.microblock_canonical = true
          UNION ALL

          SELECT
            stx_events.amount AS amount,
            stx_events.memo AS memo,
            stx_events.sender AS sender,
            stx_events.block_height AS block_height,
            stx_events.tx_id,
            stx_events.microblock_sequence,
            stx_events.tx_index,
            'stx-transfer-memo' as transfer_type
          FROM stx_events
          WHERE
            stx_events.memo IS NOT NULL
            AND canonical = true
            AND microblock_canonical = true
            AND recipient = ${args.stxAddress}
          UNION ALL

          SELECT
            token_transfer_amount AS amount,
            token_transfer_memo AS memo,
            sender_address AS sender,
            block_height,
            tx_id,
            microblock_sequence,
            tx_index,
            'stx-transfer' as transfer_type
          FROM
            txs
          WHERE
            canonical = true AND microblock_canonical = true
            AND type_id = 0
            AND token_transfer_recipient_address = ${args.stxAddress}
        ) transfers
      ${
        args.atSingleBlock
          ? this.sql`WHERE block_height = ${args.blockHeight}`
          : this.sql`WHERE block_height <= ${args.blockHeight}`
      }
      ORDER BY
        block_height DESC,
        microblock_sequence DESC,
        tx_index DESC
      LIMIT ${args.limit}
      OFFSET ${args.offset}
    `;
    const count = resultQuery.length > 0 ? resultQuery[0].count : 0;
    const parsed: DbInboundStxTransfer[] = resultQuery.map(r => {
      return {
        sender: r.sender,
        memo: r.memo,
        amount: BigInt(r.amount),
        tx_id: r.tx_id,
        tx_index: r.tx_index,
        block_height: r.block_height,
        transfer_type: r.transfer_type,
      };
    });
    return {
      results: parsed,
      total: count,
    };
  }

  async searchHash({ hash }: { hash: string }): Promise<FoundOrNot<DbSearchResult>> {
    // TODO(mb): add support for searching for microblock by hash
    return await this.sqlTransaction(async sql => {
      const txQuery = await sql<ContractTxQueryResult[]>`
        SELECT ${unsafeCols(sql, [...TX_COLUMNS, abiColumn()])}
        FROM txs WHERE tx_id = ${hash} LIMIT 1
      `;
      if (txQuery.length > 0) {
        const txResult = parseTxQueryResult(txQuery[0]);
        return {
          found: true,
          result: {
            entity_type: 'tx_id',
            entity_id: txQuery[0].tx_id,
            entity_data: txResult,
          },
        };
      }
      const txMempoolQuery = await sql<MempoolTxQueryResult[]>`
        SELECT ${unsafeCols(sql, [...MEMPOOL_TX_COLUMNS, abiColumn('mempool_txs')])}
        FROM mempool_txs WHERE pruned = false AND tx_id = ${hash} LIMIT 1
      `;
      if (txMempoolQuery.length > 0) {
        const txResult = parseMempoolTxQueryResult(txMempoolQuery[0]);
        return {
          found: true,
          result: {
            entity_type: 'mempool_tx_id',
            entity_id: txMempoolQuery[0].tx_id,
            entity_data: txResult,
          },
        };
      }
      const blockQueryResult = await sql<BlockQueryResult[]>`
        SELECT ${sql(BLOCK_COLUMNS)} FROM blocks WHERE block_hash = ${hash} LIMIT 1
      `;
      if (blockQueryResult.length > 0) {
        const blockResult = parseBlockQueryResult(blockQueryResult[0]);
        return {
          found: true,
          result: {
            entity_type: 'block_hash',
            entity_id: blockQueryResult[0].block_hash,
            entity_data: blockResult,
          },
        };
      }
      return { found: false };
    });
  }

  async searchPrincipal({ principal }: { principal: string }): Promise<FoundOrNot<DbSearchResult>> {
    const isContract = principal.includes('.');
    const entityType = isContract ? 'contract_address' : 'standard_address';
    const successResponse = {
      found: true,
      result: {
        entity_type: entityType,
        entity_id: principal,
      },
    } as const;
    return await this.sqlTransaction(async sql => {
      if (isContract) {
        const contractMempoolTxResult = await sql<MempoolTxQueryResult[]>`
          SELECT ${unsafeCols(sql, [...MEMPOOL_TX_COLUMNS, abiColumn('mempool_txs')])}
          FROM mempool_txs WHERE pruned = false AND smart_contract_contract_id = ${principal} LIMIT 1
        `;
        if (contractMempoolTxResult.length > 0) {
          const txResult = parseMempoolTxQueryResult(contractMempoolTxResult[0]);
          return {
            found: true,
            result: {
              entity_type: 'contract_address',
              entity_id: principal,
              entity_data: txResult,
            },
          };
        }
        const contractTxResult = await sql<ContractTxQueryResult[]>`
          SELECT ${unsafeCols(sql, [...TX_COLUMNS, abiColumn()])}
          FROM txs
          WHERE smart_contract_contract_id = ${principal}
          ORDER BY canonical DESC, microblock_canonical DESC, block_height DESC
          LIMIT 1
        `;
        if (contractTxResult.length > 0) {
          const txResult = parseTxQueryResult(contractTxResult[0]);
          return {
            found: true,
            result: {
              entity_type: 'tx_id',
              entity_id: principal,
              entity_data: txResult,
            },
          };
        }
        return { found: false } as const;
      }
      const addressQueryResult = await sql`
        SELECT sender_address, token_transfer_recipient_address
        FROM txs
        WHERE sender_address = ${principal} OR token_transfer_recipient_address = ${principal}
        LIMIT 1
      `;
      if (addressQueryResult.length > 0) {
        return successResponse;
      }
      const stxQueryResult = await sql`
        SELECT sender, recipient
        FROM stx_events
        WHERE sender = ${principal} OR recipient = ${principal}
        LIMIT 1
      `;
      if (stxQueryResult.length > 0) {
        return successResponse;
      }
      const ftQueryResult = await sql`
        SELECT sender, recipient
        FROM ft_events
        WHERE sender = ${principal} OR recipient = ${principal}
        LIMIT 1
      `;
      if (ftQueryResult.length > 0) {
        return successResponse;
      }
      const nftQueryResult = await sql`
        SELECT sender, recipient
        FROM nft_events
        WHERE sender = ${principal} OR recipient = ${principal}
        LIMIT 1
      `;
      if (nftQueryResult.length > 0) {
        return successResponse;
      }
      return { found: false };
    });
  }

  async getBTCFaucetRequests(address: string) {
    const queryResult = await this.sql<FaucetRequestQueryResult[]>`
      SELECT ip, address, currency, occurred_at
      FROM faucet_requests
      WHERE address = ${address} AND currency = 'btc'
      ORDER BY occurred_at DESC
      LIMIT 5
    `;
    const results = queryResult.map(r => parseFaucetRequestQueryResult(r));
    return { results };
  }

  async getSTXFaucetRequests(address: string) {
    const queryResult = await this.sql<FaucetRequestQueryResult[]>`
      SELECT ip, address, currency, occurred_at
      FROM faucet_requests
      WHERE address = ${address} AND currency = 'stx'
      ORDER BY occurred_at DESC
      LIMIT 5
    `;
    const results = queryResult.map(r => parseFaucetRequestQueryResult(r));
    return { results };
  }

  async getRawTx(txId: string) {
    // Note the extra "limit 1" statements are only query hints
    const result = await this.sql<RawTxQueryResult[]>`
      (
        SELECT raw_tx FROM txs WHERE tx_id = ${txId}
        LIMIT 1
      )
      UNION ALL
      (
        SELECT raw_tx FROM mempool_txs WHERE tx_id = ${txId}
        LIMIT 1
      )
      LIMIT 1
    `;
    if (result.length === 0) {
      return { found: false } as const;
    }
    const queryResult: RawTxQueryResult = {
      raw_tx: result[0].raw_tx,
    };
    return { found: true, result: queryResult };
  }

  /**
   * Returns a list of NFTs owned by the given principal filtered by optional `asset_identifiers`,
   * including optional transaction metadata.
   * @param args - Query arguments
   */
  async getNftHoldings(args: {
    principal: string;
    assetIdentifiers?: string[];
    limit: number;
    offset: number;
    includeUnanchored: boolean;
    includeTxMetadata: boolean;
  }): Promise<{ results: NftHoldingInfoWithTxMetadata[]; total: number }> {
    const queryArgs: (string | string[] | number)[] = [args.principal, args.limit, args.offset];
    if (args.assetIdentifiers) {
      queryArgs.push(args.assetIdentifiers);
    }
    const nftCustody = args.includeUnanchored
      ? this.sql(`nft_custody_unanchored`)
      : this.sql(`nft_custody`);
    const assetIdFilter =
      args.assetIdentifiers && args.assetIdentifiers.length > 0
        ? this.sql`AND nft.asset_identifier IN ${this.sql(args.assetIdentifiers)}`
        : this.sql``;
    const nftTxResults = await this.sql<
      (NftHoldingInfo & ContractTxQueryResult & { count: number })[]
    >`
      WITH nft AS (
        SELECT *, (COUNT(*) OVER())::INTEGER AS count
        FROM ${nftCustody} AS nft
        WHERE nft.recipient = ${args.principal}
        ${assetIdFilter}
        ORDER BY block_height DESC, microblock_sequence DESC, tx_index DESC, event_index DESC
        LIMIT ${args.limit}
        OFFSET ${args.offset}
      )
      ${
        args.includeTxMetadata
          ? this.sql`
            SELECT ${unsafeCols(this.sql, [
              'nft.asset_identifier',
              'nft.value',
              ...prefixedCols(TX_COLUMNS, 'txs'),
              abiColumn(),
              'nft.count',
            ])}
            FROM nft
            INNER JOIN txs USING (tx_id)
            WHERE txs.canonical = TRUE AND txs.microblock_canonical = TRUE
            `
          : this.sql`SELECT * FROM nft`
      }
    `;
    return {
      results: nftTxResults.map(row => ({
        nft_holding_info: {
          asset_identifier: row.asset_identifier,
          value: row.value,
          recipient: row.recipient,
          tx_id: row.tx_id,
          block_height: row.block_height,
        },
        tx: args.includeTxMetadata ? parseTxQueryResult(row) : undefined,
      })),
      total: nftTxResults.length > 0 ? nftTxResults[0].count : 0,
    };
  }

  /**
   * Returns the event history of a particular NFT.
   * @param args - Query arguments
   */
  async getNftHistory(args: {
    assetIdentifier: string;
    value: string;
    limit: number;
    offset: number;
    blockHeight: number;
    includeTxMetadata: boolean;
  }): Promise<{ results: NftEventWithTxMetadata[]; total: number }> {
    const columns = args.includeTxMetadata
      ? unsafeCols(this.sql, [
          'asset_identifier',
          'value',
          'event_index',
          'asset_event_type_id',
          'sender',
          'recipient',
          ...prefixedCols(TX_COLUMNS, 'txs'),
          abiColumn(),
        ])
      : this.sql`nft.*`;
    const nftTxResults = await this.sql<(DbNftEvent & ContractTxQueryResult & { count: number })[]>`
      SELECT ${columns}, (COUNT(*) OVER())::INTEGER AS count
      FROM nft_events AS nft
      INNER JOIN txs USING (tx_id)
      WHERE asset_identifier = ${args.assetIdentifier}
        AND nft.value = ${args.value}
        AND txs.canonical = TRUE AND txs.microblock_canonical = TRUE
        AND nft.canonical = TRUE AND nft.microblock_canonical = TRUE
        AND nft.block_height <= ${args.blockHeight}
      ORDER BY
        nft.block_height DESC,
        txs.microblock_sequence DESC,
        txs.tx_index DESC,
        nft.event_index DESC
      LIMIT ${args.limit}
      OFFSET ${args.offset}
    `;
    return {
      results: nftTxResults.map(row => ({
        nft_event: {
          event_type: DbEventTypeId.NonFungibleTokenAsset,
          value: row.value,
          asset_identifier: row.asset_identifier,
          asset_event_type_id: row.asset_event_type_id,
          sender: row.sender,
          recipient: row.recipient,
          event_index: row.event_index,
          tx_id: row.tx_id,
          tx_index: row.tx_index,
          block_height: row.block_height,
          canonical: row.canonical,
        },
        tx: args.includeTxMetadata ? parseTxQueryResult(row) : undefined,
      })),
      total: nftTxResults.length > 0 ? nftTxResults[0].count : 0,
    };
  }

  /**
   * Returns all NFT mint events for a particular asset identifier.
   * @param args - Query arguments
   */
  async getNftMints(args: {
    assetIdentifier: string;
    limit: number;
    offset: number;
    blockHeight: number;
    includeTxMetadata: boolean;
  }): Promise<{ results: NftEventWithTxMetadata[]; total: number }> {
    const columns = args.includeTxMetadata
      ? unsafeCols(this.sql, [
          'asset_identifier',
          'value',
          'event_index',
          'asset_event_type_id',
          'sender',
          'recipient',
          ...prefixedCols(TX_COLUMNS, 'txs'),
          abiColumn(),
        ])
      : this.sql`nft.*`;
    const nftTxResults = await this.sql<(DbNftEvent & ContractTxQueryResult & { count: number })[]>`
      SELECT ${columns}, (COUNT(*) OVER())::INTEGER AS count
      FROM nft_events AS nft
      INNER JOIN txs USING (tx_id)
      WHERE nft.asset_identifier = ${args.assetIdentifier}
        AND nft.asset_event_type_id = ${DbAssetEventTypeId.Mint}
        AND nft.canonical = TRUE AND nft.microblock_canonical = TRUE
        AND txs.canonical = TRUE AND txs.microblock_canonical = TRUE
        AND nft.block_height <= ${args.blockHeight}
      ORDER BY
        nft.block_height DESC,
        txs.microblock_sequence DESC,
        txs.tx_index DESC,
        nft.event_index DESC
      LIMIT ${args.limit}
      OFFSET ${args.offset}
    `;
    return {
      results: nftTxResults.map(row => ({
        nft_event: {
          event_type: DbEventTypeId.NonFungibleTokenAsset,
          value: row.value,
          asset_identifier: row.asset_identifier,
          asset_event_type_id: row.asset_event_type_id,
          sender: row.sender,
          recipient: row.recipient,
          event_index: row.event_index,
          tx_id: row.tx_id,
          tx_index: row.tx_index,
          block_height: row.block_height,
          canonical: row.canonical,
        },
        tx: args.includeTxMetadata ? parseTxQueryResult(row) : undefined,
      })),
      total: nftTxResults.length > 0 ? nftTxResults[0].count : 0,
    };
  }

  async getNftEvent(args: { txId: string; eventIndex: number }): Promise<FoundOrNot<DbNftEvent>> {
    const result = await this.sql<DbNftEvent[]>`
      SELECT
        event_index, tx_id, tx_index, block_height, index_block_hash, parent_index_block_hash,
        microblock_hash, microblock_sequence, microblock_canonical, canonical, asset_event_type_id,
        asset_identifier, value, sender, recipient
      FROM nft_events
      WHERE canonical = TRUE
        AND microblock_canonical = TRUE
        AND tx_id = ${args.txId}
        AND event_index = ${args.eventIndex}
    `;
    if (result.length === 0) {
      return { found: false } as const;
    }
    return { found: true, result: result[0] } as const;
  }

  /**
   * @deprecated Use `getNftHoldings` instead.
   */
  async getAddressNFTEvent(args: {
    stxAddress: string;
    limit: number;
    offset: number;
    blockHeight: number;
    includeUnanchored: boolean;
  }): Promise<{ results: AddressNftEventIdentifier[]; total: number }> {
    // Join against `nft_custody` materialized view only if we're looking for canonical results.
    const result = await this.sql<(AddressNftEventIdentifier & { count: number })[]>`
      WITH address_transfers AS (
        SELECT asset_identifier, value, sender, recipient, block_height, microblock_sequence, tx_index, event_index, tx_id, asset_event_type_id
        FROM nft_events
        WHERE canonical = true AND microblock_canonical = true
        AND recipient = ${args.stxAddress} AND block_height <= ${args.blockHeight}
      ),
      last_nft_transfers AS (
        SELECT DISTINCT ON(asset_identifier, value) asset_identifier, value, recipient
        FROM nft_events
        WHERE canonical = true AND microblock_canonical = true
        AND block_height <= ${args.blockHeight}
        ORDER BY asset_identifier, value, block_height DESC, microblock_sequence DESC, tx_index DESC, event_index DESC
      )
      SELECT sender, recipient, asset_identifier, value, at.event_index, asset_event_type_id, at.block_height, at.tx_id, (COUNT(*) OVER())::INTEGER AS count
      FROM address_transfers AS at
      INNER JOIN ${args.includeUnanchored ? this.sql`last_nft_transfers` : this.sql`nft_custody`}
        USING (asset_identifier, value, recipient)
      ORDER BY at.block_height DESC, at.microblock_sequence DESC, at.tx_index DESC, event_index DESC
      LIMIT ${args.limit} OFFSET ${args.offset}
    `;

    const count = result.length > 0 ? result[0].count : 0;

    const nftEvents = result.map(row => ({
      sender: row.sender,
      recipient: row.recipient,
      asset_identifier: row.asset_identifier,
      value: row.value,
      block_height: row.block_height,
      tx_id: row.tx_id,
      event_index: row.event_index,
      asset_event_type_id: row.asset_event_type_id,
      tx_index: row.tx_index,
    }));

    return { results: nftEvents, total: count };
  }

  async getTxListDetails({
    txIds,
    includeUnanchored,
  }: {
    txIds: string[];
    includeUnanchored: boolean;
  }): Promise<DbTx[]> {
    if (txIds.length === 0) {
      return [];
    }
    return await this.sqlTransaction(async sql => {
      const maxBlockHeight = await this.getMaxBlockHeight(sql, { includeUnanchored });
      const result = await sql<ContractTxQueryResult[]>`
        SELECT ${unsafeCols(sql, [...TX_COLUMNS, abiColumn()])}
        FROM txs
        WHERE tx_id IN ${sql(txIds)}
          AND block_height <= ${maxBlockHeight}
          AND canonical = true
          AND microblock_canonical = true
      `;
      if (result.length === 0) {
        return [];
      }
      return result.map(row => {
        return parseTxQueryResult(row);
      });
    });
  }

  async getNamespaceList({ includeUnanchored }: { includeUnanchored: boolean }) {
    const queryResult = await this.sqlTransaction(async sql => {
      const maxBlockHeight = await this.getMaxBlockHeight(sql, { includeUnanchored });
      return await sql<{ namespace_id: string }[]>`
        SELECT DISTINCT ON (namespace_id) namespace_id
        FROM namespaces
        WHERE canonical = true AND microblock_canonical = true
        AND ready_block <= ${maxBlockHeight}
        ORDER BY namespace_id, ready_block DESC, microblock_sequence DESC, tx_index DESC
      `;
    });
    const results = queryResult.map(r => r.namespace_id);
    return { results };
  }

  async getNamespaceNamesList({
    namespace,
    page,
    includeUnanchored,
  }: {
    namespace: string;
    page: number;
    includeUnanchored: boolean;
  }): Promise<{
    results: string[];
  }> {
    const offset = page * 100;
    const queryResult = await this.sqlTransaction(async sql => {
      const maxBlockHeight = await this.getMaxBlockHeight(sql, { includeUnanchored });
      return await sql<{ name: string }[]>`
        SELECT name FROM (
          SELECT DISTINCT ON (name) name, status
          FROM names
          WHERE namespace_id = ${namespace}
          AND registered_at <= ${maxBlockHeight}
          AND canonical = true AND microblock_canonical = true
          ORDER BY name, registered_at DESC, microblock_sequence DESC, tx_index DESC, event_index DESC
          LIMIT 100
          OFFSET ${offset}
        ) AS name_status
        WHERE status <> 'name-revoke'
      `;
    });
    const results = queryResult.map(r => r.name);
    return { results };
  }

  async getNamespace({
    namespace,
    includeUnanchored,
  }: {
    namespace: string;
    includeUnanchored: boolean;
  }): Promise<FoundOrNot<DbBnsNamespace & { index_block_hash: string }>> {
    const queryResult = await this.sqlTransaction(async sql => {
      const maxBlockHeight = await this.getMaxBlockHeight(sql, { includeUnanchored });
      return await sql<(DbBnsNamespace & { tx_id: string; index_block_hash: string })[]>`
        SELECT DISTINCT ON (namespace_id) namespace_id, *
        FROM namespaces
        WHERE namespace_id = ${namespace}
        AND ready_block <= ${maxBlockHeight}
        AND canonical = true AND microblock_canonical = true
        ORDER BY namespace_id, ready_block DESC, microblock_sequence DESC, tx_index DESC
        LIMIT 1
      `;
    });
    if (queryResult.length > 0) {
      return {
        found: true,
        result: {
          ...queryResult[0],
          tx_id: queryResult[0].tx_id,
          index_block_hash: queryResult[0].index_block_hash,
        },
      };
    }
    return { found: false } as const;
  }

  async getName({
    name,
    includeUnanchored,
  }: {
    name: string;
    includeUnanchored: boolean;
  }): Promise<FoundOrNot<DbBnsName>> {
    return await this.sqlTransaction(async sql => {
      const blockHeight = await this.getMaxBlockHeight(sql, { includeUnanchored });
      const result = await this.getNamesAtBlockHeight({ names: [name], blockHeight });
      return result.length ? { found: true, result: result[0] } : { found: false };
    });
  }

  async getNamesAtBlockHeight(args: {
    names: string[];
    blockHeight: number;
  }): Promise<DbBnsName[]> {
    return await this.sql<DbBnsName[]>`
      WITH name_results AS (
        SELECT DISTINCT ON (n.name) n.*, z.zonefile
        FROM names AS n
        LEFT JOIN zonefiles AS z USING (name, tx_id, index_block_hash)
        WHERE n.name IN ${this.sql(args.names)}
          AND n.registered_at <= ${args.blockHeight}
          AND n.canonical = true
          AND n.microblock_canonical = true
        ORDER BY n.name,
          n.registered_at DESC,
          n.microblock_sequence DESC,
          n.tx_index DESC,
          n.event_index DESC
      )
      SELECT * FROM name_results WHERE status IS NULL OR status <> 'name-revoke'
    `;
  }

  async getHistoricalZoneFile(args: {
    name: string;
    zoneFileHash: string;
    includeUnanchored: boolean;
    chainId: ChainID;
  }): Promise<FoundOrNot<DbBnsZoneFile>> {
    const queryResult = await this.sqlTransaction(async sql => {
      const maxBlockHeight = await this.getMaxBlockHeight(sql, {
        includeUnanchored: args.includeUnanchored,
      });
      const parentName = await this.getNamesAtBlockHeight({
        names: [bnsNameFromSubdomain(args.name)],
        blockHeight: maxBlockHeight,
      });
      if (parentName.length === 0) {
        return [] as { zonefile: string }[];
      }
      const validZonefileHash = validateZonefileHash(args.zoneFileHash);
      // Depending on the kind of name we got, use the correct table to pivot on canonical chain
      // state to get the zonefile. We can't pivot on the `txs` table because some names/subdomains
      // were imported from Stacks v1 and they don't have an associated tx.
      const isSubdomain = args.name.split('.').length > 2;
      if (isSubdomain) {
        return sql<{ zonefile: string }[]>`
          SELECT zonefile
          FROM zonefiles AS z
          INNER JOIN subdomains AS s ON
            s.fully_qualified_subdomain = z.name
            AND s.tx_id = z.tx_id
            AND s.index_block_hash = z.index_block_hash
          WHERE z.name = ${args.name}
            AND z.zonefile_hash = ${validZonefileHash}
            AND s.canonical = TRUE
            AND s.microblock_canonical = TRUE
            AND s.block_height <= ${maxBlockHeight}
          ORDER BY s.block_height DESC, s.microblock_sequence DESC, s.tx_index DESC
          LIMIT 1
        `;
      } else {
        return sql<{ zonefile: string }[]>`
          SELECT zonefile
          FROM zonefiles AS z
          INNER JOIN names AS n USING (name, tx_id, index_block_hash)
          WHERE z.name = ${args.name}
            AND z.zonefile_hash = ${validZonefileHash}
            AND n.canonical = TRUE
            AND n.microblock_canonical = TRUE
            AND n.registered_at <= ${maxBlockHeight}
          ORDER BY n.registered_at DESC, n.microblock_sequence DESC, n.tx_index DESC
          LIMIT 1
        `;
      }
    });
    if (queryResult.length > 0) {
      return {
        found: true,
        result: queryResult[0],
      };
    }
    return { found: false } as const;
  }

  async getLatestZoneFile({
    name,
    includeUnanchored,
  }: {
    name: string;
    includeUnanchored: boolean;
  }): Promise<FoundOrNot<DbBnsZoneFile>> {
    const queryResult = await this.sqlTransaction(async sql => {
      const maxBlockHeight = await this.getMaxBlockHeight(sql, { includeUnanchored });
      const parentName = await this.getNamesAtBlockHeight({
        names: [bnsNameFromSubdomain(name)],
        blockHeight: maxBlockHeight,
      });
      if (parentName.length === 0) {
        return [] as { zonefile: string }[];
      }
      // Depending on the kind of name we got, use the correct table to pivot on canonical chain
      // state to get the zonefile. We can't pivot on the `txs` table because some names/subdomains
      // were imported from Stacks v1 and they don't have an associated tx.
      const isSubdomain = name.split('.').length > 2;
      if (isSubdomain) {
        return sql<{ zonefile: string }[]>`
          SELECT zonefile
          FROM zonefiles AS z
          INNER JOIN subdomains AS s ON
            s.fully_qualified_subdomain = z.name
            AND s.tx_id = z.tx_id
            AND s.index_block_hash = z.index_block_hash
          WHERE z.name = ${name}
            AND s.canonical = TRUE
            AND s.microblock_canonical = TRUE
            AND s.block_height <= ${maxBlockHeight}
          ORDER BY s.block_height DESC, s.microblock_sequence DESC, s.tx_index DESC
          LIMIT 1
        `;
      } else {
        return sql<{ zonefile: string }[]>`
          SELECT zonefile
          FROM zonefiles AS z
          INNER JOIN names AS n USING (name, tx_id, index_block_hash)
          WHERE z.name = ${name}
            AND n.canonical = TRUE
            AND n.microblock_canonical = TRUE
            AND n.registered_at <= ${maxBlockHeight}
          ORDER BY n.registered_at DESC, n.microblock_sequence DESC, n.tx_index DESC
          LIMIT 1
        `;
      }
    });
    if (queryResult.length > 0) {
      return {
        found: true,
        result: queryResult[0],
      };
    }
    return { found: false } as const;
  }

  async getNamesByAddressList({
    address,
    includeUnanchored,
    chainId,
  }: {
    address: string;
    includeUnanchored: boolean;
    chainId: ChainID;
  }): Promise<FoundOrNot<string[]>> {
    const queryResult = await this.sqlTransaction(async sql => {
      const maxBlockHeight = await this.getMaxBlockHeight(sql, { includeUnanchored });
      // 1. Get subdomains owned by this address. These don't produce NFT events so we have to look
      //    directly at the `subdomains` table.
      const subdomainsQuery = await sql<{ name: string; fully_qualified_subdomain: string }[]>`
        WITH addr_subdomains AS (
          SELECT DISTINCT ON (fully_qualified_subdomain)
            fully_qualified_subdomain
          FROM
            subdomains
          WHERE
            owner = ${address}
            AND block_height <= ${maxBlockHeight}
            AND canonical = TRUE
            AND microblock_canonical = TRUE
        )
        SELECT DISTINCT ON (fully_qualified_subdomain)
          fully_qualified_subdomain, name
        FROM
          subdomains
          INNER JOIN addr_subdomains USING (fully_qualified_subdomain)
        WHERE
          canonical = TRUE
          AND microblock_canonical = TRUE
        ORDER BY
          fully_qualified_subdomain
      `;
      const subdomainMap = new Map<string, string[]>(); // name -> subdomain array
      for (const item of subdomainsQuery) {
        const val = subdomainMap.get(item.name);
        subdomainMap.set(
          item.name,
          val ? [...val, item.fully_qualified_subdomain] : [item.fully_qualified_subdomain]
        );
      }
      // 2. Get names owned by this address which were imported from Blockstack v1. These also don't
      //    have an associated NFT event so we have to look directly at the `names` table, however,
      //    we'll also check if any of these names are still owned by the same user.
      const importedNamesQuery = await sql<{ name: string }[]>`
        SELECT
          name
        FROM
          names
        WHERE
          address = ${address}
          AND registered_at = 1
          AND canonical = TRUE
          AND microblock_canonical = TRUE
      `;
      let oldImportedNames: string[] = [];
      if (importedNamesQuery.length > 0) {
        const nameCVs = importedNamesQuery.map(i => bnsNameCV(i.name));
        const oldImportedNamesQuery = await sql<{ value: string }[]>`
          SELECT value
          FROM ${includeUnanchored ? sql`nft_custody_unanchored` : sql`nft_custody`}
          WHERE recipient <> ${address} AND value IN ${sql(nameCVs)}
        `;
        oldImportedNames = oldImportedNamesQuery.map(i => bnsHexValueToName(i.value));
      }
      const namesToValidate = importedNamesQuery
        .map(i => i.name)
        .filter(i => !oldImportedNames.includes(i));
      // 3. Get newer NFT names owned by this address.
      const nftNamesQuery = await sql<{ value: string }[]>`
        SELECT value
        FROM ${includeUnanchored ? sql`nft_custody_unanchored` : sql`nft_custody`}
        WHERE recipient = ${address} AND asset_identifier = ${getBnsSmartContractId(chainId)}
      `;
      namesToValidate.push(...nftNamesQuery.map(i => bnsHexValueToName(i.value)));
      // 4. Now that we've acquired all names/subdomains owned by this address, filter out the ones
      //    that are revoked. For subdomains, verify the parent name is not revoked.
      const validatedNames = (
        await this.getNamesAtBlockHeight({
          names: Array.from(new Set([...subdomainMap.keys(), ...namesToValidate])),
          blockHeight: maxBlockHeight,
        })
      ).map(i => i.name);
      // 5. Gather results. Keep all valid names + all subdomains whose parent names are valid.
      const namesResult: string[] = [];
      for (const name of validatedNames) {
        const subdomains = subdomainMap.get(name);
        if (subdomains) {
          namesResult.push(...subdomains);
        }
        if (namesToValidate.includes(name)) {
          namesResult.push(name);
        }
      }
      return namesResult.sort();
    });
    if (queryResult.length > 0) {
      return {
        found: true,
        result: queryResult,
      };
    }
    return { found: false } as const;
  }

  /**
   * This function returns the subdomains for a specific name
   * @param name - The name for which subdomains are required
   */
  async getSubdomainsListInName({
    name,
    includeUnanchored,
    chainId,
  }: {
    name: string;
    includeUnanchored: boolean;
    chainId: ChainID;
  }): Promise<{ results: string[] }> {
    const queryResult = await this.sqlTransaction(async sql => {
      const maxBlockHeight = await this.getMaxBlockHeight(sql, { includeUnanchored });
      const status = await this.getNamesAtBlockHeight({
        names: [name],
        blockHeight: maxBlockHeight,
      });
      if (status.length === 0) {
        return [] as { fully_qualified_subdomain: string }[];
      }
      return await sql<{ fully_qualified_subdomain: string }[]>`
        SELECT DISTINCT ON (fully_qualified_subdomain) fully_qualified_subdomain
        FROM subdomains
        WHERE name = ${name}
          AND block_height <= ${maxBlockHeight}
          AND canonical = true
          AND microblock_canonical = true
        ORDER BY fully_qualified_subdomain, block_height DESC, microblock_sequence DESC, tx_index DESC
      `;
    });
    const results = queryResult.map(r => r.fully_qualified_subdomain);
    return { results };
  }

  /**
   * @deprecated This function is only used for testing.
   */
  async getSubdomainsList({
    page,
    includeUnanchored,
  }: {
    page: number;
    includeUnanchored: boolean;
  }) {
    const offset = page * 100;
    const queryResult = await this.sqlTransaction(async sql => {
      const maxBlockHeight = await this.getMaxBlockHeight(sql, { includeUnanchored });
      return await sql<{ fully_qualified_subdomain: string }[]>`
        SELECT DISTINCT ON (fully_qualified_subdomain) fully_qualified_subdomain
        FROM subdomains
        WHERE block_height <= ${maxBlockHeight}
        AND canonical = true AND microblock_canonical = true
        ORDER BY fully_qualified_subdomain, block_height DESC, microblock_sequence DESC, tx_index DESC
        LIMIT 100
        OFFSET ${offset}
      `;
    });
    const results = queryResult.map(r => r.fully_qualified_subdomain);
    return { results };
  }

  async getNamesList({ page, includeUnanchored }: { page: number; includeUnanchored: boolean }) {
    const offset = page * 100;
    const queryResult = await this.sqlTransaction(async sql => {
      const maxBlockHeight = await this.getMaxBlockHeight(sql, { includeUnanchored });
      return await sql<{ name: string }[]>`
        WITH name_results AS (
          SELECT DISTINCT ON (name) name, status
          FROM names
          WHERE canonical = true AND microblock_canonical = true
          AND registered_at <= ${maxBlockHeight}
          ORDER BY name, registered_at DESC, microblock_sequence DESC, tx_index DESC, event_index DESC
        )
        SELECT name FROM name_results
        WHERE status <> 'name-revoke'
        LIMIT 100
        OFFSET ${offset}
      `;
    });
    const results = queryResult.map(r => r.name);
    return { results };
  }

  async getSubdomain({
    subdomain,
    includeUnanchored,
    chainId,
  }: {
    subdomain: string;
    includeUnanchored: boolean;
    chainId: ChainID;
  }): Promise<FoundOrNot<DbBnsSubdomain & { index_block_hash: string }>> {
    const queryResult = await this.sqlTransaction(async sql => {
      const maxBlockHeight = await this.getMaxBlockHeight(sql, { includeUnanchored });
      const status = await this.getNamesAtBlockHeight({
        names: [bnsNameFromSubdomain(subdomain)],
        blockHeight: maxBlockHeight,
      });
      if (status.length === 0) {
        return [] as (DbBnsSubdomain & { tx_id: string; index_block_hash: string })[];
      }
      return await sql<(DbBnsSubdomain & { tx_id: string; index_block_hash: string })[]>`
        SELECT s.*, z.zonefile
        FROM subdomains AS s
        LEFT JOIN zonefiles AS z
          ON z.name = s.fully_qualified_subdomain
          AND z.tx_id = s.tx_id
          AND z.index_block_hash = s.index_block_hash
        WHERE s.canonical = true
          AND s.microblock_canonical = true
          AND s.block_height <= ${maxBlockHeight}
          AND s.fully_qualified_subdomain = ${subdomain}
        ORDER BY s.block_height DESC, s.microblock_sequence DESC, s.tx_index DESC
        LIMIT 1
      `;
    });
    if (queryResult.length > 0 && queryResult[0].zonefile_hash) {
      return {
        found: true,
        result: {
          ...queryResult[0],
          tx_id: queryResult[0].tx_id,
          index_block_hash: queryResult[0].index_block_hash,
        },
      };
    }
    return { found: false } as const;
  }

  async getSubdomainResolver(args: { name: string }): Promise<FoundOrNot<string>> {
    const queryResult = await this.sql<{ resolver: string }[]>`
      SELECT DISTINCT ON (name) name, resolver
      FROM subdomains
      WHERE canonical = true AND microblock_canonical = true
      AND name = ${args.name}
      ORDER BY name, block_height DESC, microblock_sequence DESC, tx_index DESC
      LIMIT 1
    `;
    if (queryResult.length > 0) {
      return {
        found: true,
        result: queryResult[0].resolver,
      };
    }
    return { found: false } as const;
  }

  async getTokenOfferingLocked(address: string, blockHeight: number) {
    const queryResult = await this.sql<DbTokenOfferingLocked[]>`
      SELECT block, value
      FROM token_offering_locked
      WHERE address = ${address}
      ORDER BY block ASC
    `;
    if (queryResult.length > 0) {
      let totalLocked = 0n;
      let totalUnlocked = 0n;
      const unlockSchedules: AddressUnlockSchedule[] = [];
      queryResult.forEach(lockedInfo => {
        const unlockSchedule: AddressUnlockSchedule = {
          amount: lockedInfo.value.toString(),
          block_height: lockedInfo.block,
        };
        unlockSchedules.push(unlockSchedule);
        if (lockedInfo.block > blockHeight) {
          totalLocked += BigInt(lockedInfo.value);
        } else {
          totalUnlocked += BigInt(lockedInfo.value);
        }
      });

      const tokenOfferingLocked: AddressTokenOfferingLocked = {
        total_locked: totalLocked.toString(),
        total_unlocked: totalUnlocked.toString(),
        unlock_schedule: unlockSchedules,
      };
      return {
        found: true,
        result: tokenOfferingLocked,
      };
    } else {
      return { found: false } as const;
    }
  }

  async getBlockByBurnBlockHeight(burnBlockHeight: number): Promise<FoundOrNot<DbBlock>> {
    return await this.sqlTransaction(async client => {
      const result = await client<BlockQueryResult[]>`
        SELECT ${client(BLOCK_COLUMNS)}
        FROM blocks
        WHERE canonical = true AND burn_block_height >= ${burnBlockHeight}
        ORDER BY block_height ASC
        LIMIT 1
      `;
      if (result.length === 0) {
        return { found: false } as const;
      }
      const row = result[0];
      const block = parseBlockQueryResult(row);
      return { found: true, result: block } as const;
    });
  }

  async getUnlockedAddressesAtBlock(block: DbBlock): Promise<StxUnlockEvent[]> {
    return await this.sqlTransaction(async client => {
      return await this.internalGetUnlockedAccountsAtHeight(client, block);
    });
  }

  async internalGetUnlockedAccountsAtHeight(
    sql: PgSqlClient,
    block: DbBlock
  ): Promise<StxUnlockEvent[]> {
    const current_burn_height = block.burn_block_height;
    let previous_burn_height = current_burn_height;
    if (block.block_height > 1) {
      const previous_block = await this.getBlockByHeightInternal(sql, block.block_height - 1);
      if (previous_block.found) {
        previous_burn_height = previous_block.result.burn_block_height;
      }
    }
    let v1UnlockHeight: number | null = null;
    let v2UnlockHeight: number | null = null;
    let v3UnlockHeight: number | null = null;
    const poxUnlockHeights = await this.getPoxForcedUnlockHeightsInternal(sql);
    if (poxUnlockHeights.found) {
      v1UnlockHeight = poxUnlockHeights.result.pox1UnlockHeight;
      v2UnlockHeight = poxUnlockHeights.result.pox2UnlockHeight;
      v3UnlockHeight = poxUnlockHeights.result.pox3UnlockHeight;
    }

    type StxLockEventResult = {
      locked_amount: string;
      unlock_height: number;
      locked_address: string;
      block_height: number;
      tx_index: number;
      event_index: number;
    };

    // Once the pox_v1_unlock_height is reached, stop using `stx_lock_events` to determinel locked state,
    // because it includes pox-v1 entries. We only care about pox-v2, so only need to query `pox2_events`.
    let poxV1Unlocks: StxLockEventResult[] = [];
    const includePox1State = v1UnlockHeight === null || v1UnlockHeight > current_burn_height;
    if (includePox1State) {
      poxV1Unlocks = await sql<StxLockEventResult[]>`
        SELECT DISTINCT ON (locked_address) locked_address, locked_amount, unlock_height, block_height, tx_index, event_index
        FROM stx_lock_events
        WHERE microblock_canonical = true AND canonical = true
        AND contract_name = 'pox'
        AND unlock_height <= ${current_burn_height} AND unlock_height > ${previous_burn_height}
        ORDER BY locked_address, block_height DESC, microblock_sequence DESC, tx_index DESC, event_index DESC
      `;
    }

    // Check if given height equals pox_v1_unlock_height and generate events for all
    // accounts locked in pox-v1
    let poxV1ForceUnlocks: StxLockEventResult[] = [];
    const generatePoxV1ForceUnlocks =
      v1UnlockHeight !== null &&
      current_burn_height > v1UnlockHeight &&
      previous_burn_height <= v1UnlockHeight;
    if (generatePoxV1ForceUnlocks) {
      const poxV1UnlocksQuery = await sql<StxLockEventResult[]>`
        SELECT DISTINCT ON (locked_address) locked_address, locked_amount, unlock_height, block_height, tx_index, event_index
        FROM stx_lock_events
        WHERE microblock_canonical = true AND canonical = true
        AND contract_name = 'pox'
        AND unlock_height > ${previous_burn_height}
        ORDER BY locked_address, block_height DESC, microblock_sequence DESC, tx_index DESC, event_index DESC
      `;
      poxV1ForceUnlocks = poxV1UnlocksQuery.map(row => {
        const unlockEvent: StxLockEventResult = {
          locked_amount: row.locked_amount,
          unlock_height: current_burn_height,
          locked_address: row.locked_address,
          block_height: row.block_height,
          tx_index: row.tx_index,
          event_index: row.event_index,
        };
        return unlockEvent;
      });
    }

    let poxV2Unlocks: StxLockEventResult[] = [];
    const checkPox2Unlocks = v2UnlockHeight === null || current_burn_height < v2UnlockHeight;
    if (checkPox2Unlocks) {
      const pox2EventQuery = await sql<PoxSyntheticEventQueryResult[]>`
        SELECT DISTINCT ON (stacker) stacker, ${sql(POX_SYNTHETIC_EVENT_COLUMNS)}
        FROM pox2_events
        WHERE canonical = true AND microblock_canonical = true
        AND block_height <= ${block.block_height}
        AND (
          (
            burnchain_unlock_height <= ${current_burn_height}
            AND burnchain_unlock_height > ${previous_burn_height}
            AND name IN ${sql([
              SyntheticPoxEventName.StackStx,
              SyntheticPoxEventName.StackIncrease,
              SyntheticPoxEventName.StackExtend,
              SyntheticPoxEventName.DelegateStackStx,
              SyntheticPoxEventName.DelegateStackIncrease,
              SyntheticPoxEventName.DelegateStackExtend,
            ])}
          ) OR (
            name = ${SyntheticPoxEventName.HandleUnlock}
            AND burnchain_unlock_height < ${current_burn_height}
            AND burnchain_unlock_height >= ${previous_burn_height}
          )
        )
        ORDER BY stacker, block_height DESC, microblock_sequence DESC, tx_index DESC, event_index DESC
      `;
      poxV2Unlocks = pox2EventQuery.map(row => {
        const pox2Event = parseDbPoxSyntheticEvent(row);
        const unlockEvent: StxLockEventResult = {
          locked_amount: pox2Event.locked.toString(),
          unlock_height: Number(pox2Event.burnchain_unlock_height),
          locked_address: pox2Event.stacker,
          block_height: pox2Event.block_height,
          tx_index: pox2Event.tx_index,
          event_index: pox2Event.event_index,
        };
        return unlockEvent;
      });
    }

    const poxV2ForceUnlocks: StxLockEventResult[] = [];
    const generatePoxV2ForceUnlocks =
      v2UnlockHeight !== null &&
      current_burn_height > v2UnlockHeight &&
      previous_burn_height <= v2UnlockHeight;
    if (generatePoxV2ForceUnlocks) {
      const pox2EventQuery = await sql<PoxSyntheticEventQueryResult[]>`
        SELECT DISTINCT ON (stacker) stacker, ${sql(POX_SYNTHETIC_EVENT_COLUMNS)}
        FROM pox2_events
        WHERE canonical = true AND microblock_canonical = true
        AND block_height <= ${block.block_height}
        AND (
          ( name != ${SyntheticPoxEventName.HandleUnlock} AND
            burnchain_unlock_height >= ${current_burn_height})
          OR
          ( name = ${SyntheticPoxEventName.HandleUnlock} AND
            burnchain_unlock_height < ${current_burn_height})
        )
        ORDER BY stacker, block_height DESC, microblock_sequence DESC, tx_index DESC, event_index DESC
      `;
      for (const row of pox2EventQuery) {
        const pox2Event = parseDbPoxSyntheticEvent(row);
        if (pox2Event.name !== SyntheticPoxEventName.HandleUnlock) {
          const unlockEvent: StxLockEventResult = {
            locked_amount: pox2Event.locked.toString(),
            unlock_height: Number(pox2Event.burnchain_unlock_height),
            locked_address: pox2Event.stacker,
            block_height: pox2Event.block_height,
            tx_index: pox2Event.tx_index,
            event_index: pox2Event.event_index,
          };
          poxV2ForceUnlocks.push(unlockEvent);
        }
      }
    }

    let poxV3Unlocks: StxLockEventResult[] = [];
    const checkPox3Unlocks = v3UnlockHeight === null || current_burn_height < v3UnlockHeight;
    if (checkPox3Unlocks) {
      const pox3EventQuery = await sql<PoxSyntheticEventQueryResult[]>`
        SELECT DISTINCT ON (stacker) stacker, ${sql(POX_SYNTHETIC_EVENT_COLUMNS)}
        FROM pox3_events
        WHERE canonical = true AND microblock_canonical = true
        AND block_height <= ${block.block_height}
        AND (
          (
            burnchain_unlock_height <= ${current_burn_height}
            AND burnchain_unlock_height > ${previous_burn_height}
            AND name IN ${sql([
              SyntheticPoxEventName.StackStx,
              SyntheticPoxEventName.StackIncrease,
              SyntheticPoxEventName.StackExtend,
              SyntheticPoxEventName.DelegateStackStx,
              SyntheticPoxEventName.DelegateStackIncrease,
              SyntheticPoxEventName.DelegateStackExtend,
            ])}
          ) OR (
            name = ${SyntheticPoxEventName.HandleUnlock}
            AND burnchain_unlock_height < ${current_burn_height}
            AND burnchain_unlock_height >= ${previous_burn_height}
          )
        )
        ORDER BY stacker, block_height DESC, microblock_sequence DESC, tx_index DESC, event_index DESC
      `;
      poxV3Unlocks = pox3EventQuery.map(row => {
        const pox3Event = parseDbPoxSyntheticEvent(row);
        const unlockEvent: StxLockEventResult = {
          locked_amount: pox3Event.locked.toString(),
          unlock_height: Number(pox3Event.burnchain_unlock_height),
          locked_address: pox3Event.stacker,
          block_height: pox3Event.block_height,
          tx_index: pox3Event.tx_index,
          event_index: pox3Event.event_index,
        };
        return unlockEvent;
      });
    }

    // modified copy of pox2 and pox3 unlocks query
    const poxV3ForceUnlocks: StxLockEventResult[] = [];
    const generatePoxV3ForceUnlocks =
      v3UnlockHeight !== null &&
      current_burn_height > v3UnlockHeight &&
      previous_burn_height <= v3UnlockHeight;
    if (generatePoxV3ForceUnlocks) {
      const pox3EventQuery = await sql<PoxSyntheticEventQueryResult[]>`
        SELECT DISTINCT ON (stacker) stacker, ${sql(POX_SYNTHETIC_EVENT_COLUMNS)}
        FROM pox3_events
        WHERE canonical = true AND microblock_canonical = true
        AND block_height <= ${block.block_height}
        AND (
          ( name != ${SyntheticPoxEventName.HandleUnlock} AND
            burnchain_unlock_height >= ${current_burn_height})
          OR
          ( name = ${SyntheticPoxEventName.HandleUnlock} AND
            burnchain_unlock_height < ${current_burn_height})
        )
        ORDER BY stacker, block_height DESC, microblock_sequence DESC, tx_index DESC, event_index DESC
      `;
      for (const row of pox3EventQuery) {
        const pox3Event = parseDbPoxSyntheticEvent(row);
        if (pox3Event.name !== SyntheticPoxEventName.HandleUnlock) {
          const unlockEvent: StxLockEventResult = {
            locked_amount: pox3Event.locked.toString(),
            unlock_height: Number(pox3Event.burnchain_unlock_height),
            locked_address: pox3Event.stacker,
            block_height: pox3Event.block_height,
            tx_index: pox3Event.tx_index,
            event_index: pox3Event.event_index,
          };
          poxV3ForceUnlocks.push(unlockEvent);
        }
      }
    }

    let poxV4Unlocks: StxLockEventResult[] = [];
    const pox4EventQuery = await sql<PoxSyntheticEventQueryResult[]>`
        SELECT DISTINCT ON (stacker) stacker, ${sql(POX_SYNTHETIC_EVENT_COLUMNS)}
        FROM pox4_events
        WHERE canonical = true AND microblock_canonical = true
        AND block_height <= ${block.block_height}
        AND (
          (
            burnchain_unlock_height <= ${current_burn_height}
            AND burnchain_unlock_height > ${previous_burn_height}
            AND name IN ${sql([
              SyntheticPoxEventName.StackStx,
              SyntheticPoxEventName.StackIncrease,
              SyntheticPoxEventName.StackExtend,
              SyntheticPoxEventName.DelegateStackStx,
              SyntheticPoxEventName.DelegateStackIncrease,
              SyntheticPoxEventName.DelegateStackExtend,
            ])}
          ) OR (
            name = ${SyntheticPoxEventName.HandleUnlock}
            AND burnchain_unlock_height < ${current_burn_height}
            AND burnchain_unlock_height >= ${previous_burn_height}
          )
        )
        ORDER BY stacker, block_height DESC, microblock_sequence DESC, tx_index DESC, event_index DESC
      `;
    poxV4Unlocks = pox4EventQuery.map(row => {
      const pox4Event = parseDbPoxSyntheticEvent(row);
      const unlockEvent: StxLockEventResult = {
        locked_amount: pox4Event.locked.toString(),
        unlock_height: Number(pox4Event.burnchain_unlock_height),
        locked_address: pox4Event.stacker,
        block_height: pox4Event.block_height,
        tx_index: pox4Event.tx_index,
        event_index: pox4Event.event_index,
      };
      return unlockEvent;
    });

    const txIdQuery = await sql<{ tx_id: string }[]>`
      SELECT tx_id
      FROM txs
      WHERE microblock_canonical = true AND canonical = true
      AND block_height = ${block.block_height} AND (type_id = ${DbTxTypeId.Coinbase} OR type_id = ${DbTxTypeId.CoinbaseToAltRecipient})
      LIMIT 1
    `;

    const result: StxUnlockEvent[] = [];
    for (const unlocks of [
      poxV1Unlocks,
      poxV1ForceUnlocks,
      poxV2Unlocks,
      poxV2ForceUnlocks,
      poxV3Unlocks,
      poxV3ForceUnlocks,
      poxV4Unlocks,
    ]) {
      unlocks.forEach(row => {
        const unlockEvent: StxUnlockEvent = {
          unlocked_amount: row.locked_amount,
          stacker_address: row.locked_address,
          tx_id: txIdQuery[0].tx_id,
        };
        result.push(unlockEvent);
      });
    }
    return result;
  }
}<|MERGE_RESOLUTION|>--- conflicted
+++ resolved
@@ -46,15 +46,7 @@
   DbMicroblock,
   DbMinerReward,
   DbNftEvent,
-<<<<<<< HEAD
   DbPaginatedResult,
-  DbPox2Event,
-  DbPox3Event,
-  DbPox3Stacker,
-=======
-  DbPoxSyntheticEvent,
-  DbPoxStacker,
->>>>>>> 2afb65cb
   DbRewardSlotHolder,
   DbSearchResult,
   DbSmartContract,
@@ -79,6 +71,8 @@
   StxUnlockEvent,
   TransferQueryResult,
   PoxSyntheticEventTable,
+  DbPoxStacker,
+  DbPoxSyntheticEvent,
 } from './common';
 import {
   abiColumn,

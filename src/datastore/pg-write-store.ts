--- conflicted
+++ resolved
@@ -54,17 +54,12 @@
   DbTxRaw,
   DbMempoolTxRaw,
   DbChainTip,
-<<<<<<< HEAD
   RawEventRequestInsertValues,
   IndexesState,
   NftCustodyInsertValues,
   DataStoreBnsBlockTxData,
   DbPoxSyntheticEvent,
   PoxSyntheticEventTable,
-=======
-  DbPox3Event,
-  NftCustodyInsertValues,
->>>>>>> 3acbb853
 } from './common';
 import {
   BLOCK_COLUMNS,
@@ -84,20 +79,7 @@
   logReorgResultInfo,
 } from './helpers';
 import { PgNotifier } from './pg-notifier';
-<<<<<<< HEAD
 import { MIGRATIONS_DIR, PgStore } from './pg-store';
-=======
-import { PgStore, UnwrapPromiseArray } from './pg-store';
-import {
-  connectPostgres,
-  getPgConnectionEnvValue,
-  PgJsonb,
-  PgServer,
-  PgSqlClient,
-} from './connection';
-import { runMigrations } from './migrations';
-import { getPgClientConfig } from './connection-legacy';
->>>>>>> 3acbb853
 import * as zoneFileParser from 'zone-file';
 import { parseResolver, parseZoneFileTxt } from '../event-stream/bns/bns-helpers';
 import { SyntheticPoxEventName } from '../pox-helpers';
@@ -167,15 +149,6 @@
     return store;
   }
 
-<<<<<<< HEAD
-=======
-  async sqlWriteTransaction<T>(
-    callback: (sql: PgSqlClient) => T | Promise<T>
-  ): Promise<UnwrapPromiseArray<T>> {
-    return super.sqlTransaction(callback, false);
-  }
-
->>>>>>> 3acbb853
   async storeRawEventRequest(eventPath: string, payload: PgJsonb): Promise<void> {
     // To avoid depending on the DB more than once and to allow the query transaction to settle,
     // we'll take the complete insert result and move that to the output TSV file instead of taking
@@ -206,11 +179,6 @@
     await this.sqlWriteTransaction(async sql => {
       const chainTip = await this.getChainTip();
       await this.handleReorg(sql, data.block, chainTip.block_height);
-<<<<<<< HEAD
-
-=======
-      // If the incoming block is not of greater height than current chain tip, then store data as non-canonical.
->>>>>>> 3acbb853
       const isCanonical = data.block.block_height > chainTip.block_height;
       if (!isCanonical) {
         markBlockUpdateDataAsNonCanonical(data);
@@ -284,7 +252,6 @@
           await this.updateTx(sql, entry.tx);
           await this.updateStxEvents(sql, entry.tx, entry.stxEvents);
           await this.updatePrincipalStxTxs(sql, entry.tx, entry.stxEvents);
-<<<<<<< HEAD
           await this.updateSmartContractEvents(sql, entry.tx, entry.contractLogEvents);
           await this.updatePoxSyntheticEvents(sql, entry.tx, 'pox2_events', entry.pox2Events);
           await this.updatePoxSyntheticEvents(sql, entry.tx, 'pox3_events', entry.pox3Events);
@@ -295,35 +262,6 @@
           await this.updateSmartContracts(sql, entry.tx, entry.smartContracts);
           await this.updateNamespaces(sql, entry.tx, entry.namespaces);
           await this.updateNames(sql, entry.tx, entry.names);
-=======
-          contractLogEvents.push(...entry.contractLogEvents);
-          await this.updateBatchSmartContractEvent(sql, entry.tx, entry.contractLogEvents);
-          for (const pox2Event of entry.pox2Events) {
-            await this.updatePox2Event(sql, entry.tx, pox2Event);
-          }
-          for (const pox3Event of entry.pox3Events) {
-            await this.updatePox3Event(sql, entry.tx, pox3Event);
-          }
-          for (const stxLockEvent of entry.stxLockEvents) {
-            await this.updateStxLockEvent(sql, entry.tx, stxLockEvent);
-          }
-          for (const ftEvent of entry.ftEvents) {
-            await this.updateFtEvent(sql, entry.tx, ftEvent);
-          }
-          for (const nftEvent of entry.nftEvents) {
-            await this.updateNftEvent(sql, entry.tx, nftEvent, false);
-          }
-          deployedSmartContracts.push(...entry.smartContracts);
-          for (const smartContract of entry.smartContracts) {
-            await this.updateSmartContract(sql, entry.tx, smartContract);
-          }
-          for (const namespace of entry.namespaces) {
-            await this.updateNamespaces(sql, entry.tx, namespace);
-          }
-          for (const bnsName of entry.names) {
-            await this.updateNames(sql, entry.tx, bnsName);
-          }
->>>>>>> 3acbb853
         }
         const mempoolGarbageResults = await this.deleteGarbageCollectedMempoolTxs(sql);
         if (mempoolGarbageResults.deletedTxs.length > 0) {
@@ -363,7 +301,6 @@
     else void this.sendBlockNotifications({ data, garbageCollectedMempoolTxs });
   }
 
-<<<<<<< HEAD
   /**
    * Send block update via Postgres NOTIFY
    * @param args - Block data
@@ -379,21 +316,6 @@
     for (const tx of args.data.txs) {
       await this.notifier.sendTx({ txId: tx.tx.tx_id });
       for (const smartContract of tx.smartContracts) {
-=======
-    await this.refreshMaterializedView('mempool_digest');
-
-    // Skip sending `PgNotifier` updates altogether if we're in the genesis block since this block is the
-    // event replay of the v1 blockchain.
-    if ((data.block.block_height > 1 || !isProdEnv) && this.notifier) {
-      await this.notifier.sendBlock({ blockHash: data.block.block_hash });
-      for (const tx of data.txs) {
-        await this.notifier.sendTx({ txId: tx.tx.tx_id });
-      }
-      for (const txId of garbageCollectedMempoolTxs) {
-        await this.notifier.sendTx({ txId: txId });
-      }
-      for (const smartContract of deployedSmartContracts) {
->>>>>>> 3acbb853
         await this.notifier.sendSmartContract({
           contractId: smartContract.contract_id,
         });
@@ -404,7 +326,6 @@
           eventIndex: logEvent.event_index,
         });
       }
-<<<<<<< HEAD
     }
     for (const txId of args.garbageCollectedMempoolTxs) {
       await this.notifier.sendTx({ txId: txId });
@@ -415,15 +336,6 @@
         txId: nftEvent.tx_id,
         eventIndex: nftEvent.event_index,
       });
-=======
-      await this.emitAddressTxUpdates(data.txs);
-      for (const nftEvent of data.txs.map(tx => tx.nftEvents).flat()) {
-        await this.notifier.sendNftEvent({
-          txId: nftEvent.tx_id,
-          eventIndex: nftEvent.event_index,
-        });
-      }
->>>>>>> 3acbb853
     }
   }
 
@@ -1253,7 +1165,6 @@
     }
   }
 
-<<<<<<< HEAD
   async updateNftEvents(
     sql: PgSqlClient,
     tx: DbTx,
@@ -1346,66 +1257,6 @@
             )
         `;
       }
-=======
-  async updateNftEvent(sql: PgSqlClient, tx: DbTx, event: DbNftEvent, microblock: boolean) {
-    const custody: NftCustodyInsertValues = {
-      asset_identifier: event.asset_identifier,
-      value: event.value,
-      tx_id: event.tx_id,
-      index_block_hash: tx.index_block_hash,
-      parent_index_block_hash: tx.parent_index_block_hash,
-      microblock_hash: tx.microblock_hash,
-      microblock_sequence: tx.microblock_sequence,
-      recipient: event.recipient ?? null,
-      event_index: event.event_index,
-      tx_index: event.tx_index,
-      block_height: event.block_height,
-    };
-    const values: NftEventInsertValues = {
-      ...custody,
-      microblock_canonical: tx.microblock_canonical,
-      canonical: event.canonical,
-      sender: event.sender ?? null,
-      asset_event_type_id: event.asset_event_type_id,
-    };
-    await sql`
-      INSERT INTO nft_events ${sql(values)}
-    `;
-    if (tx.canonical && tx.microblock_canonical && event.canonical) {
-      const table = microblock ? sql`nft_custody_unanchored` : sql`nft_custody`;
-      await sql`
-        INSERT INTO ${table} ${sql(custody)}
-        ON CONFLICT ON CONSTRAINT ${table}_unique DO UPDATE SET
-          tx_id = EXCLUDED.tx_id,
-          index_block_hash = EXCLUDED.index_block_hash,
-          parent_index_block_hash = EXCLUDED.parent_index_block_hash,
-          microblock_hash = EXCLUDED.microblock_hash,
-          microblock_sequence = EXCLUDED.microblock_sequence,
-          recipient = EXCLUDED.recipient,
-          event_index = EXCLUDED.event_index,
-          tx_index = EXCLUDED.tx_index,
-          block_height = EXCLUDED.block_height
-        WHERE
-          (
-            EXCLUDED.block_height > ${table}.block_height
-          )
-          OR (
-            EXCLUDED.block_height = ${table}.block_height
-            AND EXCLUDED.microblock_sequence > ${table}.microblock_sequence
-          )
-          OR (
-            EXCLUDED.block_height = ${table}.block_height
-            AND EXCLUDED.microblock_sequence = ${table}.microblock_sequence
-            AND EXCLUDED.tx_index > ${table}.tx_index
-          )
-          OR (
-            EXCLUDED.block_height = ${table}.block_height
-            AND EXCLUDED.microblock_sequence = ${table}.microblock_sequence
-            AND EXCLUDED.tx_index = ${table}.tx_index
-            AND EXCLUDED.event_index > ${table}.event_index
-          )
-      `;
->>>>>>> 3acbb853
     }
   }
 
@@ -1788,11 +1639,7 @@
     sql: PgSqlClient
   ): Promise<string[]> {
     const txIds: string[] = [];
-<<<<<<< HEAD
     for (const batch of batchIterate(txs, INSERT_BATCH_SIZE)) {
-=======
-    for (const batch of batchIterate(txs, 500)) {
->>>>>>> 3acbb853
       const values: MempoolTxInsertValues[] = batch.map(tx => ({
         pruned: tx.pruned,
         tx_id: tx.tx_id,
@@ -1823,7 +1670,6 @@
         poison_microblock_header_2: tx.poison_microblock_header_2 ?? null,
         coinbase_payload: tx.coinbase_payload ?? null,
         coinbase_alt_recipient: tx.coinbase_alt_recipient ?? null,
-<<<<<<< HEAD
         coinbase_vrf_proof: tx.coinbase_vrf_proof ?? null,
         tenure_change_tenure_consensus_hash: tx.tenure_change_tenure_consensus_hash ?? null,
         tenure_change_prev_tenure_consensus_hash:
@@ -1835,8 +1681,6 @@
         tenure_change_pubkey_hash: tx.tenure_change_pubkey_hash ?? null,
         tenure_change_signature: tx.tenure_change_signature ?? null,
         tenure_change_signers: tx.tenure_change_signers ?? null,
-=======
->>>>>>> 3acbb853
       }));
       const result = await sql<{ tx_id: string }[]>`
         WITH inserted AS (
@@ -1892,7 +1736,6 @@
     }
   }
 
-<<<<<<< HEAD
   async updateSmartContracts(sql: PgSqlClient, tx: DbTx, smartContracts: DbSmartContract[]) {
     for (const batch of batchIterate(smartContracts, INSERT_BATCH_SIZE)) {
       const values: SmartContractInsertValues[] = batch.map(smartContract => ({
@@ -1911,99 +1754,10 @@
       }));
       await sql`
         INSERT INTO smart_contracts ${sql(values)}
-=======
-  async updateSmartContract(sql: PgSqlClient, tx: DbTx, smartContract: DbSmartContract) {
-    const values: SmartContractInsertValues = {
-      tx_id: smartContract.tx_id,
-      canonical: smartContract.canonical,
-      clarity_version: smartContract.clarity_version,
-      contract_id: smartContract.contract_id,
-      block_height: smartContract.block_height,
-      index_block_hash: tx.index_block_hash,
-      source_code: smartContract.source_code,
-      abi: smartContract.abi ? JSON.parse(smartContract.abi) ?? 'null' : 'null',
-      parent_index_block_hash: tx.parent_index_block_hash,
-      microblock_hash: tx.microblock_hash,
-      microblock_sequence: tx.microblock_sequence,
-      microblock_canonical: tx.microblock_canonical,
-    };
-    await sql`
-      INSERT INTO smart_contracts ${sql(values)}
-    `;
-  }
-
-  async updateNames(
-    sql: PgSqlClient,
-    blockData: {
-      index_block_hash: string;
-      parent_index_block_hash: string;
-      microblock_hash: string;
-      microblock_sequence: number;
-      microblock_canonical: boolean;
-    },
-    bnsName: DbBnsName
-  ) {
-    const {
-      name,
-      address,
-      registered_at,
-      expire_block,
-      zonefile,
-      zonefile_hash,
-      namespace_id,
-      tx_id,
-      tx_index,
-      event_index,
-      status,
-      canonical,
-    } = bnsName;
-    // Try to figure out the name's expiration block based on its namespace's lifetime.
-    let expireBlock = expire_block;
-    const namespaceLifetime = await sql<{ lifetime: number }[]>`
-      SELECT lifetime
-      FROM namespaces
-      WHERE namespace_id = ${namespace_id}
-      AND canonical = true AND microblock_canonical = true
-      ORDER BY namespace_id, ready_block DESC, microblock_sequence DESC, tx_index DESC
-      LIMIT 1
-    `;
-    if (namespaceLifetime.length > 0) {
-      expireBlock = registered_at + namespaceLifetime[0].lifetime;
-    }
-    // If the name was transferred, keep the expiration from the last register/renewal we had (if
-    // any).
-    if (status === 'name-transfer') {
-      const prevExpiration = await sql<{ expire_block: number }[]>`
-        SELECT expire_block
-        FROM names
-        WHERE name = ${name}
-          AND canonical = TRUE AND microblock_canonical = TRUE
-        ORDER BY registered_at DESC, microblock_sequence DESC, tx_index DESC
-        LIMIT 1
       `;
-      if (prevExpiration.length > 0) {
-        expireBlock = prevExpiration[0].expire_block;
-      }
-    }
-    // If we didn't receive a zonefile, keep the last valid one.
-    let finalZonefile = zonefile;
-    let finalZonefileHash = zonefile_hash;
-    if (finalZonefileHash === '') {
-      const lastZonefile = await sql<{ zonefile: string; zonefile_hash: string }[]>`
-        SELECT z.zonefile, z.zonefile_hash
-        FROM zonefiles AS z
-        INNER JOIN names AS n USING (name, tx_id, index_block_hash)
-        WHERE z.name = ${name}
-          AND n.canonical = TRUE
-          AND n.microblock_canonical = TRUE
-        ORDER BY n.registered_at DESC, n.microblock_sequence DESC, n.tx_index DESC
-        LIMIT 1
->>>>>>> 3acbb853
-      `;
-    }
-  }
-
-<<<<<<< HEAD
+    }
+  }
+
   async updateNames(sql: PgSqlClient, tx: DataStoreBnsBlockTxData, names: DbBnsName[]) {
     // TODO: Move these to CTE queries for optimization
     for (const bnsName of names) {
@@ -2169,62 +1923,6 @@
             microblock_canonical = EXCLUDED.microblock_canonical
       `;
     }
-=======
-  async updateNamespaces(
-    sql: PgSqlClient,
-    blockData: {
-      index_block_hash: string;
-      parent_index_block_hash: string;
-      microblock_hash: string;
-      microblock_sequence: number;
-      microblock_canonical: boolean;
-    },
-    bnsNamespace: DbBnsNamespace
-  ) {
-    const values: BnsNamespaceInsertValues = {
-      namespace_id: bnsNamespace.namespace_id,
-      launched_at: bnsNamespace.launched_at ?? null,
-      address: bnsNamespace.address,
-      reveal_block: bnsNamespace.reveal_block,
-      ready_block: bnsNamespace.ready_block,
-      buckets: bnsNamespace.buckets,
-      base: bnsNamespace.base.toString(),
-      coeff: bnsNamespace.coeff.toString(),
-      nonalpha_discount: bnsNamespace.nonalpha_discount.toString(),
-      no_vowel_discount: bnsNamespace.no_vowel_discount.toString(),
-      lifetime: bnsNamespace.lifetime,
-      status: bnsNamespace.status ?? null,
-      tx_index: bnsNamespace.tx_index,
-      tx_id: bnsNamespace.tx_id,
-      canonical: bnsNamespace.canonical,
-      index_block_hash: blockData.index_block_hash,
-      parent_index_block_hash: blockData.parent_index_block_hash,
-      microblock_hash: blockData.microblock_hash,
-      microblock_sequence: blockData.microblock_sequence,
-      microblock_canonical: blockData.microblock_canonical,
-    };
-    await sql`
-      INSERT INTO namespaces ${sql(values)}
-      ON CONFLICT ON CONSTRAINT unique_namespace_id_tx_id_index_block_hash_microblock_hash DO
-        UPDATE SET
-          launched_at = EXCLUDED.launched_at,
-          address = EXCLUDED.address,
-          reveal_block = EXCLUDED.reveal_block,
-          ready_block = EXCLUDED.ready_block,
-          buckets = EXCLUDED.buckets,
-          base = EXCLUDED.base,
-          coeff = EXCLUDED.coeff,
-          nonalpha_discount = EXCLUDED.nonalpha_discount,
-          no_vowel_discount = EXCLUDED.no_vowel_discount,
-          lifetime = EXCLUDED.lifetime,
-          status = EXCLUDED.status,
-          tx_index = EXCLUDED.tx_index,
-          canonical = EXCLUDED.canonical,
-          parent_index_block_hash = EXCLUDED.parent_index_block_hash,
-          microblock_sequence = EXCLUDED.microblock_sequence,
-          microblock_canonical = EXCLUDED.microblock_canonical
-    `;
->>>>>>> 3acbb853
   }
 
   async updateBatchTokenOfferingLocked(sql: PgSqlClient, lockedInfos: DbTokenOfferingLocked[]) {
@@ -2371,7 +2069,6 @@
 
       await this.updateStxEvents(sql, entry.tx, entry.stxEvents);
       await this.updatePrincipalStxTxs(sql, entry.tx, entry.stxEvents);
-<<<<<<< HEAD
       await this.updateSmartContractEvents(sql, entry.tx, entry.contractLogEvents);
       await this.updatePoxSyntheticEvents(sql, entry.tx, 'pox2_events', entry.pox2Events);
       await this.updatePoxSyntheticEvents(sql, entry.tx, 'pox3_events', entry.pox3Events);
@@ -2382,33 +2079,6 @@
       await this.updateSmartContracts(sql, entry.tx, entry.smartContracts);
       await this.updateNamespaces(sql, entry.tx, entry.namespaces);
       await this.updateNames(sql, entry.tx, entry.names);
-=======
-      await this.updateBatchSmartContractEvent(sql, entry.tx, entry.contractLogEvents);
-      for (const pox2Event of entry.pox2Events) {
-        await this.updatePox2Event(sql, entry.tx, pox2Event);
-      }
-      for (const pox3Event of entry.pox3Events) {
-        await this.updatePox3Event(sql, entry.tx, pox3Event);
-      }
-      for (const stxLockEvent of entry.stxLockEvents) {
-        await this.updateStxLockEvent(sql, entry.tx, stxLockEvent);
-      }
-      for (const ftEvent of entry.ftEvents) {
-        await this.updateFtEvent(sql, entry.tx, ftEvent);
-      }
-      for (const nftEvent of entry.nftEvents) {
-        await this.updateNftEvent(sql, entry.tx, nftEvent, true);
-      }
-      for (const smartContract of entry.smartContracts) {
-        await this.updateSmartContract(sql, entry.tx, smartContract);
-      }
-      for (const namespace of entry.namespaces) {
-        await this.updateNamespaces(sql, entry.tx, namespace);
-      }
-      for (const bnsName of entry.names) {
-        await this.updateNames(sql, entry.tx, bnsName);
-      }
->>>>>>> 3acbb853
     }
   }
 
@@ -3303,7 +2973,6 @@
   }
 
   /**
-<<<<<<< HEAD
    * (event-replay) Enable or disable indexes for DB tables.
    */
   async toggleAllTableIndexes(sql: PgSqlClient, state: IndexesState): Promise<void> {
@@ -3364,12 +3033,5 @@
         throw new Error(`No updates made while toggling table indexes`);
       }
     }
-=======
-   * Called when a full event import is complete.
-   */
-  async finishEventReplay() {
-    if (!this.isEventReplay) return;
-    await this.refreshMaterializedView('mempool_digest', this.sql, false);
->>>>>>> 3acbb853
   }
 }
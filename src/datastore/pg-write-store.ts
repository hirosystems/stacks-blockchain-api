import { getOrAdd, batchIterate, I32_MAX, getIbdBlockHeight } from '../helpers';
import {
  DbBlock,
  DbTx,
  DbStxEvent,
  DbFtEvent,
  DbNftEvent,
  DbTxTypeId,
  DbSmartContractEvent,
  DbSmartContract,
  DataStoreBlockUpdateData,
  DbStxLockEvent,
  DbMinerReward,
  DbBurnchainReward,
  DbTxStatus,
  DbRewardSlotHolder,
  DbBnsName,
  DbBnsNamespace,
  DbBnsSubdomain,
  DbConfigState,
  DbTokenOfferingLocked,
  DataStoreMicroblockUpdateData,
  DbMicroblock,
  DataStoreTxEventData,
  DbNonFungibleTokenMetadata,
  DbFungibleTokenMetadata,
  DbTokenMetadataQueueEntry,
  DbFaucetRequest,
  MinerRewardInsertValues,
  BlockInsertValues,
  RewardSlotHolderInsertValues,
  StxLockEventInsertValues,
  StxEventInsertValues,
  PrincipalStxTxsInsertValues,
  BnsSubdomainInsertValues,
  BnsZonefileInsertValues,
  FtEventInsertValues,
  NftEventInsertValues,
  SmartContractEventInsertValues,
  MicroblockQueryResult,
  BurnchainRewardInsertValues,
  TxInsertValues,
  MempoolTxInsertValues,
  MempoolTxQueryResult,
  TokenMetadataQueueEntryInsertValues,
  SmartContractInsertValues,
  BnsNameInsertValues,
  BnsNamespaceInsertValues,
  FtMetadataInsertValues,
  NftMetadataInsertValues,
  FaucetRequestInsertValues,
  MicroblockInsertValues,
  TxQueryResult,
  UpdatedEntities,
  BlockQueryResult,
  DataStoreAttachmentData,
  DataStoreAttachmentSubdomainData,
  DataStoreBnsBlockData,
  DbPox2Event,
  Pox2EventInsertValues,
  DbTxRaw,
  DbMempoolTxRaw,
  DbChainTip,
  DbPox3Event,
<<<<<<< HEAD
  RawEventRequestInsertValues,
  IndexesState,
=======
  NftCustodyInsertValues,
>>>>>>> fb0d0eaa
} from './common';
import { ClarityAbi } from '@stacks/transactions';
import {
  BLOCK_COLUMNS,
  convertTxQueryResultToDbMempoolTx,
  MEMPOOL_TX_COLUMNS,
  MICROBLOCK_COLUMNS,
  parseBlockQueryResult,
  parseMempoolTxQueryResult,
  parseMicroblockQueryResult,
  parseTxQueryResult,
  TX_COLUMNS,
  TX_METADATA_TABLES,
  validateZonefileHash,
} from './helpers';
import { PgNotifier } from './pg-notifier';
import { MIGRATIONS_DIR, PgStore } from './pg-store';
import { isProcessableTokenMetadata } from '../token-metadata/helpers';
import * as zoneFileParser from 'zone-file';
import { parseResolver, parseZoneFileTxt } from '../event-stream/bns/bns-helpers';
import { Pox2EventName } from '../pox-helpers';
import { logger } from '../logger';
import {
  PgJsonb,
  PgSqlClient,
  connectPostgres,
  isProdEnv,
  runMigrations,
} from '@hirosystems/api-toolkit';
import { PgServer, getConnectionArgs, getConnectionConfig } from './connection';

const MIGRATIONS_TABLE = 'pgmigrations';

class MicroblockGapError extends Error {
  constructor(message: string) {
    super(message);
    this.message = message;
    this.name = this.constructor.name;
  }
}

/**
 * Extends `PgStore` to provide data insertion functions. These added features are usually called by
 * the `EventServer` upon receiving blockchain events from a Stacks node. It also deals with chain data
 * re-orgs and Postgres NOTIFY message broadcasts when important data is written into the DB.
 */
export class PgWriteStore extends PgStore {
  readonly isEventReplay: boolean;
  protected isIbdBlockHeightReached = false;

  constructor(
    sql: PgSqlClient,
    notifier: PgNotifier | undefined = undefined,
    isEventReplay: boolean = false
  ) {
    super(sql, notifier);
    this.isEventReplay = isEventReplay;
  }

  static async connect({
    usageName,
    skipMigrations = false,
    withNotifier = true,
    isEventReplay = false,
  }: {
    usageName: string;
    skipMigrations?: boolean;
    withNotifier?: boolean;
    isEventReplay?: boolean;
  }): Promise<PgWriteStore> {
    const sql = await connectPostgres({
      usageName: usageName,
      connectionArgs: getConnectionArgs(PgServer.primary),
      connectionConfig: getConnectionConfig(PgServer.primary),
    });
    if (!skipMigrations) {
      await runMigrations(MIGRATIONS_DIR, 'up', getConnectionArgs(PgServer.primary));
    }
    const notifier = withNotifier ? await PgNotifier.create(usageName) : undefined;
    const store = new PgWriteStore(sql, notifier, isEventReplay);
    await store.connectPgNotifier();
    return store;
  }

  async getChainTip(sql: PgSqlClient, useMaterializedView = true): Promise<DbChainTip> {
    if (!this.isEventReplay && useMaterializedView) {
      return super.getChainTip(sql);
    }
    // The `chain_tip` materialized view is not available during event replay.
    // Since `getChainTip()` is used heavily during event ingestion, we'll fall back to
    // a classic query.
    const currentTipBlock = await sql<
      {
        block_height: number;
        block_hash: string;
        index_block_hash: string;
        burn_block_height: number;
      }[]
    >`
      SELECT block_height, block_hash, index_block_hash, burn_block_height
      FROM blocks
      WHERE canonical = true AND block_height = (SELECT MAX(block_height) FROM blocks)
    `;
    return {
      blockHeight: currentTipBlock[0]?.block_height ?? 0,
      blockHash: currentTipBlock[0]?.block_hash ?? '',
      indexBlockHash: currentTipBlock[0]?.index_block_hash ?? '',
      burnBlockHeight: currentTipBlock[0]?.burn_block_height ?? 0,
    };
  }

  async storeRawEventRequest(eventPath: string, payload: PgJsonb): Promise<void> {
    // To avoid depending on the DB more than once and to allow the query transaction to settle,
    // we'll take the complete insert result and move that to the output TSV file instead of taking
    // only the `id` and performing a `COPY` of that row later.
    const insertResult = await this.sql<
      {
        id: string;
        receive_timestamp: string;
        event_path: string;
        payload: string;
      }[]
    >`INSERT INTO event_observer_requests(
        event_path, payload
      ) values(${eventPath}, ${payload})
      RETURNING id, receive_timestamp::text, event_path, payload::text
    `;
    if (insertResult.length !== 1) {
      throw new Error(
        `Unexpected row count ${insertResult.length} when storing event_observer_requests entry`
      );
    }
  }

  async update(data: DataStoreBlockUpdateData): Promise<void> {
    const tokenMetadataQueueEntries: DbTokenMetadataQueueEntry[] = [];
    let garbageCollectedMempoolTxs: string[] = [];
    let batchedTxData: DataStoreTxEventData[] = [];
    const deployedSmartContracts: DbSmartContract[] = [];
    const contractLogEvents: DbSmartContractEvent[] = [];

    await this.sqlWriteTransaction(async sql => {
      const chainTip = await this.getChainTip(sql, false);
      await this.handleReorg(sql, data.block, chainTip.blockHeight);
      // If the incoming block is not of greater height than current chain tip, then store data as non-canonical.
      const isCanonical = data.block.block_height > chainTip.blockHeight;
      if (!isCanonical) {
        data.block = { ...data.block, canonical: false };
        data.microblocks = data.microblocks.map(mb => ({ ...mb, canonical: false }));
        data.txs = data.txs.map(tx => ({
          tx: { ...tx.tx, canonical: false },
          stxLockEvents: tx.stxLockEvents.map(e => ({ ...e, canonical: false })),
          stxEvents: tx.stxEvents.map(e => ({ ...e, canonical: false })),
          ftEvents: tx.ftEvents.map(e => ({ ...e, canonical: false })),
          nftEvents: tx.nftEvents.map(e => ({ ...e, canonical: false })),
          contractLogEvents: tx.contractLogEvents.map(e => ({ ...e, canonical: false })),
          smartContracts: tx.smartContracts.map(e => ({ ...e, canonical: false })),
          names: tx.names.map(e => ({ ...e, canonical: false })),
          namespaces: tx.namespaces.map(e => ({ ...e, canonical: false })),
          pox2Events: tx.pox2Events.map(e => ({ ...e, canonical: false })),
          pox3Events: tx.pox3Events.map(e => ({ ...e, canonical: false })),
        }));
        data.minerRewards = data.minerRewards.map(mr => ({ ...mr, canonical: false }));
      } else {
        // When storing newly mined canonical txs, remove them from the mempool table.
        const candidateTxIds = data.txs.map(d => d.tx.tx_id);
        const removedTxsResult = await this.pruneMempoolTxs(sql, candidateTxIds);
        if (removedTxsResult.removedTxs.length > 0) {
          logger.debug(
            `Removed ${removedTxsResult.removedTxs.length} txs from mempool table during new block ingestion`
          );
        }
      }

      //calculate total execution cost of the block
      const totalCost = data.txs.reduce(
        (previousValue, currentValue) => {
          const {
            execution_cost_read_count,
            execution_cost_read_length,
            execution_cost_runtime,
            execution_cost_write_count,
            execution_cost_write_length,
          } = previousValue;

          return {
            execution_cost_read_count:
              execution_cost_read_count + currentValue.tx.execution_cost_read_count,
            execution_cost_read_length:
              execution_cost_read_length + currentValue.tx.execution_cost_read_length,
            execution_cost_runtime: execution_cost_runtime + currentValue.tx.execution_cost_runtime,
            execution_cost_write_count:
              execution_cost_write_count + currentValue.tx.execution_cost_write_count,
            execution_cost_write_length:
              execution_cost_write_length + currentValue.tx.execution_cost_write_length,
          };
        },
        {
          execution_cost_read_count: 0,
          execution_cost_read_length: 0,
          execution_cost_runtime: 0,
          execution_cost_write_count: 0,
          execution_cost_write_length: 0,
        }
      );

      data.block.execution_cost_read_count = totalCost.execution_cost_read_count;
      data.block.execution_cost_read_length = totalCost.execution_cost_read_length;
      data.block.execution_cost_runtime = totalCost.execution_cost_runtime;
      data.block.execution_cost_write_count = totalCost.execution_cost_write_count;
      data.block.execution_cost_write_length = totalCost.execution_cost_write_length;

      batchedTxData = data.txs;

      // Find microblocks that weren't already inserted via the unconfirmed microblock event.
      // This happens when a stacks-node is syncing and receives confirmed microblocks with their anchor block at the same time.
      if (data.microblocks.length > 0) {
        const existingMicroblocksQuery = await sql<{ microblock_hash: string }[]>`
          SELECT microblock_hash
          FROM microblocks
          WHERE parent_index_block_hash = ${data.block.parent_index_block_hash}
            AND microblock_hash IN ${sql(data.microblocks.map(mb => mb.microblock_hash))}
        `;
        const existingMicroblockHashes = new Set(
          existingMicroblocksQuery.map(r => r.microblock_hash)
        );

        const missingMicroblocks = data.microblocks.filter(
          mb => !existingMicroblockHashes.has(mb.microblock_hash)
        );
        if (missingMicroblocks.length > 0) {
          const missingMicroblockHashes = new Set(missingMicroblocks.map(mb => mb.microblock_hash));
          const missingTxs = data.txs.filter(entry =>
            missingMicroblockHashes.has(entry.tx.microblock_hash)
          );
          await this.insertMicroblockData(sql, missingMicroblocks, missingTxs);

          // Clear already inserted microblock txs from the anchor-block update data to avoid duplicate inserts.
          batchedTxData = batchedTxData.filter(entry => {
            return !missingMicroblockHashes.has(entry.tx.microblock_hash);
          });
        }
      }

      // When processing an immediately-non-canonical block, do not orphan and possible existing microblocks
      // which may be still considered canonical by the canonical block at this height.
      if (isCanonical) {
        const { acceptedMicroblockTxs, orphanedMicroblockTxs } = await this.updateMicroCanonical(
          sql,
          {
            isCanonical: isCanonical,
            blockHeight: data.block.block_height,
            blockHash: data.block.block_hash,
            indexBlockHash: data.block.index_block_hash,
            parentIndexBlockHash: data.block.parent_index_block_hash,
            parentMicroblockHash: data.block.parent_microblock_hash,
            parentMicroblockSequence: data.block.parent_microblock_sequence,
            burnBlockTime: data.block.burn_block_time,
          }
        );

        // Identify any micro-orphaned txs that also didn't make it into this anchor block, and restore them into the mempool
        const orphanedAndMissingTxs = orphanedMicroblockTxs.filter(
          tx => !data.txs.find(r => tx.tx_id === r.tx.tx_id)
        );
        const restoredMempoolTxs = await this.restoreMempoolTxs(
          sql,
          orphanedAndMissingTxs.map(tx => tx.tx_id)
        );
        restoredMempoolTxs.restoredTxs.forEach(txId => {
          logger.info(`Restored micro-orphaned tx to mempool ${txId}`);
        });

        // Clear accepted microblock txs from the anchor-block update data to avoid duplicate inserts.
        batchedTxData = batchedTxData.filter(entry => {
          const matchingTx = acceptedMicroblockTxs.find(tx => tx.tx_id === entry.tx.tx_id);
          return !matchingTx;
        });
      }

      if (isCanonical && data.pox_v1_unlock_height !== undefined) {
        // update the pox_state.pox_v1_unlock_height singleton
        await sql`
          UPDATE pox_state
          SET pox_v1_unlock_height = ${data.pox_v1_unlock_height}
          WHERE pox_v1_unlock_height != ${data.pox_v1_unlock_height}
        `;
      }
      if (isCanonical && data.pox_v2_unlock_height !== undefined) {
        // update the pox_state.pox_v2_unlock_height singleton
        await sql`
          UPDATE pox_state
          SET pox_v2_unlock_height = ${data.pox_v2_unlock_height}
          WHERE pox_v2_unlock_height != ${data.pox_v2_unlock_height}
        `;
      }

      // When receiving first block, check if "block 0" boot data was received,
      // if so, update their properties to correspond to "block 1", since we treat
      // the "block 0" concept as an internal implementation detail.
      if (data.block.block_height === 1) {
        const blockZero = await this.getBlockInternal(sql, { height: 0 });
        if (blockZero.found) {
          await this.fixBlockZeroData(sql, data.block);
        }
      }

      // TODO(mb): sanity tests on tx_index on batchedTxData, re-normalize if necessary

      // TODO(mb): copy the batchedTxData to outside the sql transaction fn so they can be emitted in txUpdate event below

      const blocksUpdated = await this.updateBlock(sql, data.block);
      if (blocksUpdated !== 0) {
        for (const minerRewards of data.minerRewards) {
          await this.updateMinerReward(sql, minerRewards);
        }
        for (const entry of batchedTxData) {
          await this.updateTx(sql, entry.tx);
          await this.updateBatchStxEvents(sql, entry.tx, entry.stxEvents);
          await this.updatePrincipalStxTxs(sql, entry.tx, entry.stxEvents);
          contractLogEvents.push(...entry.contractLogEvents);
          await this.updateBatchSmartContractEvent(sql, entry.tx, entry.contractLogEvents);
          for (const pox2Event of entry.pox2Events) {
            await this.updatePox2Event(sql, entry.tx, pox2Event);
          }
          for (const pox3Event of entry.pox3Events) {
            await this.updatePox3Event(sql, entry.tx, pox3Event);
          }
          for (const stxLockEvent of entry.stxLockEvents) {
            await this.updateStxLockEvent(sql, entry.tx, stxLockEvent);
          }
          for (const ftEvent of entry.ftEvents) {
            await this.updateFtEvent(sql, entry.tx, ftEvent);
          }
          for (const nftEvent of entry.nftEvents) {
            await this.updateNftEvent(sql, entry.tx, nftEvent, false);
          }
          deployedSmartContracts.push(...entry.smartContracts);
          for (const smartContract of entry.smartContracts) {
            await this.updateSmartContract(sql, entry.tx, smartContract);
          }
          for (const namespace of entry.namespaces) {
            await this.updateNamespaces(sql, entry.tx, namespace);
          }
          for (const bnsName of entry.names) {
            await this.updateNames(sql, entry.tx, bnsName);
          }
        }
        const mempoolGarbageResults = await this.deleteGarbageCollectedMempoolTxs(sql);
        if (mempoolGarbageResults.deletedTxs.length > 0) {
          logger.debug(`Garbage collected ${mempoolGarbageResults.deletedTxs.length} mempool txs`);
        }
        garbageCollectedMempoolTxs = mempoolGarbageResults.deletedTxs;

        const tokenContractDeployments = data.txs
          .filter(
            entry =>
              entry.tx.type_id === DbTxTypeId.SmartContract ||
              entry.tx.type_id === DbTxTypeId.VersionedSmartContract
          )
          .filter(entry => entry.tx.status === DbTxStatus.Success)
          .filter(entry => entry.smartContracts[0].abi && entry.smartContracts[0].abi !== 'null')
          .map(entry => {
            const smartContract = entry.smartContracts[0];
            const contractAbi: ClarityAbi = JSON.parse(smartContract.abi as string);
            const queueEntry: DbTokenMetadataQueueEntry = {
              queueId: -1,
              txId: entry.tx.tx_id,
              contractId: smartContract.contract_id,
              contractAbi: contractAbi,
              blockHeight: entry.tx.block_height,
              processed: false,
              retry_count: 0,
            };
            return queueEntry;
          })
          .filter(entry => isProcessableTokenMetadata(entry.contractAbi));
        for (const pendingQueueEntry of tokenContractDeployments) {
          const queueEntry = await this.updateTokenMetadataQueue(sql, pendingQueueEntry);
          tokenMetadataQueueEntries.push(queueEntry);
        }
      }

      if (!this.isEventReplay) {
        await this.reconcileMempoolStatus(sql);

        const mempoolStats = await this.getMempoolStatsInternal({ sql });
        this.eventEmitter.emit('mempoolStatsUpdate', mempoolStats);
      }
    });
    // Do we have an IBD height defined in ENV? If so, check if this block update reached it.
    const ibdHeight = getIbdBlockHeight();
    this.isIbdBlockHeightReached = ibdHeight ? data.block.block_height > ibdHeight : true;

    await this.refreshMaterializedView('chain_tip');
    await this.refreshMaterializedView('mempool_digest');

    // Skip sending `PgNotifier` updates altogether if we're in the genesis block since this block is the
    // event replay of the v1 blockchain.
    if ((data.block.block_height > 1 || !isProdEnv) && this.notifier) {
      await this.notifier.sendBlock({ blockHash: data.block.block_hash });
      for (const tx of data.txs) {
        await this.notifier.sendTx({ txId: tx.tx.tx_id });
      }
      for (const txId of garbageCollectedMempoolTxs) {
        await this.notifier.sendTx({ txId: txId });
      }
      for (const smartContract of deployedSmartContracts) {
        await this.notifier.sendSmartContract({
          contractId: smartContract.contract_id,
        });
      }
      for (const logEvent of contractLogEvents) {
        await this.notifier.sendSmartContractLog({
          txId: logEvent.tx_id,
          eventIndex: logEvent.event_index,
        });
      }
      await this.emitAddressTxUpdates(data.txs);
      for (const nftEvent of data.txs.map(tx => tx.nftEvents).flat()) {
        await this.notifier.sendNftEvent({
          txId: nftEvent.tx_id,
          eventIndex: nftEvent.event_index,
        });
      }
      for (const tokenMetadataQueueEntry of tokenMetadataQueueEntries) {
        await this.notifier.sendTokenMetadata({ queueId: tokenMetadataQueueEntry.queueId });
      }
    }
  }

  async updateMinerReward(sql: PgSqlClient, minerReward: DbMinerReward): Promise<number> {
    const values: MinerRewardInsertValues = {
      block_hash: minerReward.block_hash,
      index_block_hash: minerReward.index_block_hash,
      from_index_block_hash: minerReward.from_index_block_hash,
      mature_block_height: minerReward.mature_block_height,
      canonical: minerReward.canonical,
      recipient: minerReward.recipient,
      // If `miner_address` is null then it means pre-Stacks2.1 data, and the `recipient` can be accurately used
      miner_address: minerReward.miner_address ?? minerReward.recipient,
      coinbase_amount: minerReward.coinbase_amount.toString(),
      tx_fees_anchored: minerReward.tx_fees_anchored.toString(),
      tx_fees_streamed_confirmed: minerReward.tx_fees_streamed_confirmed.toString(),
      tx_fees_streamed_produced: minerReward.tx_fees_streamed_produced.toString(),
    };
    const result = await sql`
      INSERT INTO miner_rewards ${sql(values)}
    `;
    return result.count;
  }

  async updateBlock(sql: PgSqlClient, block: DbBlock): Promise<number> {
    const values: BlockInsertValues = {
      block_hash: block.block_hash,
      index_block_hash: block.index_block_hash,
      parent_index_block_hash: block.parent_index_block_hash,
      parent_block_hash: block.parent_block_hash,
      parent_microblock_hash: block.parent_microblock_hash,
      parent_microblock_sequence: block.parent_microblock_sequence,
      block_height: block.block_height,
      burn_block_time: block.burn_block_time,
      burn_block_hash: block.burn_block_hash,
      burn_block_height: block.burn_block_height,
      miner_txid: block.miner_txid,
      canonical: block.canonical,
      execution_cost_read_count: block.execution_cost_read_count,
      execution_cost_read_length: block.execution_cost_read_length,
      execution_cost_runtime: block.execution_cost_runtime,
      execution_cost_write_count: block.execution_cost_write_count,
      execution_cost_write_length: block.execution_cost_write_length,
    };
    const result = await sql`
      INSERT INTO blocks ${sql(values)}
      ON CONFLICT (index_block_hash) DO NOTHING
    `;
    return result.count;
  }

  async insertStxEventBatch(sql: PgSqlClient, stxEvents: StxEventInsertValues[]) {
    const values = stxEvents.map(s => {
      const value: StxEventInsertValues = {
        event_index: s.event_index,
        tx_id: s.tx_id,
        tx_index: s.tx_index,
        block_height: s.block_height,
        index_block_hash: s.index_block_hash,
        parent_index_block_hash: s.parent_index_block_hash,
        microblock_hash: s.microblock_hash,
        microblock_sequence: s.microblock_sequence,
        microblock_canonical: s.microblock_canonical,
        canonical: s.canonical,
        asset_event_type_id: s.asset_event_type_id,
        sender: s.sender,
        recipient: s.recipient,
        amount: s.amount,
        memo: s.memo ?? null,
      };
      return value;
    });
    await sql`
      INSERT INTO stx_events ${sql(values)}
    `;
  }

  async updateBurnchainRewardSlotHolders({
    burnchainBlockHash,
    burnchainBlockHeight,
    slotHolders,
  }: {
    burnchainBlockHash: string;
    burnchainBlockHeight: number;
    slotHolders: DbRewardSlotHolder[];
  }): Promise<void> {
    await this.sqlWriteTransaction(async sql => {
      const existingSlotHolders = await sql<{ address: string }[]>`
        UPDATE reward_slot_holders
        SET canonical = false
        WHERE canonical = true
          AND (burn_block_hash = ${burnchainBlockHash}
            OR burn_block_height >= ${burnchainBlockHeight})
      `;
      if (existingSlotHolders.count > 0) {
        logger.warn(
          `Invalidated ${existingSlotHolders.count} burnchain reward slot holders after fork detected at burnchain block ${burnchainBlockHash}`
        );
      }
      if (slotHolders.length === 0) {
        return;
      }
      const values: RewardSlotHolderInsertValues[] = slotHolders.map(val => ({
        canonical: val.canonical,
        burn_block_hash: val.burn_block_hash,
        burn_block_height: val.burn_block_height,
        address: val.address,
        slot_index: val.slot_index,
      }));
      const result = await sql`
        INSERT INTO reward_slot_holders ${sql(values)}
      `;
      if (result.count !== slotHolders.length) {
        throw new Error(
          `Unexpected row count after inserting reward slot holders: ${result.count} vs ${slotHolders.length}`
        );
      }
    });
  }

  async updateMicroblocks(data: DataStoreMicroblockUpdateData): Promise<void> {
    try {
      await this.updateMicroblocksInternal(data);
    } catch (error) {
      if (error instanceof MicroblockGapError) {
        // Log and ignore this error for now, see https://github.com/blockstack/stacks-blockchain/issues/2850
        // for more details.
        // In theory it would be possible for the API to cache out-of-order microblock data and use it to
        // restore data in this condition, but it would require several changes to sensitive re-org code,
        // as well as introduce a new kind of statefulness and responsibility to the API.
        logger.warn(error.message);
      } else {
        throw error;
      }
    }
  }

  async updateMicroblocksInternal(data: DataStoreMicroblockUpdateData): Promise<void> {
    const txData: DataStoreTxEventData[] = [];
    let dbMicroblocks: DbMicroblock[] = [];
    const deployedSmartContracts: DbSmartContract[] = [];
    const contractLogEvents: DbSmartContractEvent[] = [];

    await this.sqlWriteTransaction(async sql => {
      // Sanity check: ensure incoming microblocks have a `parent_index_block_hash` that matches the API's
      // current known canonical chain tip. We assume this holds true so incoming microblock data is always
      // treated as being built off the current canonical anchor block.
      const chainTip = await this.getChainTip(sql, false);
      const nonCanonicalMicroblock = data.microblocks.find(
        mb => mb.parent_index_block_hash !== chainTip.indexBlockHash
      );
      // Note: the stacks-node event emitter can send old microblocks that have already been processed by a previous anchor block.
      // Log warning and return, nothing to do.
      if (nonCanonicalMicroblock) {
        logger.info(
          `Failure in microblock ingestion, microblock ${nonCanonicalMicroblock.microblock_hash} ` +
            `points to parent index block hash ${nonCanonicalMicroblock.parent_index_block_hash} rather ` +
            `than the current canonical tip's index block hash ${chainTip.indexBlockHash}.`
        );
        return;
      }

      // The block height is just one after the current chain tip height
      const blockHeight = chainTip.blockHeight + 1;
      dbMicroblocks = data.microblocks.map(mb => {
        const dbMicroBlock: DbMicroblock = {
          canonical: true,
          microblock_canonical: true,
          microblock_hash: mb.microblock_hash,
          microblock_sequence: mb.microblock_sequence,
          microblock_parent_hash: mb.microblock_parent_hash,
          parent_index_block_hash: mb.parent_index_block_hash,
          parent_burn_block_height: mb.parent_burn_block_height,
          parent_burn_block_hash: mb.parent_burn_block_hash,
          parent_burn_block_time: mb.parent_burn_block_time,
          block_height: blockHeight,
          parent_block_height: chainTip.blockHeight,
          parent_block_hash: chainTip.blockHash,
          index_block_hash: '', // Empty until microblock is confirmed in an anchor block
          block_hash: '', // Empty until microblock is confirmed in an anchor block
        };
        return dbMicroBlock;
      });

      for (const entry of data.txs) {
        // Note: the properties block_hash and burn_block_time are empty here because the anchor
        // block with that data doesn't yet exist.
        const dbTx: DbTxRaw = {
          ...entry.tx,
          parent_block_hash: chainTip.blockHash,
          block_height: blockHeight,
        };

        // Set all the `block_height` properties for the related tx objects, since it wasn't known
        // when creating the objects using only the stacks-node message payload.
        txData.push({
          tx: dbTx,
          stxEvents: entry.stxEvents.map(e => ({ ...e, block_height: blockHeight })),
          contractLogEvents: entry.contractLogEvents.map(e => ({
            ...e,
            block_height: blockHeight,
          })),
          stxLockEvents: entry.stxLockEvents.map(e => ({ ...e, block_height: blockHeight })),
          ftEvents: entry.ftEvents.map(e => ({ ...e, block_height: blockHeight })),
          nftEvents: entry.nftEvents.map(e => ({ ...e, block_height: blockHeight })),
          smartContracts: entry.smartContracts.map(e => ({ ...e, block_height: blockHeight })),
          names: entry.names.map(e => ({ ...e, registered_at: blockHeight })),
          namespaces: entry.namespaces.map(e => ({ ...e, ready_block: blockHeight })),
          pox2Events: entry.pox2Events.map(e => ({ ...e, block_height: blockHeight })),
          pox3Events: entry.pox3Events.map(e => ({ ...e, block_height: blockHeight })),
        });
        deployedSmartContracts.push(...entry.smartContracts);
        contractLogEvents.push(...entry.contractLogEvents);
      }

      await this.insertMicroblockData(sql, dbMicroblocks, txData);

      // Find any microblocks that have been orphaned by this latest microblock chain tip.
      // This function also checks that each microblock parent hash points to an existing microblock in the db.
      const currentMicroblockTip = dbMicroblocks[dbMicroblocks.length - 1];
      const unanchoredMicroblocksAtTip = await this.findUnanchoredMicroblocksAtChainTip(
        sql,
        currentMicroblockTip.parent_index_block_hash,
        blockHeight,
        currentMicroblockTip
      );
      if ('microblockGap' in unanchoredMicroblocksAtTip) {
        // Throw in order to trigger a SQL tx rollback to undo and db writes so far, but catch, log, and ignore this specific error.
        throw new MicroblockGapError(
          `Gap in parent microblock stream for ${currentMicroblockTip.microblock_hash}, missing microblock ${unanchoredMicroblocksAtTip.missingMicroblockHash}, the oldest microblock ${unanchoredMicroblocksAtTip.oldestParentMicroblockHash} found in the chain has sequence ${unanchoredMicroblocksAtTip.oldestParentMicroblockSequence} rather than 0`
        );
      }
      const { orphanedMicroblocks } = unanchoredMicroblocksAtTip;
      if (orphanedMicroblocks.length > 0) {
        // Handle microblocks reorgs here, these _should_ only be micro-forks off the same same
        // unanchored chain tip, e.g. a leader orphaning it's own unconfirmed microblocks
        const microOrphanResult = await this.handleMicroReorg(sql, {
          isCanonical: true,
          isMicroCanonical: false,
          indexBlockHash: '',
          blockHash: '',
          burnBlockTime: -1,
          microblocks: orphanedMicroblocks,
        });
        const microOrphanedTxs = microOrphanResult.updatedTxs;
        // Restore any micro-orphaned txs into the mempool
        const restoredMempoolTxs = await this.restoreMempoolTxs(
          sql,
          microOrphanedTxs.map(tx => tx.tx_id)
        );
        restoredMempoolTxs.restoredTxs.forEach(txId => {
          logger.info(`Restored micro-orphaned tx to mempool ${txId}`);
        });
      }

      const candidateTxIds = data.txs.map(d => d.tx.tx_id);
      const removedTxsResult = await this.pruneMempoolTxs(sql, candidateTxIds);
      if (removedTxsResult.removedTxs.length > 0) {
        logger.debug(
          `Removed ${removedTxsResult.removedTxs.length} microblock-txs from mempool table during microblock ingestion`
        );
      }

      if (!this.isEventReplay) {
        await this.reconcileMempoolStatus(sql);

        const mempoolStats = await this.getMempoolStatsInternal({ sql });
        this.eventEmitter.emit('mempoolStatsUpdate', mempoolStats);
      }
    });

    await this.refreshMaterializedView('chain_tip');
    await this.refreshMaterializedView('mempool_digest');

    if (this.notifier) {
      for (const microblock of dbMicroblocks) {
        await this.notifier.sendMicroblock({ microblockHash: microblock.microblock_hash });
      }
      for (const tx of txData) {
        await this.notifier.sendTx({ txId: tx.tx.tx_id });
      }
      for (const smartContract of deployedSmartContracts) {
        await this.notifier.sendSmartContract({
          contractId: smartContract.contract_id,
        });
      }
      for (const logEvent of contractLogEvents) {
        await this.notifier.sendSmartContractLog({
          txId: logEvent.tx_id,
          eventIndex: logEvent.event_index,
        });
      }
      await this.emitAddressTxUpdates(txData);
    }
  }

  // Find any transactions that are erroneously still marked as both `pending` in the mempool table
  // and also confirmed in the mined txs table. Mark these as pruned in the mempool and log warning.
  // This must be called _after_ any writes to txs/mempool tables during block and microblock ingestion,
  // but _before_ any reads or view refreshes that depend on the mempool table.
  // NOTE: this is essentially a work-around for whatever bug is causing the underlying problem.
  async reconcileMempoolStatus(sql: PgSqlClient): Promise<void> {
    const txsResult = await sql<{ tx_id: string }[]>`
      UPDATE mempool_txs
      SET pruned = true
      FROM txs
      WHERE
        mempool_txs.tx_id = txs.tx_id AND
        mempool_txs.pruned = false AND
        txs.canonical = true AND
        txs.microblock_canonical = true AND
        txs.status IN ${sql([
          DbTxStatus.Success,
          DbTxStatus.AbortByResponse,
          DbTxStatus.AbortByPostCondition,
        ])}
      RETURNING mempool_txs.tx_id
    `;
    if (txsResult.length > 0) {
      const txs = txsResult.map(tx => tx.tx_id);
      logger.warn(`Reconciled mempool txs as pruned for ${txsResult.length} txs`, { txs });
    }
  }

  async fixBlockZeroData(sql: PgSqlClient, blockOne: DbBlock): Promise<void> {
    const tablesUpdates: Record<string, number> = {};
    const txsResult = await sql<TxQueryResult[]>`
      UPDATE txs
      SET
        canonical = true,
        block_height = 1,
        tx_index = tx_index + 1,
        block_hash = ${blockOne.block_hash},
        index_block_hash = ${blockOne.index_block_hash},
        burn_block_time = ${blockOne.burn_block_time},
        parent_block_hash = ${blockOne.parent_block_hash}
      WHERE block_height = 0
    `;
    tablesUpdates['txs'] = txsResult.count;
    for (const table of TX_METADATA_TABLES) {
      // a couple tables have a different name for the 'block_height' column
      const heightCol =
        table === 'names'
          ? sql('registered_at')
          : table === 'namespaces'
          ? sql('ready_block')
          : sql('block_height');
      // The smart_contracts table does not have a tx_index column
      const txIndexBump = table === 'smart_contracts' ? sql`` : sql`tx_index = tx_index + 1,`;
      const metadataResult = await sql`
        UPDATE ${sql(table)}
        SET
          canonical = true,
          ${heightCol} = 1,
          ${txIndexBump}
          index_block_hash = ${blockOne.index_block_hash}
        WHERE ${heightCol} = 0
      `;
      tablesUpdates[table] = metadataResult.count;
    }
    logger.info('Updated block zero boot data', tablesUpdates);
  }

  async updatePox2Event(sql: PgSqlClient, tx: DbTx, event: DbPox2Event) {
    const values: Pox2EventInsertValues = {
      event_index: event.event_index,
      tx_id: event.tx_id,
      tx_index: event.tx_index,
      block_height: event.block_height,
      index_block_hash: tx.index_block_hash,
      parent_index_block_hash: tx.parent_index_block_hash,
      microblock_hash: tx.microblock_hash,
      microblock_sequence: tx.microblock_sequence,
      microblock_canonical: tx.microblock_canonical,
      canonical: event.canonical,
      stacker: event.stacker,
      locked: event.locked.toString(),
      balance: event.balance.toString(),
      burnchain_unlock_height: event.burnchain_unlock_height.toString(),
      name: event.name,
      pox_addr: event.pox_addr,
      pox_addr_raw: event.pox_addr_raw,
      first_cycle_locked: null,
      first_unlocked_cycle: null,
      delegate_to: null,
      lock_period: null,
      lock_amount: null,
      start_burn_height: null,
      unlock_burn_height: null,
      delegator: null,
      increase_by: null,
      total_locked: null,
      extend_count: null,
      reward_cycle: null,
      amount_ustx: null,
    };
    // Set event-specific columns
    switch (event.name) {
      case Pox2EventName.HandleUnlock: {
        values.first_cycle_locked = event.data.first_cycle_locked.toString();
        values.first_unlocked_cycle = event.data.first_unlocked_cycle.toString();
        break;
      }
      case Pox2EventName.StackStx: {
        values.lock_period = event.data.lock_period.toString();
        values.lock_amount = event.data.lock_amount.toString();
        values.start_burn_height = event.data.start_burn_height.toString();
        values.unlock_burn_height = event.data.unlock_burn_height.toString();
        break;
      }
      case Pox2EventName.StackIncrease: {
        values.increase_by = event.data.increase_by.toString();
        values.total_locked = event.data.total_locked.toString();
        break;
      }
      case Pox2EventName.StackExtend: {
        values.extend_count = event.data.extend_count.toString();
        values.unlock_burn_height = event.data.unlock_burn_height.toString();
        break;
      }
      case Pox2EventName.DelegateStx: {
        values.amount_ustx = event.data.amount_ustx.toString();
        values.delegate_to = event.data.delegate_to;
        values.unlock_burn_height = event.data.unlock_burn_height?.toString() ?? null;
        break;
      }
      case Pox2EventName.DelegateStackStx: {
        values.lock_period = event.data.lock_period.toString();
        values.lock_amount = event.data.lock_amount.toString();
        values.start_burn_height = event.data.start_burn_height.toString();
        values.unlock_burn_height = event.data.unlock_burn_height.toString();
        values.delegator = event.data.delegator;
        break;
      }
      case Pox2EventName.DelegateStackIncrease: {
        values.increase_by = event.data.increase_by.toString();
        values.total_locked = event.data.total_locked.toString();
        values.delegator = event.data.delegator;
        break;
      }
      case Pox2EventName.DelegateStackExtend: {
        values.extend_count = event.data.extend_count.toString();
        values.unlock_burn_height = event.data.unlock_burn_height.toString();
        values.delegator = event.data.delegator;
        break;
      }
      case Pox2EventName.StackAggregationCommit: {
        values.reward_cycle = event.data.reward_cycle.toString();
        values.amount_ustx = event.data.amount_ustx.toString();
        break;
      }
      case Pox2EventName.StackAggregationCommitIndexed: {
        values.reward_cycle = event.data.reward_cycle.toString();
        values.amount_ustx = event.data.amount_ustx.toString();
        break;
      }
      case Pox2EventName.StackAggregationIncrease: {
        values.reward_cycle = event.data.reward_cycle.toString();
        values.amount_ustx = event.data.amount_ustx.toString();
        break;
      }
      default: {
        throw new Error(`Unexpected Pox2 event name: ${(event as DbPox2Event).name}`);
      }
    }
    await sql`
      INSERT INTO pox2_events ${sql(values)}
    `;
  }

  // todo: abstract or copy all types
  async updatePox3Event(sql: PgSqlClient, tx: DbTx, event: DbPox3Event) {
    const values: Pox2EventInsertValues = {
      event_index: event.event_index,
      tx_id: event.tx_id,
      tx_index: event.tx_index,
      block_height: event.block_height,
      index_block_hash: tx.index_block_hash,
      parent_index_block_hash: tx.parent_index_block_hash,
      microblock_hash: tx.microblock_hash,
      microblock_sequence: tx.microblock_sequence,
      microblock_canonical: tx.microblock_canonical,
      canonical: event.canonical,
      stacker: event.stacker,
      locked: event.locked.toString(),
      balance: event.balance.toString(),
      burnchain_unlock_height: event.burnchain_unlock_height.toString(),
      name: event.name,
      pox_addr: event.pox_addr,
      pox_addr_raw: event.pox_addr_raw,
      first_cycle_locked: null,
      first_unlocked_cycle: null,
      delegate_to: null,
      lock_period: null,
      lock_amount: null,
      start_burn_height: null,
      unlock_burn_height: null,
      delegator: null,
      increase_by: null,
      total_locked: null,
      extend_count: null,
      reward_cycle: null,
      amount_ustx: null,
    };
    // Set event-specific columns
    switch (event.name) {
      case Pox2EventName.HandleUnlock: {
        values.first_cycle_locked = event.data.first_cycle_locked.toString();
        values.first_unlocked_cycle = event.data.first_unlocked_cycle.toString();
        break;
      }
      case Pox2EventName.StackStx: {
        values.lock_period = event.data.lock_period.toString();
        values.lock_amount = event.data.lock_amount.toString();
        values.start_burn_height = event.data.start_burn_height.toString();
        values.unlock_burn_height = event.data.unlock_burn_height.toString();
        break;
      }
      case Pox2EventName.StackIncrease: {
        values.increase_by = event.data.increase_by.toString();
        values.total_locked = event.data.total_locked.toString();
        break;
      }
      case Pox2EventName.StackExtend: {
        values.extend_count = event.data.extend_count.toString();
        values.unlock_burn_height = event.data.unlock_burn_height.toString();
        break;
      }
      case Pox2EventName.DelegateStx: {
        values.amount_ustx = event.data.amount_ustx.toString();
        values.delegate_to = event.data.delegate_to;
        values.unlock_burn_height = event.data.unlock_burn_height?.toString() ?? null;
        break;
      }
      case Pox2EventName.DelegateStackStx: {
        values.lock_period = event.data.lock_period.toString();
        values.lock_amount = event.data.lock_amount.toString();
        values.start_burn_height = event.data.start_burn_height.toString();
        values.unlock_burn_height = event.data.unlock_burn_height.toString();
        values.delegator = event.data.delegator;
        break;
      }
      case Pox2EventName.DelegateStackIncrease: {
        values.increase_by = event.data.increase_by.toString();
        values.total_locked = event.data.total_locked.toString();
        values.delegator = event.data.delegator;
        break;
      }
      case Pox2EventName.DelegateStackExtend: {
        values.extend_count = event.data.extend_count.toString();
        values.unlock_burn_height = event.data.unlock_burn_height.toString();
        values.delegator = event.data.delegator;
        break;
      }
      case Pox2EventName.StackAggregationCommit: {
        values.reward_cycle = event.data.reward_cycle.toString();
        values.amount_ustx = event.data.amount_ustx.toString();
        break;
      }
      case Pox2EventName.StackAggregationCommitIndexed: {
        values.reward_cycle = event.data.reward_cycle.toString();
        values.amount_ustx = event.data.amount_ustx.toString();
        break;
      }
      case Pox2EventName.StackAggregationIncrease: {
        values.reward_cycle = event.data.reward_cycle.toString();
        values.amount_ustx = event.data.amount_ustx.toString();
        break;
      }
      default: {
        throw new Error(`Unexpected Pox3 event name: ${(event as DbPox2Event).name}`);
      }
    }
    await sql`
      INSERT INTO pox3_events ${sql(values)}
    `;
  }

  async updateStxLockEvent(sql: PgSqlClient, tx: DbTx, event: DbStxLockEvent) {
    const values: StxLockEventInsertValues = {
      event_index: event.event_index,
      tx_id: event.tx_id,
      tx_index: event.tx_index,
      block_height: event.block_height,
      index_block_hash: tx.index_block_hash,
      parent_index_block_hash: tx.parent_index_block_hash,
      microblock_hash: tx.microblock_hash,
      microblock_sequence: tx.microblock_sequence,
      microblock_canonical: tx.microblock_canonical,
      canonical: event.canonical,
      locked_amount: event.locked_amount.toString(),
      unlock_height: event.unlock_height,
      locked_address: event.locked_address,
      contract_name: event.contract_name,
    };
    await sql`
      INSERT INTO stx_lock_events ${sql(values)}
    `;
  }

  async updateBatchStxEvents(sql: PgSqlClient, tx: DbTx, events: DbStxEvent[]) {
    const batchSize = 500; // (matt) benchmark: 21283 per second (15 seconds)
    for (const eventBatch of batchIterate(events, batchSize)) {
      const values: StxEventInsertValues[] = eventBatch.map(event => ({
        event_index: event.event_index,
        tx_id: event.tx_id,
        tx_index: event.tx_index,
        block_height: event.block_height,
        index_block_hash: tx.index_block_hash,
        parent_index_block_hash: tx.parent_index_block_hash,
        microblock_hash: tx.microblock_hash,
        microblock_sequence: tx.microblock_sequence,
        microblock_canonical: tx.microblock_canonical,
        canonical: event.canonical,
        asset_event_type_id: event.asset_event_type_id,
        sender: event.sender ?? null,
        recipient: event.recipient ?? null,
        amount: event.amount,
        memo: event.memo ?? null,
      }));
      const res = await sql`
        INSERT INTO stx_events ${sql(values)}
      `;
      if (res.count !== eventBatch.length) {
        throw new Error(`Expected ${eventBatch.length} inserts, got ${res.count}`);
      }
    }
  }

  /**
   * Update the `principal_stx_tx` table with the latest `tx_id`s that resulted in a STX
   * transfer relevant to a principal (stx address or contract id).
   * @param sql - DB client
   * @param tx - Transaction
   * @param events - Transaction STX events
   */
  async updatePrincipalStxTxs(sql: PgSqlClient, tx: DbTx, events: DbStxEvent[]) {
    const insertPrincipalStxTxs = async (principals: string[]) => {
      principals = [...new Set(principals)]; // Remove duplicates
      const values: PrincipalStxTxsInsertValues[] = principals.map(principal => ({
        principal: principal,
        tx_id: tx.tx_id,
        block_height: tx.block_height,
        index_block_hash: tx.index_block_hash,
        microblock_hash: tx.microblock_hash,
        microblock_sequence: tx.microblock_sequence,
        tx_index: tx.tx_index,
        canonical: tx.canonical,
        microblock_canonical: tx.microblock_canonical,
      }));
      await sql`
        INSERT INTO principal_stx_txs ${sql(values)}
        ON CONFLICT ON CONSTRAINT unique_principal_tx_id_index_block_hash_microblock_hash DO NOTHING
      `;
    };
    // Insert tx data
    await insertPrincipalStxTxs(
      [
        tx.sender_address,
        tx.token_transfer_recipient_address,
        tx.contract_call_contract_id,
        tx.smart_contract_contract_id,
      ].filter((p): p is string => !!p) // Remove undefined
    );
    // Insert stx_event data
    const batchSize = 500;
    for (const eventBatch of batchIterate(events, batchSize)) {
      const principals: string[] = [];
      for (const event of eventBatch) {
        if (event.sender) principals.push(event.sender);
        if (event.recipient) principals.push(event.recipient);
      }
      await insertPrincipalStxTxs(principals);
    }
  }

  async updateBatchZonefiles(
    sql: PgSqlClient,
    data: DataStoreAttachmentSubdomainData[]
  ): Promise<void> {
    const zonefileValues: BnsZonefileInsertValues[] = [];
    for (const dataItem of data) {
      if (dataItem.subdomains && dataItem.blockData) {
        for (const subdomain of dataItem.subdomains) {
          zonefileValues.push({
            name: subdomain.fully_qualified_subdomain,
            zonefile: subdomain.zonefile,
            zonefile_hash: validateZonefileHash(subdomain.zonefile_hash),
            tx_id: subdomain.tx_id,
            index_block_hash: dataItem.blockData.index_block_hash,
          });
        }
      }
      if (dataItem.attachment) {
        zonefileValues.push({
          name: `${dataItem.attachment.name}.${dataItem.attachment.namespace}`,
          zonefile: Buffer.from(dataItem.attachment.zonefile, 'hex').toString(),
          zonefile_hash: validateZonefileHash(dataItem.attachment.zonefileHash),
          tx_id: dataItem.attachment.txId,
          index_block_hash: dataItem.attachment.indexBlockHash,
        });
      }
    }
    if (zonefileValues.length === 0) {
      return;
    }
    const result = await sql`
      INSERT INTO zonefiles ${sql(zonefileValues)}
      ON CONFLICT ON CONSTRAINT unique_name_zonefile_hash_tx_id_index_block_hash DO
        UPDATE SET zonefile = EXCLUDED.zonefile
    `;
    if (result.count !== zonefileValues.length) {
      throw new Error(`Expected ${result.count} zonefile inserts, got ${zonefileValues.length}`);
    }
  }

  async updateBatchSubdomains(
    sql: PgSqlClient,
    data: DataStoreAttachmentSubdomainData[]
  ): Promise<void> {
    const subdomainValues: BnsSubdomainInsertValues[] = [];
    for (const dataItem of data) {
      if (dataItem.subdomains && dataItem.blockData) {
        for (const subdomain of dataItem.subdomains) {
          subdomainValues.push({
            name: subdomain.name,
            namespace_id: subdomain.namespace_id,
            fully_qualified_subdomain: subdomain.fully_qualified_subdomain,
            owner: subdomain.owner,
            zonefile_hash: validateZonefileHash(subdomain.zonefile_hash),
            parent_zonefile_hash: subdomain.parent_zonefile_hash,
            parent_zonefile_index: subdomain.parent_zonefile_index,
            block_height: subdomain.block_height,
            tx_index: subdomain.tx_index,
            zonefile_offset: subdomain.zonefile_offset,
            resolver: subdomain.resolver,
            canonical: subdomain.canonical,
            tx_id: subdomain.tx_id,
            index_block_hash: dataItem.blockData.index_block_hash,
            parent_index_block_hash: dataItem.blockData.parent_index_block_hash,
            microblock_hash: dataItem.blockData.microblock_hash,
            microblock_sequence: dataItem.blockData.microblock_sequence,
            microblock_canonical: dataItem.blockData.microblock_canonical,
          });
        }
      }
    }
    if (subdomainValues.length === 0) {
      return;
    }
    const result = await sql`
      INSERT INTO subdomains ${sql(subdomainValues)}
      ON CONFLICT ON CONSTRAINT unique_fqs_tx_id_index_block_hash_microblock_hash DO
        UPDATE SET
          name = EXCLUDED.name,
          namespace_id = EXCLUDED.namespace_id,
          owner = EXCLUDED.owner,
          zonefile_hash = EXCLUDED.zonefile_hash,
          parent_zonefile_hash = EXCLUDED.parent_zonefile_hash,
          parent_zonefile_index = EXCLUDED.parent_zonefile_index,
          block_height = EXCLUDED.block_height,
          tx_index = EXCLUDED.tx_index,
          zonefile_offset = EXCLUDED.zonefile_offset,
          resolver = EXCLUDED.resolver,
          canonical = EXCLUDED.canonical,
          parent_index_block_hash = EXCLUDED.parent_index_block_hash,
          microblock_sequence = EXCLUDED.microblock_sequence,
          microblock_canonical = EXCLUDED.microblock_canonical
    `;
    if (result.count !== subdomainValues.length) {
      throw new Error(`Expected ${subdomainValues.length} subdomain inserts, got ${result.count}`);
    }
  }

  async resolveBnsSubdomains(
    blockData: {
      index_block_hash: string;
      parent_index_block_hash: string;
      microblock_hash: string;
      microblock_sequence: number;
      microblock_canonical: boolean;
    },
    data: DbBnsSubdomain[]
  ): Promise<void> {
    if (data.length == 0) return;
    await this.sqlWriteTransaction(async sql => {
      await this.updateBatchSubdomains(sql, [{ blockData, subdomains: data }]);
      await this.updateBatchZonefiles(sql, [{ blockData, subdomains: data }]);
    });
  }

  async updateStxEvent(sql: PgSqlClient, tx: DbTx, event: DbStxEvent) {
    const values: StxEventInsertValues = {
      event_index: event.event_index,
      tx_id: event.tx_id,
      tx_index: event.tx_index,
      block_height: event.block_height,
      index_block_hash: tx.index_block_hash,
      parent_index_block_hash: tx.parent_index_block_hash,
      microblock_hash: tx.microblock_hash,
      microblock_sequence: tx.microblock_sequence,
      microblock_canonical: tx.microblock_canonical,
      canonical: event.canonical,
      asset_event_type_id: event.asset_event_type_id,
      sender: event.sender ?? null,
      recipient: event.recipient ?? null,
      amount: event.amount,
      memo: event.memo ?? null,
    };
    await sql`
      INSERT INTO stx_events ${sql(values)}
    `;
  }

  async updateFtEvent(sql: PgSqlClient, tx: DbTx, event: DbFtEvent) {
    const values: FtEventInsertValues = {
      event_index: event.event_index,
      tx_id: event.tx_id,
      tx_index: event.tx_index,
      block_height: event.block_height,
      index_block_hash: tx.index_block_hash,
      parent_index_block_hash: tx.parent_index_block_hash,
      microblock_hash: tx.microblock_hash,
      microblock_sequence: tx.microblock_sequence,
      microblock_canonical: tx.microblock_canonical,
      canonical: event.canonical,
      asset_event_type_id: event.asset_event_type_id,
      sender: event.sender ?? null,
      recipient: event.recipient ?? null,
      asset_identifier: event.asset_identifier,
      amount: event.amount.toString(),
    };
    await sql`
      INSERT INTO ft_events ${sql(values)}
    `;
  }

  async updateNftEvent(sql: PgSqlClient, tx: DbTx, event: DbNftEvent, microblock: boolean) {
    const custody: NftCustodyInsertValues = {
      asset_identifier: event.asset_identifier,
      value: event.value,
      tx_id: event.tx_id,
      index_block_hash: tx.index_block_hash,
      parent_index_block_hash: tx.parent_index_block_hash,
      microblock_hash: tx.microblock_hash,
      microblock_sequence: tx.microblock_sequence,
      recipient: event.recipient ?? null,
      event_index: event.event_index,
      tx_index: event.tx_index,
      block_height: event.block_height,
    };
    const values: NftEventInsertValues = {
      ...custody,
      microblock_canonical: tx.microblock_canonical,
      canonical: event.canonical,
      sender: event.sender ?? null,
      asset_event_type_id: event.asset_event_type_id,
    };
    await sql`
      INSERT INTO nft_events ${sql(values)}
    `;
    if (tx.canonical && tx.microblock_canonical && event.canonical) {
      const table = microblock ? sql`nft_custody_unanchored` : sql`nft_custody`;
      await sql`
        INSERT INTO ${table} ${sql(custody)}
        ON CONFLICT ON CONSTRAINT ${table}_unique DO UPDATE SET
          tx_id = EXCLUDED.tx_id,
          index_block_hash = EXCLUDED.index_block_hash,
          parent_index_block_hash = EXCLUDED.parent_index_block_hash,
          microblock_hash = EXCLUDED.microblock_hash,
          microblock_sequence = EXCLUDED.microblock_sequence,
          recipient = EXCLUDED.recipient,
          event_index = EXCLUDED.event_index,
          tx_index = EXCLUDED.tx_index,
          block_height = EXCLUDED.block_height
        WHERE
          (
            EXCLUDED.block_height > ${table}.block_height
          )
          OR (
            EXCLUDED.block_height = ${table}.block_height
            AND EXCLUDED.microblock_sequence > ${table}.microblock_sequence
          )
          OR (
            EXCLUDED.block_height = ${table}.block_height
            AND EXCLUDED.microblock_sequence = ${table}.microblock_sequence
            AND EXCLUDED.tx_index > ${table}.tx_index
          )
          OR (
            EXCLUDED.block_height = ${table}.block_height
            AND EXCLUDED.microblock_sequence = ${table}.microblock_sequence
            AND EXCLUDED.tx_index = ${table}.tx_index
            AND EXCLUDED.event_index > ${table}.event_index
          )
      `;
    }
  }

  async updateBatchSmartContractEvent(sql: PgSqlClient, tx: DbTx, events: DbSmartContractEvent[]) {
    const batchSize = 500; // (matt) benchmark: 21283 per second (15 seconds)
    for (const eventBatch of batchIterate(events, batchSize)) {
      const values: SmartContractEventInsertValues[] = eventBatch.map(event => ({
        event_index: event.event_index,
        tx_id: event.tx_id,
        tx_index: event.tx_index,
        block_height: event.block_height,
        index_block_hash: tx.index_block_hash,
        parent_index_block_hash: tx.parent_index_block_hash,
        microblock_hash: tx.microblock_hash,
        microblock_sequence: tx.microblock_sequence,
        microblock_canonical: tx.microblock_canonical,
        canonical: event.canonical,
        contract_identifier: event.contract_identifier,
        topic: event.topic,
        value: event.value,
      }));
      const res = await sql`
        INSERT INTO contract_logs ${sql(values)}
      `;
      if (res.count !== eventBatch.length) {
        throw new Error(`Expected ${eventBatch.length} inserts, got ${res.count}`);
      }
    }
  }

  async updateSmartContractEvent(sql: PgSqlClient, tx: DbTx, event: DbSmartContractEvent) {
    const values: SmartContractEventInsertValues = {
      event_index: event.event_index,
      tx_id: event.tx_id,
      tx_index: event.tx_index,
      block_height: event.block_height,
      index_block_hash: tx.index_block_hash,
      parent_index_block_hash: tx.parent_index_block_hash,
      microblock_hash: tx.microblock_hash,
      microblock_sequence: tx.microblock_sequence,
      microblock_canonical: tx.microblock_canonical,
      canonical: event.canonical,
      contract_identifier: event.contract_identifier,
      topic: event.topic,
      value: event.value,
    };
    await sql`
      INSERT INTO contract_logs ${sql(values)}
    `;
  }

  async updateAttachments(attachments: DataStoreAttachmentData[]): Promise<void> {
    await this.sqlWriteTransaction(async sql => {
      // Each attachment will batch insert zonefiles for name and all subdomains that apply.
      for (const attachment of attachments) {
        const subdomainData: DataStoreAttachmentSubdomainData[] = [];
        if (attachment.op === 'name-update') {
          // If this is a zonefile update, break it down into subdomains and update all of them. We
          // must find the correct transaction that registered the zonefile in the first place and
          // associate it with each entry.
          const zonefile = Buffer.from(attachment.zonefile, 'hex').toString();
          const zoneFileContents = zoneFileParser.parseZoneFile(zonefile);
          const zoneFileTxt = zoneFileContents.txt;
          if (zoneFileTxt && zoneFileTxt.length > 0) {
            const dbTx = await sql<TxQueryResult[]>`
              SELECT ${sql(TX_COLUMNS)} FROM txs
              WHERE tx_id = ${attachment.txId} AND index_block_hash = ${attachment.indexBlockHash}
              ORDER BY canonical DESC, microblock_canonical DESC, block_height DESC
              LIMIT 1
            `;
            let isCanonical = true;
            let txIndex = -1;
            const blockData: DataStoreBnsBlockData = {
              index_block_hash: '',
              parent_index_block_hash: '',
              microblock_hash: '',
              microblock_sequence: I32_MAX,
              microblock_canonical: true,
            };
            if (dbTx.count > 0) {
              const parsedDbTx = parseTxQueryResult(dbTx[0]);
              isCanonical = parsedDbTx.canonical;
              txIndex = parsedDbTx.tx_index;
              blockData.index_block_hash = parsedDbTx.index_block_hash;
              blockData.parent_index_block_hash = parsedDbTx.parent_index_block_hash;
              blockData.microblock_hash = parsedDbTx.microblock_hash;
              blockData.microblock_sequence = parsedDbTx.microblock_sequence;
              blockData.microblock_canonical = parsedDbTx.microblock_canonical;
            } else {
              logger.warn(
                `Could not find transaction ${attachment.txId} associated with attachment`
              );
            }
            const subdomains: DbBnsSubdomain[] = [];
            for (let i = 0; i < zoneFileTxt.length; i++) {
              const zoneFile = zoneFileTxt[i];
              const parsedTxt = parseZoneFileTxt(zoneFile.txt);
              if (parsedTxt.owner === '') continue; //if txt has no owner , skip it
              const subdomain: DbBnsSubdomain = {
                name: attachment.name.concat('.', attachment.namespace),
                namespace_id: attachment.namespace,
                fully_qualified_subdomain: zoneFile.name.concat(
                  '.',
                  attachment.name,
                  '.',
                  attachment.namespace
                ),
                owner: parsedTxt.owner,
                zonefile_hash: parsedTxt.zoneFileHash,
                zonefile: parsedTxt.zoneFile,
                tx_id: attachment.txId,
                tx_index: txIndex,
                canonical: isCanonical,
                parent_zonefile_hash: attachment.zonefileHash.slice(2),
                parent_zonefile_index: 0,
                block_height: attachment.blockHeight,
                zonefile_offset: 1,
                resolver: zoneFileContents.uri ? parseResolver(zoneFileContents.uri) : '',
              };
              subdomains.push(subdomain);
            }
            subdomainData.push({ blockData, subdomains, attachment: attachment });
          }
        }
        await this.updateBatchSubdomains(sql, subdomainData);
        await this.updateBatchZonefiles(sql, subdomainData);
        // Update the name's zonefile as well.
        await this.updateBatchZonefiles(sql, [{ attachment }]);
      }
    });
    for (const txId of attachments.map(a => a.txId)) {
      await this.notifier?.sendName({ nameInfo: txId });
    }
  }

  async updateMicroCanonical(
    sql: PgSqlClient,
    blockData: {
      isCanonical: boolean;
      blockHeight: number;
      blockHash: string;
      indexBlockHash: string;
      parentIndexBlockHash: string;
      parentMicroblockHash: string;
      parentMicroblockSequence: number;
      burnBlockTime: number;
    }
  ): Promise<{
    acceptedMicroblockTxs: DbTx[];
    orphanedMicroblockTxs: DbTx[];
    acceptedMicroblocks: string[];
    orphanedMicroblocks: string[];
  }> {
    // Find the parent microblock if this anchor block points to one. If not, perform a sanity check for expected block headers in this case:
    // > Anchored blocks that do not have parent microblock streams will have their parent microblock header hashes set to all 0's, and the parent microblock sequence number set to 0.
    let acceptedMicroblockTip: DbMicroblock | undefined;
    if (BigInt(blockData.parentMicroblockHash) === 0n) {
      if (blockData.parentMicroblockSequence !== 0) {
        throw new Error(
          `Anchor block has a parent microblock sequence of ${blockData.parentMicroblockSequence} but the microblock parent of ${blockData.parentMicroblockHash}.`
        );
      }
      acceptedMicroblockTip = undefined;
    } else {
      const microblockTipQuery = await sql<MicroblockQueryResult[]>`
        SELECT ${sql(MICROBLOCK_COLUMNS)} FROM microblocks
        WHERE parent_index_block_hash = ${blockData.parentIndexBlockHash}
        AND microblock_hash = ${blockData.parentMicroblockHash}
      `;
      if (microblockTipQuery.length === 0) {
        throw new Error(
          `Could not find microblock ${blockData.parentMicroblockHash} while processing anchor block chain tip`
        );
      }
      acceptedMicroblockTip = parseMicroblockQueryResult(microblockTipQuery[0]);
    }

    // Identify microblocks that were either accepted or orphaned by this anchor block.
    const unanchoredMicroblocksAtTip = await this.findUnanchoredMicroblocksAtChainTip(
      sql,
      blockData.parentIndexBlockHash,
      blockData.blockHeight,
      acceptedMicroblockTip
    );
    if ('microblockGap' in unanchoredMicroblocksAtTip) {
      throw new Error(
        `Gap in parent microblock stream for block ${blockData.blockHash}, missing microblock ${unanchoredMicroblocksAtTip.missingMicroblockHash}, the oldest microblock ${unanchoredMicroblocksAtTip.oldestParentMicroblockHash} found in the chain has sequence ${unanchoredMicroblocksAtTip.oldestParentMicroblockSequence} rather than 0`
      );
    }

    const { acceptedMicroblocks, orphanedMicroblocks } = unanchoredMicroblocksAtTip;

    let orphanedMicroblockTxs: DbTx[] = [];
    if (orphanedMicroblocks.length > 0) {
      const microOrphanResult = await this.handleMicroReorg(sql, {
        isCanonical: blockData.isCanonical,
        isMicroCanonical: false,
        indexBlockHash: blockData.indexBlockHash,
        blockHash: blockData.blockHash,
        burnBlockTime: blockData.burnBlockTime,
        microblocks: orphanedMicroblocks,
      });
      orphanedMicroblockTxs = microOrphanResult.updatedTxs;
    }
    let acceptedMicroblockTxs: DbTx[] = [];
    if (acceptedMicroblocks.length > 0) {
      const microAcceptResult = await this.handleMicroReorg(sql, {
        isCanonical: blockData.isCanonical,
        isMicroCanonical: true,
        indexBlockHash: blockData.indexBlockHash,
        blockHash: blockData.blockHash,
        burnBlockTime: blockData.burnBlockTime,
        microblocks: acceptedMicroblocks,
      });
      acceptedMicroblockTxs = microAcceptResult.updatedTxs;
    }

    return {
      acceptedMicroblockTxs,
      orphanedMicroblockTxs,
      acceptedMicroblocks,
      orphanedMicroblocks,
    };
  }

  async updateBurnchainRewards({
    burnchainBlockHash,
    burnchainBlockHeight,
    rewards,
  }: {
    burnchainBlockHash: string;
    burnchainBlockHeight: number;
    rewards: DbBurnchainReward[];
  }): Promise<void> {
    return await this.sqlWriteTransaction(async sql => {
      const existingRewards = await sql<
        {
          reward_recipient: string;
          reward_amount: string;
        }[]
      >`
        UPDATE burnchain_rewards
        SET canonical = false
        WHERE canonical = true AND
          (burn_block_hash = ${burnchainBlockHash}
            OR burn_block_height >= ${burnchainBlockHeight})
      `;

      if (existingRewards.count > 0) {
        logger.warn(
          `Invalidated ${existingRewards.count} burnchain rewards after fork detected at burnchain block ${burnchainBlockHash}`
        );
      }

      for (const reward of rewards) {
        const values: BurnchainRewardInsertValues = {
          canonical: true,
          burn_block_hash: reward.burn_block_hash,
          burn_block_height: reward.burn_block_height,
          burn_amount: reward.burn_amount.toString(),
          reward_recipient: reward.reward_recipient,
          reward_amount: reward.reward_amount,
          reward_index: reward.reward_index,
        };
        const rewardInsertResult = await sql`
          INSERT into burnchain_rewards ${sql(values)}
        `;
        if (rewardInsertResult.count !== 1) {
          throw new Error(`Failed to insert burnchain reward at block ${reward.burn_block_hash}`);
        }
      }
    });
  }

  async insertSlotHoldersBatch(sql: PgSqlClient, slotHolders: DbRewardSlotHolder[]): Promise<void> {
    const slotValues: RewardSlotHolderInsertValues[] = slotHolders.map(slot => ({
      canonical: true,
      burn_block_hash: slot.burn_block_hash,
      burn_block_height: slot.burn_block_height,
      address: slot.address,
      slot_index: slot.slot_index,
    }));

    const result = await sql`
      INSERT INTO reward_slot_holders ${sql(slotValues)}
    `;

    if (result.count !== slotValues.length) {
      throw new Error(`Failed to insert slot holder for ${slotValues}`);
    }
  }

  async insertBurnchainRewardsBatch(sql: PgSqlClient, rewards: DbBurnchainReward[]): Promise<void> {
    const rewardValues: BurnchainRewardInsertValues[] = rewards.map(reward => ({
      canonical: true,
      burn_block_hash: reward.burn_block_hash,
      burn_block_height: reward.burn_block_height,
      burn_amount: reward.burn_amount.toString(),
      reward_recipient: reward.reward_recipient,
      reward_amount: reward.reward_amount,
      reward_index: reward.reward_index,
    }));

    const res = await sql`
      INSERT into burnchain_rewards ${sql(rewardValues)}
    `;

    if (res.count !== rewardValues.length) {
      throw new Error(`Failed to insert burnchain reward for ${rewardValues}`);
    }
  }

  async updateTx(sql: PgSqlClient, tx: DbTxRaw): Promise<number> {
    const values: TxInsertValues = {
      tx_id: tx.tx_id,
      raw_tx: tx.raw_tx,
      tx_index: tx.tx_index,
      index_block_hash: tx.index_block_hash,
      parent_index_block_hash: tx.parent_index_block_hash,
      block_hash: tx.block_hash,
      parent_block_hash: tx.parent_block_hash,
      block_height: tx.block_height,
      burn_block_time: tx.burn_block_time,
      parent_burn_block_time: tx.parent_burn_block_time,
      type_id: tx.type_id,
      anchor_mode: tx.anchor_mode,
      status: tx.status,
      canonical: tx.canonical,
      post_conditions: tx.post_conditions,
      nonce: tx.nonce,
      fee_rate: tx.fee_rate,
      sponsored: tx.sponsored,
      sponsor_nonce: tx.sponsor_nonce ?? null,
      sponsor_address: tx.sponsor_address ?? null,
      sender_address: tx.sender_address,
      origin_hash_mode: tx.origin_hash_mode,
      microblock_canonical: tx.microblock_canonical,
      microblock_sequence: tx.microblock_sequence,
      microblock_hash: tx.microblock_hash,
      token_transfer_recipient_address: tx.token_transfer_recipient_address ?? null,
      token_transfer_amount: tx.token_transfer_amount ?? null,
      token_transfer_memo: tx.token_transfer_memo ?? null,
      smart_contract_clarity_version: tx.smart_contract_clarity_version ?? null,
      smart_contract_contract_id: tx.smart_contract_contract_id ?? null,
      smart_contract_source_code: tx.smart_contract_source_code ?? null,
      contract_call_contract_id: tx.contract_call_contract_id ?? null,
      contract_call_function_name: tx.contract_call_function_name ?? null,
      contract_call_function_args: tx.contract_call_function_args ?? null,
      poison_microblock_header_1: tx.poison_microblock_header_1 ?? null,
      poison_microblock_header_2: tx.poison_microblock_header_2 ?? null,
      coinbase_payload: tx.coinbase_payload ?? null,
      coinbase_alt_recipient: tx.coinbase_alt_recipient ?? null,
      raw_result: tx.raw_result,
      event_count: tx.event_count,
      execution_cost_read_count: tx.execution_cost_read_count,
      execution_cost_read_length: tx.execution_cost_read_length,
      execution_cost_runtime: tx.execution_cost_runtime,
      execution_cost_write_count: tx.execution_cost_write_count,
      execution_cost_write_length: tx.execution_cost_write_length,
    };
    const result = await sql`
      INSERT INTO txs ${sql(values)}
      ON CONFLICT ON CONSTRAINT unique_tx_id_index_block_hash_microblock_hash DO NOTHING
    `;
    return result.count;
  }

  async insertDbMempoolTx(
    tx: DbMempoolTxRaw,
    chainTip: DbChainTip,
    sql: PgSqlClient
  ): Promise<boolean> {
    const values: MempoolTxInsertValues = {
      pruned: tx.pruned,
      tx_id: tx.tx_id,
      raw_tx: tx.raw_tx,
      type_id: tx.type_id,
      anchor_mode: tx.anchor_mode,
      status: tx.status,
      receipt_time: tx.receipt_time,
      receipt_block_height: chainTip.blockHeight,
      post_conditions: tx.post_conditions,
      nonce: tx.nonce,
      fee_rate: tx.fee_rate,
      sponsored: tx.sponsored,
      sponsor_nonce: tx.sponsor_nonce ?? null,
      sponsor_address: tx.sponsor_address ?? null,
      sender_address: tx.sender_address,
      origin_hash_mode: tx.origin_hash_mode,
      token_transfer_recipient_address: tx.token_transfer_recipient_address ?? null,
      token_transfer_amount: tx.token_transfer_amount ?? null,
      token_transfer_memo: tx.token_transfer_memo ?? null,
      smart_contract_clarity_version: tx.smart_contract_clarity_version ?? null,
      smart_contract_contract_id: tx.smart_contract_contract_id ?? null,
      smart_contract_source_code: tx.smart_contract_source_code ?? null,
      contract_call_contract_id: tx.contract_call_contract_id ?? null,
      contract_call_function_name: tx.contract_call_function_name ?? null,
      contract_call_function_args: tx.contract_call_function_args ?? null,
      poison_microblock_header_1: tx.poison_microblock_header_1 ?? null,
      poison_microblock_header_2: tx.poison_microblock_header_2 ?? null,
      coinbase_payload: tx.coinbase_payload ?? null,
      coinbase_alt_recipient: tx.coinbase_alt_recipient ?? null,
    };
    const result = await sql`
      INSERT INTO mempool_txs ${sql(values)}
      ON CONFLICT ON CONSTRAINT unique_tx_id DO NOTHING
    `;
    if (result.count !== 1) {
      const errMsg = `A duplicate transaction was attempted to be inserted into the mempool_txs table: ${tx.tx_id}`;
      logger.warn(errMsg);
      return false;
    } else {
      return true;
    }
  }

  async updateMempoolTxs({ mempoolTxs: txs }: { mempoolTxs: DbMempoolTxRaw[] }): Promise<void> {
    const updatedTxIds: string[] = [];
    await this.sqlWriteTransaction(async sql => {
      const chainTip = await this.getChainTip(sql, false);
      for (const tx of txs) {
        const inserted = await this.insertDbMempoolTx(tx, chainTip, sql);
        if (inserted) {
          updatedTxIds.push(tx.tx_id);
        }
      }
      if (!this.isEventReplay) {
        await this.reconcileMempoolStatus(sql);

        const mempoolStats = await this.getMempoolStatsInternal({ sql });
        this.eventEmitter.emit('mempoolStatsUpdate', mempoolStats);
      }
    });
    await this.refreshMaterializedView('mempool_digest');
    for (const txId of updatedTxIds) {
      await this.notifier?.sendTx({ txId: txId });
    }
  }

  async dropMempoolTxs({ status, txIds }: { status: DbTxStatus; txIds: string[] }): Promise<void> {
    const updateResults = await this.sql<MempoolTxQueryResult[]>`
      UPDATE mempool_txs
      SET pruned = true, status = ${status}
      WHERE tx_id IN ${this.sql(txIds)}
      RETURNING ${this.sql(MEMPOOL_TX_COLUMNS)}
    `;
    const updatedTxs = updateResults.map(r => parseMempoolTxQueryResult(r));
    await this.refreshMaterializedView('mempool_digest');
    for (const tx of updatedTxs) {
      await this.notifier?.sendTx({ txId: tx.tx_id });
    }
  }

  async updateTokenMetadataQueue(
    sql: PgSqlClient,
    entry: DbTokenMetadataQueueEntry
  ): Promise<DbTokenMetadataQueueEntry> {
    const values: TokenMetadataQueueEntryInsertValues = {
      tx_id: entry.txId,
      contract_id: entry.contractId,
      contract_abi: JSON.stringify(entry.contractAbi),
      block_height: entry.blockHeight,
      processed: false,
    };
    const queryResult = await sql<{ queue_id: number }[]>`
      INSERT INTO token_metadata_queue ${sql(values)}
      RETURNING queue_id
    `;
    const result: DbTokenMetadataQueueEntry = {
      ...entry,
      queueId: queryResult[0].queue_id,
    };
    return result;
  }

  async updateSmartContract(sql: PgSqlClient, tx: DbTx, smartContract: DbSmartContract) {
    const values: SmartContractInsertValues = {
      tx_id: smartContract.tx_id,
      canonical: smartContract.canonical,
      clarity_version: smartContract.clarity_version,
      contract_id: smartContract.contract_id,
      block_height: smartContract.block_height,
      index_block_hash: tx.index_block_hash,
      source_code: smartContract.source_code,
      abi: smartContract.abi ? JSON.parse(smartContract.abi) ?? 'null' : 'null',
      parent_index_block_hash: tx.parent_index_block_hash,
      microblock_hash: tx.microblock_hash,
      microblock_sequence: tx.microblock_sequence,
      microblock_canonical: tx.microblock_canonical,
    };
    await sql`
      INSERT INTO smart_contracts ${sql(values)}
    `;
  }

  async updateNames(
    sql: PgSqlClient,
    blockData: {
      index_block_hash: string;
      parent_index_block_hash: string;
      microblock_hash: string;
      microblock_sequence: number;
      microblock_canonical: boolean;
    },
    bnsName: DbBnsName
  ) {
    const {
      name,
      address,
      registered_at,
      expire_block,
      zonefile,
      zonefile_hash,
      namespace_id,
      tx_id,
      tx_index,
      event_index,
      status,
      canonical,
    } = bnsName;
    // Try to figure out the name's expiration block based on its namespace's lifetime.
    let expireBlock = expire_block;
    const namespaceLifetime = await sql<{ lifetime: number }[]>`
      SELECT lifetime
      FROM namespaces
      WHERE namespace_id = ${namespace_id}
      AND canonical = true AND microblock_canonical = true
      ORDER BY namespace_id, ready_block DESC, microblock_sequence DESC, tx_index DESC
      LIMIT 1
    `;
    if (namespaceLifetime.length > 0) {
      expireBlock = registered_at + namespaceLifetime[0].lifetime;
    }
    // If the name was transferred, keep the expiration from the last register/renewal we had (if
    // any).
    if (status === 'name-transfer') {
      const prevExpiration = await sql<{ expire_block: number }[]>`
        SELECT expire_block
        FROM names
        WHERE name = ${name}
          AND canonical = TRUE AND microblock_canonical = TRUE
        ORDER BY registered_at DESC, microblock_sequence DESC, tx_index DESC
        LIMIT 1
      `;
      if (prevExpiration.length > 0) {
        expireBlock = prevExpiration[0].expire_block;
      }
    }
    // If we didn't receive a zonefile, keep the last valid one.
    let finalZonefile = zonefile;
    let finalZonefileHash = zonefile_hash;
    if (finalZonefileHash === '') {
      const lastZonefile = await sql<{ zonefile: string; zonefile_hash: string }[]>`
        SELECT z.zonefile, z.zonefile_hash
        FROM zonefiles AS z
        INNER JOIN names AS n USING (name, tx_id, index_block_hash)
        WHERE z.name = ${name}
          AND n.canonical = TRUE
          AND n.microblock_canonical = TRUE
        ORDER BY n.registered_at DESC, n.microblock_sequence DESC, n.tx_index DESC
        LIMIT 1
      `;
      if (lastZonefile.length > 0) {
        finalZonefile = lastZonefile[0].zonefile;
        finalZonefileHash = lastZonefile[0].zonefile_hash;
      }
    }
    const validZonefileHash = validateZonefileHash(finalZonefileHash);
    const zonefileValues: BnsZonefileInsertValues = {
      name: name,
      zonefile: finalZonefile,
      zonefile_hash: validZonefileHash,
      tx_id: tx_id,
      index_block_hash: blockData.index_block_hash,
    };
    await sql`
      INSERT INTO zonefiles ${sql(zonefileValues)}
      ON CONFLICT ON CONSTRAINT unique_name_zonefile_hash_tx_id_index_block_hash DO
        UPDATE SET zonefile = EXCLUDED.zonefile
    `;
    const nameValues: BnsNameInsertValues = {
      name: name,
      address: address,
      registered_at: registered_at,
      expire_block: expireBlock,
      zonefile_hash: validZonefileHash,
      namespace_id: namespace_id,
      tx_index: tx_index,
      tx_id: tx_id,
      event_index: event_index ?? null,
      status: status ?? null,
      canonical: canonical,
      index_block_hash: blockData.index_block_hash,
      parent_index_block_hash: blockData.parent_index_block_hash,
      microblock_hash: blockData.microblock_hash,
      microblock_sequence: blockData.microblock_sequence,
      microblock_canonical: blockData.microblock_canonical,
    };
    await sql`
      INSERT INTO names ${sql(nameValues)}
      ON CONFLICT ON CONSTRAINT unique_name_tx_id_index_block_hash_microblock_hash_event_index DO
        UPDATE SET
          address = EXCLUDED.address,
          registered_at = EXCLUDED.registered_at,
          expire_block = EXCLUDED.expire_block,
          zonefile_hash = EXCLUDED.zonefile_hash,
          namespace_id = EXCLUDED.namespace_id,
          tx_index = EXCLUDED.tx_index,
          event_index = EXCLUDED.event_index,
          status = EXCLUDED.status,
          canonical = EXCLUDED.canonical,
          parent_index_block_hash = EXCLUDED.parent_index_block_hash,
          microblock_sequence = EXCLUDED.microblock_sequence,
          microblock_canonical = EXCLUDED.microblock_canonical
    `;
  }

  async updateNamespaces(
    sql: PgSqlClient,
    blockData: {
      index_block_hash: string;
      parent_index_block_hash: string;
      microblock_hash: string;
      microblock_sequence: number;
      microblock_canonical: boolean;
    },
    bnsNamespace: DbBnsNamespace
  ) {
    const values: BnsNamespaceInsertValues = {
      namespace_id: bnsNamespace.namespace_id,
      launched_at: bnsNamespace.launched_at ?? null,
      address: bnsNamespace.address,
      reveal_block: bnsNamespace.reveal_block,
      ready_block: bnsNamespace.ready_block,
      buckets: bnsNamespace.buckets,
      base: bnsNamespace.base.toString(),
      coeff: bnsNamespace.coeff.toString(),
      nonalpha_discount: bnsNamespace.nonalpha_discount.toString(),
      no_vowel_discount: bnsNamespace.no_vowel_discount.toString(),
      lifetime: bnsNamespace.lifetime,
      status: bnsNamespace.status ?? null,
      tx_index: bnsNamespace.tx_index,
      tx_id: bnsNamespace.tx_id,
      canonical: bnsNamespace.canonical,
      index_block_hash: blockData.index_block_hash,
      parent_index_block_hash: blockData.parent_index_block_hash,
      microblock_hash: blockData.microblock_hash,
      microblock_sequence: blockData.microblock_sequence,
      microblock_canonical: blockData.microblock_canonical,
    };
    await sql`
      INSERT INTO namespaces ${sql(values)}
      ON CONFLICT ON CONSTRAINT unique_namespace_id_tx_id_index_block_hash_microblock_hash DO
        UPDATE SET
          launched_at = EXCLUDED.launched_at,
          address = EXCLUDED.address,
          reveal_block = EXCLUDED.reveal_block,
          ready_block = EXCLUDED.ready_block,
          buckets = EXCLUDED.buckets,
          base = EXCLUDED.base,
          coeff = EXCLUDED.coeff,
          nonalpha_discount = EXCLUDED.nonalpha_discount,
          no_vowel_discount = EXCLUDED.no_vowel_discount,
          lifetime = EXCLUDED.lifetime,
          status = EXCLUDED.status,
          tx_index = EXCLUDED.tx_index,
          canonical = EXCLUDED.canonical,
          parent_index_block_hash = EXCLUDED.parent_index_block_hash,
          microblock_sequence = EXCLUDED.microblock_sequence,
          microblock_canonical = EXCLUDED.microblock_canonical
    `;
  }

  async updateFtMetadata(ftMetadata: DbFungibleTokenMetadata, dbQueueId: number): Promise<number> {
    const length = await this.sqlWriteTransaction(async sql => {
      const values: FtMetadataInsertValues = {
        token_uri: ftMetadata.token_uri,
        name: ftMetadata.name,
        description: ftMetadata.description,
        image_uri: ftMetadata.image_uri,
        image_canonical_uri: ftMetadata.image_canonical_uri,
        contract_id: ftMetadata.contract_id,
        symbol: ftMetadata.symbol,
        decimals: ftMetadata.decimals,
        tx_id: ftMetadata.tx_id,
        sender_address: ftMetadata.sender_address,
      };
      const result = await sql`
        INSERT INTO ft_metadata ${sql(values)}
        ON CONFLICT (contract_id)
        DO
          UPDATE SET ${sql(values)}
      `;
      await sql`
        UPDATE token_metadata_queue
        SET processed = true
        WHERE queue_id = ${dbQueueId}
      `;
      return result.count;
    });
    await this.notifier?.sendTokens({ contractID: ftMetadata.contract_id });
    return length;
  }

  async updateNFtMetadata(
    nftMetadata: DbNonFungibleTokenMetadata,
    dbQueueId: number
  ): Promise<number> {
    const length = await this.sqlWriteTransaction(async sql => {
      const values: NftMetadataInsertValues = {
        token_uri: nftMetadata.token_uri,
        name: nftMetadata.name,
        description: nftMetadata.description,
        image_uri: nftMetadata.image_uri,
        image_canonical_uri: nftMetadata.image_canonical_uri,
        contract_id: nftMetadata.contract_id,
        tx_id: nftMetadata.tx_id,
        sender_address: nftMetadata.sender_address,
      };
      const result = await sql`
        INSERT INTO nft_metadata ${sql(values)}
        ON CONFLICT (contract_id)
        DO
          UPDATE SET ${sql(values)}
      `;
      await sql`
        UPDATE token_metadata_queue
        SET processed = true
        WHERE queue_id = ${dbQueueId}
      `;
      return result.count;
    });
    await this.notifier?.sendTokens({ contractID: nftMetadata.contract_id });
    return length;
  }

  async updateProcessedTokenMetadataQueueEntry(queueId: number): Promise<void> {
    await this.sql`
      UPDATE token_metadata_queue
      SET processed = true
      WHERE queue_id = ${queueId}
    `;
  }

  async increaseTokenMetadataQueueEntryRetryCount(queueId: number): Promise<number> {
    const result = await this.sql<{ retry_count: number }[]>`
      UPDATE token_metadata_queue
      SET retry_count = retry_count + 1
      WHERE queue_id = ${queueId}
      RETURNING retry_count
    `;
    return result[0].retry_count;
  }

  async updateBatchTokenOfferingLocked(sql: PgSqlClient, lockedInfos: DbTokenOfferingLocked[]) {
    try {
      const res = await sql`
        INSERT INTO token_offering_locked ${sql(lockedInfos, 'address', 'value', 'block')}
      `;
      if (res.count !== lockedInfos.length) {
        throw new Error(`Expected ${lockedInfos.length} inserts, got ${res.count}`);
      }
    } catch (e: any) {
      logger.error(e, `Locked Info errors ${e.message}`);
      throw e;
    }
  }

  async getConfigState(): Promise<DbConfigState> {
    const queryResult = await this.sql<DbConfigState[]>`SELECT * FROM config_state`;
    return queryResult[0];
  }

  async updateConfigState(configState: DbConfigState, sql?: PgSqlClient): Promise<void> {
    const queryResult = await (sql ?? this.sql)`
      UPDATE config_state SET
        bns_names_onchain_imported = ${configState.bns_names_onchain_imported},
        bns_subdomains_imported = ${configState.bns_subdomains_imported},
        token_offering_imported = ${configState.token_offering_imported}
    `;
    await this.notifier?.sendConfigState(configState);
    if (queryResult.count !== 1) {
      throw new Error(`Unexpected config update row count: ${queryResult.count}`);
    }
  }

  async emitAddressTxUpdates(txs: DataStoreTxEventData[]) {
    // Record all addresses that had an associated tx.
    const addressTxUpdates = new Map<string, number>();
    for (const entry of txs) {
      const tx = entry.tx;
      const addAddressTx = (addr: string | undefined) => {
        if (addr) {
          getOrAdd(addressTxUpdates, addr, () => tx.block_height);
        }
      };
      addAddressTx(tx.sender_address);
      entry.stxLockEvents.forEach(event => {
        addAddressTx(event.locked_address);
      });
      entry.stxEvents.forEach(event => {
        addAddressTx(event.sender);
        addAddressTx(event.recipient);
      });
      entry.ftEvents.forEach(event => {
        addAddressTx(event.sender);
        addAddressTx(event.recipient);
      });
      entry.nftEvents.forEach(event => {
        addAddressTx(event.sender);
        addAddressTx(event.recipient);
      });
      entry.smartContracts.forEach(event => {
        addAddressTx(event.contract_id);
      });
      switch (tx.type_id) {
        case DbTxTypeId.ContractCall:
          addAddressTx(tx.contract_call_contract_id);
          break;
        case DbTxTypeId.VersionedSmartContract:
        case DbTxTypeId.SmartContract:
          addAddressTx(tx.smart_contract_contract_id);
          break;
        case DbTxTypeId.TokenTransfer:
          addAddressTx(tx.token_transfer_recipient_address);
          break;
      }
    }
    for (const [address, blockHeight] of addressTxUpdates) {
      await this.notifier?.sendAddress({
        address: address,
        blockHeight: blockHeight,
      });
    }
  }

  async insertFaucetRequest(faucetRequest: DbFaucetRequest) {
    try {
      const values: FaucetRequestInsertValues = {
        currency: faucetRequest.currency,
        address: faucetRequest.address,
        ip: faucetRequest.ip,
        occurred_at: faucetRequest.occurred_at,
      };
      await this.sql`
        INSERT INTO faucet_requests ${this.sql(values)}
      `;
    } catch (error) {
      logger.error(error, `Error performing faucet request update: ${error}`);
      throw error;
    }
  }

  async insertMicroblockData(
    sql: PgSqlClient,
    microblocks: DbMicroblock[],
    txs: DataStoreTxEventData[]
  ): Promise<void> {
    for (const mb of microblocks) {
      const values: MicroblockInsertValues = {
        canonical: mb.canonical,
        microblock_canonical: mb.microblock_canonical,
        microblock_hash: mb.microblock_hash,
        microblock_sequence: mb.microblock_sequence,
        microblock_parent_hash: mb.microblock_parent_hash,
        parent_index_block_hash: mb.parent_index_block_hash,
        block_height: mb.block_height,
        parent_block_height: mb.parent_block_height,
        parent_block_hash: mb.parent_block_hash,
        index_block_hash: mb.index_block_hash,
        block_hash: mb.block_hash,
        parent_burn_block_height: mb.parent_burn_block_height,
        parent_burn_block_hash: mb.parent_burn_block_hash,
        parent_burn_block_time: mb.parent_burn_block_time,
      };
      const mbResult = await sql`
        INSERT INTO microblocks ${sql(values)}
        ON CONFLICT ON CONSTRAINT unique_microblock_hash DO NOTHING
      `;
      if (mbResult.count !== 1) {
        const errMsg = `A duplicate microblock was attempted to be inserted into the microblocks table: ${mb.microblock_hash}`;
        logger.warn(errMsg);
        // A duplicate microblock entry really means we received a duplicate `/new_microblocks` node event.
        // We will ignore this whole microblock data entry in this case.
        return;
      }
    }

    for (const entry of txs) {
      const rowsUpdated = await this.updateTx(sql, entry.tx);
      if (rowsUpdated !== 1) {
        throw new Error(
          `Unexpected amount of rows updated for microblock tx insert: ${rowsUpdated}`
        );
      }

      await this.updateBatchStxEvents(sql, entry.tx, entry.stxEvents);
      await this.updatePrincipalStxTxs(sql, entry.tx, entry.stxEvents);
      await this.updateBatchSmartContractEvent(sql, entry.tx, entry.contractLogEvents);
      for (const pox2Event of entry.pox2Events) {
        await this.updatePox2Event(sql, entry.tx, pox2Event);
      }
      for (const pox3Event of entry.pox3Events) {
        await this.updatePox3Event(sql, entry.tx, pox3Event);
      }
      for (const stxLockEvent of entry.stxLockEvents) {
        await this.updateStxLockEvent(sql, entry.tx, stxLockEvent);
      }
      for (const ftEvent of entry.ftEvents) {
        await this.updateFtEvent(sql, entry.tx, ftEvent);
      }
      for (const nftEvent of entry.nftEvents) {
        await this.updateNftEvent(sql, entry.tx, nftEvent, true);
      }
      for (const smartContract of entry.smartContracts) {
        await this.updateSmartContract(sql, entry.tx, smartContract);
      }
      for (const namespace of entry.namespaces) {
        await this.updateNamespaces(sql, entry.tx, namespace);
      }
      for (const bnsName of entry.names) {
        await this.updateNames(sql, entry.tx, bnsName);
      }
    }
  }

  async handleMicroReorg(
    sql: PgSqlClient,
    args: {
      isCanonical: boolean;
      isMicroCanonical: boolean;
      indexBlockHash: string;
      blockHash: string;
      burnBlockTime: number;
      microblocks: string[];
    }
  ): Promise<{ updatedTxs: DbTx[] }> {
    // Flag orphaned microblock rows as `microblock_canonical=false`
    const updatedMicroblocksQuery = await sql`
      UPDATE microblocks
      SET microblock_canonical = ${args.isMicroCanonical}, canonical = ${args.isCanonical},
        index_block_hash = ${args.indexBlockHash}, block_hash = ${args.blockHash}
      WHERE microblock_hash IN ${sql(args.microblocks)}
    `;
    if (updatedMicroblocksQuery.count !== args.microblocks.length) {
      throw new Error(`Unexpected number of rows updated when setting microblock_canonical`);
    }

    // Identify microblock transactions that were orphaned or accepted by this anchor block,
    // and update `microblock_canonical`, `canonical`, as well as anchor block data that may be missing
    // for unanchored entires.
    const updatedMbTxsQuery = await sql<TxQueryResult[]>`
      UPDATE txs
      SET microblock_canonical = ${args.isMicroCanonical},
        canonical = ${args.isCanonical}, index_block_hash = ${args.indexBlockHash},
        block_hash = ${args.blockHash}, burn_block_time = ${args.burnBlockTime}
      WHERE microblock_hash IN ${sql(args.microblocks)}
        AND (index_block_hash = ${args.indexBlockHash} OR index_block_hash = '\\x'::bytea)
      RETURNING ${sql(TX_COLUMNS)}
    `;
    // Any txs restored need to be pruned from the mempool
    const updatedMbTxs = updatedMbTxsQuery.map(r => parseTxQueryResult(r));
    const txsToPrune = updatedMbTxs
      .filter(tx => tx.canonical && tx.microblock_canonical)
      .map(tx => tx.tx_id);
    const removedTxsResult = await this.pruneMempoolTxs(sql, txsToPrune);
    if (removedTxsResult.removedTxs.length > 0) {
      logger.debug(
        `Removed ${removedTxsResult.removedTxs.length} txs from mempool table during micro-reorg handling`
      );
    }

    // Update the `index_block_hash` and `microblock_canonical` properties on all the tables containing other
    // microblock-tx metadata that have been accepted or orphaned in this anchor block.
    if (updatedMbTxs.length > 0) {
      const txIds = updatedMbTxs.map(tx => tx.tx_id);
      for (const associatedTableName of TX_METADATA_TABLES) {
        await sql`
          UPDATE ${sql(associatedTableName)}
          SET microblock_canonical = ${args.isMicroCanonical},
            canonical = ${args.isCanonical}, index_block_hash = ${args.indexBlockHash}
          WHERE microblock_hash IN ${sql(args.microblocks)}
            AND (index_block_hash = ${args.indexBlockHash} OR index_block_hash = '\\x'::bytea)
            AND tx_id IN ${sql(txIds)}
        `;
      }
      await sql`
        UPDATE principal_stx_txs
        SET microblock_canonical = ${args.isMicroCanonical},
          canonical = ${args.isCanonical}, index_block_hash = ${args.indexBlockHash}
        WHERE microblock_hash IN ${sql(args.microblocks)}
          AND (index_block_hash = ${args.indexBlockHash} OR index_block_hash = '\\x'::bytea)
          AND tx_id IN ${sql(txIds)}
      `;
      await this.updateNftCustodyFromReOrg(sql, {
        index_block_hash: args.indexBlockHash,
        microblocks: args.microblocks,
      });
    }

    return { updatedTxs: updatedMbTxs };
  }

  /**
   * Refreshes NFT custody data for events within a block or series of microblocks.
   * @param sql - SQL client
   * @param args - Block and microblock hashes
   */
  async updateNftCustodyFromReOrg(
    sql: PgSqlClient,
    args: {
      index_block_hash: string;
      microblocks: string[];
    }
  ): Promise<void> {
    for (const table of [sql`nft_custody`, sql`nft_custody_unanchored`]) {
      await sql`
        INSERT INTO ${table}
        (asset_identifier, value, tx_id, index_block_hash, parent_index_block_hash, microblock_hash,
          microblock_sequence, recipient, event_index, tx_index, block_height)
        (
          SELECT
            DISTINCT ON(asset_identifier, value) asset_identifier, value, tx_id, txs.index_block_hash,
            txs.parent_index_block_hash, txs.microblock_hash, txs.microblock_sequence, recipient,
            nft.event_index, txs.tx_index, txs.block_height
          FROM
            nft_events AS nft
          INNER JOIN
            txs USING (tx_id)
          WHERE
            txs.canonical = true
            AND txs.microblock_canonical = true
            AND nft.canonical = true
            AND nft.microblock_canonical = true
            AND nft.index_block_hash = ${args.index_block_hash}
            ${
              args.microblocks.length > 0
                ? sql`AND nft.microblock_hash IN ${sql(args.microblocks)}`
                : sql``
            }
          ORDER BY
            asset_identifier,
            value,
            txs.block_height DESC,
            txs.microblock_sequence DESC,
            txs.tx_index DESC,
            nft.event_index DESC
        )
        ON CONFLICT ON CONSTRAINT ${table}_unique DO UPDATE SET
          tx_id = EXCLUDED.tx_id,
          index_block_hash = EXCLUDED.index_block_hash,
          parent_index_block_hash = EXCLUDED.parent_index_block_hash,
          microblock_hash = EXCLUDED.microblock_hash,
          microblock_sequence = EXCLUDED.microblock_sequence,
          recipient = EXCLUDED.recipient,
          event_index = EXCLUDED.event_index,
          tx_index = EXCLUDED.tx_index,
          block_height = EXCLUDED.block_height
      `;
    }
  }

  /**
   * Fetches from the `microblocks` table with a given `parent_index_block_hash` and a known
   * latest unanchored microblock tip. Microblocks that are chained to the given tip are
   * returned as accepted, and all others are returned as orphaned/rejected. This function
   * only performs the lookup, it does not perform any updates to the db.
   * If a gap in the microblock stream is detected, that error information is returned instead.
   * @param microblockChainTip - undefined if processing an anchor block that doesn't point to a parent microblock.
   */
  async findUnanchoredMicroblocksAtChainTip(
    sql: PgSqlClient,
    parentIndexBlockHash: string,
    blockHeight: number,
    microblockChainTip: DbMicroblock | undefined
  ): Promise<
    | { acceptedMicroblocks: string[]; orphanedMicroblocks: string[] }
    | {
        microblockGap: true;
        missingMicroblockHash: string;
        oldestParentMicroblockHash: string;
        oldestParentMicroblockSequence: number;
      }
  > {
    // Get any microblocks that this anchor block is responsible for accepting or rejecting.
    // Note: we don't filter on `microblock_canonical=true` here because that could have been flipped in a previous anchor block
    // which could now be in the process of being re-org'd.
    const mbQuery = await sql<MicroblockQueryResult[]>`
      SELECT ${sql(MICROBLOCK_COLUMNS)}
      FROM microblocks
      WHERE (parent_index_block_hash = ${parentIndexBlockHash}
        OR block_height = ${blockHeight})
    `;
    const candidateMicroblocks = mbQuery.map(row => parseMicroblockQueryResult(row));

    // Accepted/orphaned status needs to be determined by walking through the microblock hash chain rather than a simple sequence number comparison,
    // because we can't depend on a `microblock_canonical=true` filter in the above query, so there could be microblocks with the same sequence number
    // if a leader has self-orphaned its own microblocks.
    let prevMicroblock: DbMicroblock | undefined = microblockChainTip;
    const acceptedMicroblocks = new Set<string>();
    const orphanedMicroblocks = new Set<string>();
    while (prevMicroblock) {
      acceptedMicroblocks.add(prevMicroblock.microblock_hash);
      const foundMb = candidateMicroblocks.find(
        mb => mb.microblock_hash === prevMicroblock?.microblock_parent_hash
      );
      // Sanity check that the first microblock in the chain is sequence 0
      if (!foundMb && prevMicroblock.microblock_sequence !== 0) {
        return {
          microblockGap: true,
          missingMicroblockHash: prevMicroblock?.microblock_parent_hash,
          oldestParentMicroblockHash: prevMicroblock.microblock_hash,
          oldestParentMicroblockSequence: prevMicroblock.microblock_sequence,
        };
      }
      prevMicroblock = foundMb;
    }
    candidateMicroblocks.forEach(mb => {
      if (!acceptedMicroblocks.has(mb.microblock_hash)) {
        orphanedMicroblocks.add(mb.microblock_hash);
      }
    });
    return {
      acceptedMicroblocks: [...acceptedMicroblocks],
      orphanedMicroblocks: [...orphanedMicroblocks],
    };
  }

  /**
   * Restore transactions in the mempool table. This should be called when mined transactions are
   * marked from canonical to non-canonical.
   * @param txIds - List of transactions to update in the mempool
   */
  async restoreMempoolTxs(sql: PgSqlClient, txIds: string[]): Promise<{ restoredTxs: string[] }> {
    if (txIds.length === 0) {
      // Avoid an unnecessary query.
      return { restoredTxs: [] };
    }
    for (const txId of txIds) {
      logger.debug(`Restoring mempool tx: ${txId}`);
    }

    const updatedRows = await sql<{ tx_id: string }[]>`
      UPDATE mempool_txs
      SET pruned = false
      WHERE tx_id IN ${sql(txIds)}
      RETURNING tx_id
    `;

    const updatedTxs = updatedRows.map(r => r.tx_id);
    for (const tx of updatedTxs) {
      logger.debug(`Updated mempool tx: ${tx}`);
    }

    let restoredTxs = updatedRows.map(r => r.tx_id);

    // txs that didnt exist in the mempool need to be inserted into the mempool
    if (updatedRows.length < txIds.length) {
      const txsRequiringInsertion = txIds.filter(txId => !updatedTxs.includes(txId));

      logger.debug(`To restore mempool txs, ${txsRequiringInsertion.length} txs require insertion`);

      const txs: TxQueryResult[] = await sql`
        SELECT DISTINCT ON(tx_id) ${sql(TX_COLUMNS)}
        FROM txs
        WHERE tx_id IN ${sql(txsRequiringInsertion)}
        ORDER BY tx_id, block_height DESC, microblock_sequence DESC, tx_index DESC
      `;

      if (txs.length !== txsRequiringInsertion.length) {
        logger.error(`Not all txs requiring insertion were found`);
      }

      const mempoolTxs = convertTxQueryResultToDbMempoolTx(txs);

      await this.updateMempoolTxs({ mempoolTxs });

      restoredTxs = [...restoredTxs, ...txsRequiringInsertion];

      for (const tx of mempoolTxs) {
        logger.debug(`Inserted mempool tx: ${tx.tx_id}`);
      }
    }

    return { restoredTxs: restoredTxs };
  }

  /**
   * Remove transactions in the mempool table. This should be called when transactions are
   * mined into a block.
   * @param txIds - List of transactions to update in the mempool
   */
  async pruneMempoolTxs(sql: PgSqlClient, txIds: string[]): Promise<{ removedTxs: string[] }> {
    if (txIds.length === 0) {
      // Avoid an unnecessary query.
      return { removedTxs: [] };
    }
    for (const txId of txIds) {
      logger.debug(`Pruning mempool tx: ${txId}`);
    }
    const updateResults = await sql<{ tx_id: string }[]>`
      UPDATE mempool_txs
      SET pruned = true
      WHERE tx_id IN ${sql(txIds)}
      RETURNING tx_id
    `;
    const removedTxs = updateResults.map(r => r.tx_id);
    return { removedTxs: removedTxs };
  }

  /**
   * Deletes mempool txs older than `STACKS_MEMPOOL_TX_GARBAGE_COLLECTION_THRESHOLD` blocks (default 256).
   * @param sql - DB client
   * @returns List of deleted `tx_id`s
   */
  async deleteGarbageCollectedMempoolTxs(sql: PgSqlClient): Promise<{ deletedTxs: string[] }> {
    // Get threshold block.
    const blockThreshold = process.env['STACKS_MEMPOOL_TX_GARBAGE_COLLECTION_THRESHOLD'] ?? 256;
    const cutoffResults = await sql<{ block_height: number }[]>`
      SELECT (MAX(block_height) - ${blockThreshold}) AS block_height
      FROM blocks
      WHERE canonical = TRUE
    `;
    if (cutoffResults.length != 1) {
      return { deletedTxs: [] };
    }
    const cutoffBlockHeight = cutoffResults[0].block_height;
    // Delete every mempool tx that came before that block.
    // TODO: Use DELETE instead of UPDATE once we implement a non-archival API replay mode.
    const deletedTxResults = await sql<{ tx_id: string }[]>`
      UPDATE mempool_txs
      SET pruned = TRUE, status = ${DbTxStatus.DroppedApiGarbageCollect}
      WHERE pruned = FALSE AND receipt_block_height < ${cutoffBlockHeight}
      RETURNING tx_id
    `;
    const deletedTxs = deletedTxResults.map(r => r.tx_id);
    return { deletedTxs: deletedTxs };
  }

  async markEntitiesCanonical(
    sql: PgSqlClient,
    indexBlockHash: string,
    canonical: boolean,
    updatedEntities: UpdatedEntities
  ): Promise<{ txsMarkedCanonical: string[]; txsMarkedNonCanonical: string[] }> {
    const txResult = await sql<TxQueryResult[]>`
      UPDATE txs
      SET canonical = ${canonical}
      WHERE index_block_hash = ${indexBlockHash} AND canonical != ${canonical}
      RETURNING ${sql(TX_COLUMNS)}
    `;
    const txIds = txResult.map(row => parseTxQueryResult(row));
    if (canonical) {
      updatedEntities.markedCanonical.txs += txResult.length;
    } else {
      updatedEntities.markedNonCanonical.txs += txResult.length;
    }
    for (const txId of txIds) {
      logger.debug(`Marked tx as ${canonical ? 'canonical' : 'non-canonical'}: ${txId.tx_id}`);
    }
    if (txIds.length) {
      await sql`
        UPDATE principal_stx_txs
        SET canonical = ${canonical}
        WHERE tx_id IN ${sql(txIds.map(tx => tx.tx_id))}
          AND index_block_hash = ${indexBlockHash} AND canonical != ${canonical}
      `;
    }

    const minerRewardResults = await sql`
      UPDATE miner_rewards
      SET canonical = ${canonical}
      WHERE index_block_hash = ${indexBlockHash} AND canonical != ${canonical}
    `;
    if (canonical) {
      updatedEntities.markedCanonical.minerRewards += minerRewardResults.count;
    } else {
      updatedEntities.markedNonCanonical.minerRewards += minerRewardResults.count;
    }

    const stxLockResults = await sql`
      UPDATE stx_lock_events
      SET canonical = ${canonical}
      WHERE index_block_hash = ${indexBlockHash} AND canonical != ${canonical}
    `;
    if (canonical) {
      updatedEntities.markedCanonical.stxLockEvents += stxLockResults.count;
    } else {
      updatedEntities.markedNonCanonical.stxLockEvents += stxLockResults.count;
    }

    const stxResults = await sql`
      UPDATE stx_events
      SET canonical = ${canonical}
      WHERE index_block_hash = ${indexBlockHash} AND canonical != ${canonical}
    `;
    if (canonical) {
      updatedEntities.markedCanonical.stxEvents += stxResults.count;
    } else {
      updatedEntities.markedNonCanonical.stxEvents += stxResults.count;
    }

    const ftResult = await sql`
      UPDATE ft_events
      SET canonical = ${canonical}
      WHERE index_block_hash = ${indexBlockHash} AND canonical != ${canonical}
    `;
    if (canonical) {
      updatedEntities.markedCanonical.ftEvents += ftResult.count;
    } else {
      updatedEntities.markedNonCanonical.ftEvents += ftResult.count;
    }

    const nftResult = await sql`
      UPDATE nft_events
      SET canonical = ${canonical}
      WHERE index_block_hash = ${indexBlockHash} AND canonical != ${canonical}
    `;
    if (canonical) {
      updatedEntities.markedCanonical.nftEvents += nftResult.count;
    } else {
      updatedEntities.markedNonCanonical.nftEvents += nftResult.count;
    }
    await this.updateNftCustodyFromReOrg(sql, {
      index_block_hash: indexBlockHash,
      microblocks: [],
    });

    // todo: do we still need pox2 marking here?
    const pox2Result = await sql`
      UPDATE pox2_events
      SET canonical = ${canonical}
      WHERE index_block_hash = ${indexBlockHash} AND canonical != ${canonical}
    `;
    if (canonical) {
      updatedEntities.markedCanonical.pox2Events += pox2Result.count;
    } else {
      updatedEntities.markedNonCanonical.pox2Events += pox2Result.count;
    }

    const pox3Result = await sql`
      UPDATE pox3_events
      SET canonical = ${canonical}
      WHERE index_block_hash = ${indexBlockHash} AND canonical != ${canonical}
    `;
    if (canonical) {
      updatedEntities.markedCanonical.pox3Events += pox3Result.count;
    } else {
      updatedEntities.markedNonCanonical.pox3Events += pox3Result.count;
    }

    const contractLogResult = await sql`
      UPDATE contract_logs
      SET canonical = ${canonical}
      WHERE index_block_hash = ${indexBlockHash} AND canonical != ${canonical}
    `;
    if (canonical) {
      updatedEntities.markedCanonical.contractLogs += contractLogResult.count;
    } else {
      updatedEntities.markedNonCanonical.contractLogs += contractLogResult.count;
    }

    const smartContractResult = await sql`
      UPDATE smart_contracts
      SET canonical = ${canonical}
      WHERE index_block_hash = ${indexBlockHash} AND canonical != ${canonical}
    `;
    if (canonical) {
      updatedEntities.markedCanonical.smartContracts += smartContractResult.count;
    } else {
      updatedEntities.markedNonCanonical.smartContracts += smartContractResult.count;
    }

    const nameResult = await sql`
      UPDATE names
      SET canonical = ${canonical}
      WHERE index_block_hash = ${indexBlockHash} AND canonical != ${canonical}
    `;
    if (canonical) {
      updatedEntities.markedCanonical.names += nameResult.count;
    } else {
      updatedEntities.markedNonCanonical.names += nameResult.count;
    }

    const namespaceResult = await sql`
      UPDATE namespaces
      SET canonical = ${canonical}
      WHERE index_block_hash = ${indexBlockHash} AND canonical != ${canonical}
    `;
    if (canonical) {
      updatedEntities.markedCanonical.namespaces += namespaceResult.count;
    } else {
      updatedEntities.markedNonCanonical.namespaces += namespaceResult.count;
    }

    const subdomainResult = await sql`
      UPDATE subdomains
      SET canonical = ${canonical}
      WHERE index_block_hash = ${indexBlockHash} AND canonical != ${canonical}
    `;
    if (canonical) {
      updatedEntities.markedCanonical.subdomains += subdomainResult.count;
    } else {
      updatedEntities.markedNonCanonical.subdomains += subdomainResult.count;
    }

    return {
      txsMarkedCanonical: canonical ? txIds.map(t => t.tx_id) : [],
      txsMarkedNonCanonical: canonical ? [] : txIds.map(t => t.tx_id),
    };
  }

  async restoreOrphanedChain(
    sql: PgSqlClient,
    indexBlockHash: string,
    updatedEntities: UpdatedEntities
  ): Promise<UpdatedEntities> {
    // Restore the previously orphaned block to canonical
    const restoredBlockResult = await sql<BlockQueryResult[]>`
      UPDATE blocks
      SET canonical = true
      WHERE index_block_hash = ${indexBlockHash} AND canonical = false
      RETURNING ${sql(BLOCK_COLUMNS)}
    `;

    if (restoredBlockResult.length === 0) {
      throw new Error(`Could not find orphaned block by index_hash ${indexBlockHash}`);
    }
    if (restoredBlockResult.length > 1) {
      throw new Error(`Found multiple non-canonical parents for index_hash ${indexBlockHash}`);
    }
    updatedEntities.markedCanonical.blocks++;

    // Orphan the now conflicting block at the same height
    const orphanedBlockResult = await sql<BlockQueryResult[]>`
      UPDATE blocks
      SET canonical = false
      WHERE block_height = ${restoredBlockResult[0].block_height}
        AND index_block_hash != ${indexBlockHash} AND canonical = true
      RETURNING ${sql(BLOCK_COLUMNS)}
    `;

    const microblocksOrphaned = new Set<string>();
    const microblocksAccepted = new Set<string>();

    if (orphanedBlockResult.length > 0) {
      const orphanedBlocks = orphanedBlockResult.map(b => parseBlockQueryResult(b));
      for (const orphanedBlock of orphanedBlocks) {
        const microCanonicalUpdateResult = await this.updateMicroCanonical(sql, {
          isCanonical: false,
          blockHeight: orphanedBlock.block_height,
          blockHash: orphanedBlock.block_hash,
          indexBlockHash: orphanedBlock.index_block_hash,
          parentIndexBlockHash: orphanedBlock.parent_index_block_hash,
          parentMicroblockHash: orphanedBlock.parent_microblock_hash,
          parentMicroblockSequence: orphanedBlock.parent_microblock_sequence,
          burnBlockTime: orphanedBlock.burn_block_time,
        });
        microCanonicalUpdateResult.orphanedMicroblocks.forEach(mb => {
          microblocksOrphaned.add(mb);
          microblocksAccepted.delete(mb);
        });
        microCanonicalUpdateResult.acceptedMicroblocks.forEach(mb => {
          microblocksOrphaned.delete(mb);
          microblocksAccepted.add(mb);
        });
      }

      updatedEntities.markedNonCanonical.blocks++;
      const markNonCanonicalResult = await this.markEntitiesCanonical(
        sql,
        orphanedBlockResult[0].index_block_hash,
        false,
        updatedEntities
      );
      await this.restoreMempoolTxs(sql, markNonCanonicalResult.txsMarkedNonCanonical);
    }

    // The canonical microblock tables _must_ be restored _after_ orphaning all other blocks at a given height,
    // because there is only 1 row per microblock hash, and both the orphaned blocks at this height and the
    // canonical block can be pointed to the same microblocks.
    const restoredBlock = parseBlockQueryResult(restoredBlockResult[0]);
    const microCanonicalUpdateResult = await this.updateMicroCanonical(sql, {
      isCanonical: true,
      blockHeight: restoredBlock.block_height,
      blockHash: restoredBlock.block_hash,
      indexBlockHash: restoredBlock.index_block_hash,
      parentIndexBlockHash: restoredBlock.parent_index_block_hash,
      parentMicroblockHash: restoredBlock.parent_microblock_hash,
      parentMicroblockSequence: restoredBlock.parent_microblock_sequence,
      burnBlockTime: restoredBlock.burn_block_time,
    });
    microCanonicalUpdateResult.orphanedMicroblocks.forEach(mb => {
      microblocksOrphaned.add(mb);
      microblocksAccepted.delete(mb);
    });
    microCanonicalUpdateResult.acceptedMicroblocks.forEach(mb => {
      microblocksOrphaned.delete(mb);
      microblocksAccepted.add(mb);
    });
    updatedEntities.markedCanonical.microblocks += microblocksAccepted.size;
    updatedEntities.markedNonCanonical.microblocks += microblocksOrphaned.size;

    microblocksOrphaned.forEach(mb => logger.debug(`Marked microblock as non-canonical: ${mb}`));
    microblocksAccepted.forEach(mb => logger.debug(`Marked microblock as canonical: ${mb}`));

    const markCanonicalResult = await this.markEntitiesCanonical(
      sql,
      indexBlockHash,
      true,
      updatedEntities
    );
    const removedTxsResult = await this.pruneMempoolTxs(
      sql,
      markCanonicalResult.txsMarkedCanonical
    );
    if (removedTxsResult.removedTxs.length > 0) {
      logger.debug(
        `Removed ${removedTxsResult.removedTxs.length} txs from mempool table during reorg handling`
      );
    }
    const parentResult = await sql<{ index_block_hash: string }[]>`
      SELECT index_block_hash
      FROM blocks
      WHERE
        block_height = ${restoredBlockResult[0].block_height - 1} AND
        index_block_hash = ${restoredBlockResult[0].parent_index_block_hash} AND
        canonical = false
    `;
    if (parentResult.length > 1) {
      throw new Error('Found more than one non-canonical parent to restore during reorg');
    }
    if (parentResult.length > 0) {
      await this.restoreOrphanedChain(sql, parentResult[0].index_block_hash, updatedEntities);
    }
    return updatedEntities;
  }

  async handleReorg(
    sql: PgSqlClient,
    block: DbBlock,
    chainTipHeight: number
  ): Promise<UpdatedEntities> {
    const updatedEntities: UpdatedEntities = {
      markedCanonical: {
        blocks: 0,
        microblocks: 0,
        minerRewards: 0,
        txs: 0,
        stxLockEvents: 0,
        stxEvents: 0,
        ftEvents: 0,
        nftEvents: 0,
        pox2Events: 0,
        pox3Events: 0,
        contractLogs: 0,
        smartContracts: 0,
        names: 0,
        namespaces: 0,
        subdomains: 0,
      },
      markedNonCanonical: {
        blocks: 0,
        microblocks: 0,
        minerRewards: 0,
        txs: 0,
        stxLockEvents: 0,
        stxEvents: 0,
        ftEvents: 0,
        nftEvents: 0,
        pox2Events: 0,
        pox3Events: 0,
        contractLogs: 0,
        smartContracts: 0,
        names: 0,
        namespaces: 0,
        subdomains: 0,
      },
    };

    // Check if incoming block's parent is canonical
    if (block.block_height > 1) {
      const parentResult = await sql<
        {
          canonical: boolean;
          index_block_hash: string;
          parent_index_block_hash: string;
        }[]
      >`
        SELECT canonical, index_block_hash, parent_index_block_hash
        FROM blocks
        WHERE block_height = ${block.block_height - 1}
          AND index_block_hash = ${block.parent_index_block_hash}
      `;

      if (parentResult.length > 1) {
        throw new Error(
          `DB contains multiple blocks at height ${block.block_height - 1} and index_hash ${
            block.parent_index_block_hash
          }`
        );
      }
      if (parentResult.length === 0) {
        throw new Error(
          `DB does not contain a parent block at height ${block.block_height - 1} with index_hash ${
            block.parent_index_block_hash
          }`
        );
      }

      // This blocks builds off a previously orphaned chain. Restore canonical status for this chain.
      if (!parentResult[0].canonical && block.block_height > chainTipHeight) {
        await this.restoreOrphanedChain(sql, parentResult[0].index_block_hash, updatedEntities);
        this.logReorgResultInfo(updatedEntities);
      }
    }
    return updatedEntities;
  }

  logReorgResultInfo(updatedEntities: UpdatedEntities) {
    const updates = [
      ['blocks', updatedEntities.markedCanonical.blocks, updatedEntities.markedNonCanonical.blocks],
      [
        'microblocks',
        updatedEntities.markedCanonical.microblocks,
        updatedEntities.markedNonCanonical.microblocks,
      ],
      ['txs', updatedEntities.markedCanonical.txs, updatedEntities.markedNonCanonical.txs],
      [
        'miner-rewards',
        updatedEntities.markedCanonical.minerRewards,
        updatedEntities.markedNonCanonical.minerRewards,
      ],
      [
        'stx-lock events',
        updatedEntities.markedCanonical.stxLockEvents,
        updatedEntities.markedNonCanonical.stxLockEvents,
      ],
      [
        'stx-token events',
        updatedEntities.markedCanonical.stxEvents,
        updatedEntities.markedNonCanonical.stxEvents,
      ],
      [
        'non-fungible-token events',
        updatedEntities.markedCanonical.nftEvents,
        updatedEntities.markedNonCanonical.nftEvents,
      ],
      [
        'fungible-token events',
        updatedEntities.markedCanonical.ftEvents,
        updatedEntities.markedNonCanonical.ftEvents,
      ],
      [
        'contract logs',
        updatedEntities.markedCanonical.contractLogs,
        updatedEntities.markedNonCanonical.contractLogs,
      ],
      [
        'smart contracts',
        updatedEntities.markedCanonical.smartContracts,
        updatedEntities.markedNonCanonical.smartContracts,
      ],
      ['names', updatedEntities.markedCanonical.names, updatedEntities.markedNonCanonical.names],
      [
        'namespaces',
        updatedEntities.markedCanonical.namespaces,
        updatedEntities.markedNonCanonical.namespaces,
      ],
      [
        'subdomains',
        updatedEntities.markedCanonical.subdomains,
        updatedEntities.markedNonCanonical.subdomains,
      ],
    ];
    const markedCanonical = updates.map(e => `${e[1]} ${e[0]}`).join(', ');
    logger.debug(`Entities marked as canonical: ${markedCanonical}`);
    const markedNonCanonical = updates.map(e => `${e[2]} ${e[0]}`).join(', ');
    logger.debug(`Entities marked as non-canonical: ${markedNonCanonical}`);
  }

  /**
   * Refreshes a Postgres materialized view.
   * @param viewName - Materialized view name
   * @param sql - Pg scoped client. Will use the default client if none specified
   * @param skipDuringEventReplay - If we should skip refreshing during event replay
   */
  async refreshMaterializedView(viewName: string, sql?: PgSqlClient, skipDuringEventReplay = true) {
    sql = sql ?? this.sql;
    if ((this.isEventReplay && skipDuringEventReplay) || !this.isIbdBlockHeightReached) {
      return;
    }
    await sql`REFRESH MATERIALIZED VIEW ${isProdEnv ? sql`CONCURRENTLY` : sql``} ${sql(viewName)}`;
  }

  /**
<<<<<<< HEAD
   * Refreshes the `nft_custody` and `nft_custody_unanchored` materialized views if necessary.
   * @param sql - DB client
   * @param txs - Transaction event data
   * @param unanchored - If this refresh is requested from a block or microblock
   */
  async refreshNftCustody(txs: DataStoreTxEventData[], unanchored: boolean = false) {
    await this.sqlWriteTransaction(async sql => {
      const newNftEventCount = txs
        .map(tx => tx.nftEvents.length)
        .reduce((prev, cur) => prev + cur, 0);
      if (newNftEventCount > 0) {
        // Always refresh unanchored view since even if we're in a new anchored block we should update the
        // unanchored state to the current one.
        await this.refreshMaterializedView('nft_custody_unanchored', sql);
        if (!unanchored) {
          await this.refreshMaterializedView('nft_custody', sql);
        }
      } else if (!unanchored) {
        // Even if we didn't receive new NFT events in a new anchor block, we should check if we need to
        // update the anchored view to reflect any changes made by previous microblocks.
        const result = await sql<{ outdated: boolean }[]>`
          WITH anchored_height AS (SELECT MAX(block_height) AS anchored FROM nft_custody),
            unanchored_height AS (SELECT MAX(block_height) AS unanchored FROM nft_custody_unanchored)
          SELECT unanchored > anchored AS outdated
          FROM anchored_height CROSS JOIN unanchored_height
        `;
        if (result.length > 0 && result[0].outdated) {
          await this.refreshMaterializedView('nft_custody', sql);
        }
      }
    });
  }

  /**
   * (event-replay) Finishes DB setup after an event-replay.
=======
   * Called when a full event import is complete.
>>>>>>> fb0d0eaa
   */
  async finishEventReplay() {
    if (!this.isEventReplay) {
      return;
    }
    await this.sqlWriteTransaction(async sql => {
      await this.refreshMaterializedView('chain_tip', sql, false);
      await this.refreshMaterializedView('mempool_digest', sql, false);
    });
  }

  /**
   * batch operations (mainly for event-replay)
   */

  async insertBlockBatch(sql: PgSqlClient, blocks: DbBlock[]) {
    const values: BlockInsertValues[] = blocks.map(block => ({
      block_hash: block.block_hash,
      index_block_hash: block.index_block_hash,
      parent_index_block_hash: block.parent_index_block_hash,
      parent_block_hash: block.parent_block_hash,
      parent_microblock_hash: block.parent_microblock_hash,
      parent_microblock_sequence: block.parent_microblock_sequence,
      block_height: block.block_height,
      burn_block_time: block.burn_block_time,
      burn_block_hash: block.burn_block_hash,
      burn_block_height: block.burn_block_height,
      miner_txid: block.miner_txid,
      canonical: block.canonical,
      execution_cost_read_count: block.execution_cost_read_count,
      execution_cost_read_length: block.execution_cost_read_length,
      execution_cost_runtime: block.execution_cost_runtime,
      execution_cost_write_count: block.execution_cost_write_count,
      execution_cost_write_length: block.execution_cost_write_length,
    }));
    await sql`
      INSERT INTO blocks ${sql(values)}
    `;
  }

  async insertMicroblock(sql: PgSqlClient, microblocks: DbMicroblock[]): Promise<void> {
    const values: MicroblockInsertValues[] = microblocks.map(mb => ({
      canonical: mb.canonical,
      microblock_canonical: mb.microblock_canonical,
      microblock_hash: mb.microblock_hash,
      microblock_sequence: mb.microblock_sequence,
      microblock_parent_hash: mb.microblock_parent_hash,
      parent_index_block_hash: mb.parent_index_block_hash,
      block_height: mb.block_height,
      parent_block_height: mb.parent_block_height,
      parent_block_hash: mb.parent_block_hash,
      index_block_hash: mb.index_block_hash,
      block_hash: mb.block_hash,
      parent_burn_block_height: mb.parent_burn_block_height,
      parent_burn_block_hash: mb.parent_burn_block_hash,
      parent_burn_block_time: mb.parent_burn_block_time,
    }));
    const mbResult = await sql`
      INSERT INTO microblocks ${sql(values)}
    `;
    if (mbResult.count !== microblocks.length) {
      throw new Error(
        `Unexpected row count after inserting microblocks: ${mbResult.count} vs ${values.length}`
      );
    }
  }

  // alias to insertMicroblock
  async insertMicroblockBatch(sql: PgSqlClient, microblocks: DbMicroblock[]): Promise<void> {
    return this.insertMicroblock(sql, microblocks);
  }

  async insertTxBatch(sql: PgSqlClient, txs: DbTx[]): Promise<void> {
    const values: TxInsertValues[] = txs.map(tx => ({
      tx_id: tx.tx_id,
      raw_tx: tx.raw_result,
      tx_index: tx.tx_index,
      index_block_hash: tx.index_block_hash,
      parent_index_block_hash: tx.parent_index_block_hash,
      block_hash: tx.block_hash,
      parent_block_hash: tx.parent_block_hash,
      block_height: tx.block_height,
      burn_block_time: tx.burn_block_time,
      parent_burn_block_time: tx.parent_burn_block_time,
      type_id: tx.type_id,
      anchor_mode: tx.anchor_mode,
      status: tx.status,
      canonical: tx.canonical,
      post_conditions: tx.post_conditions,
      nonce: tx.nonce,
      fee_rate: tx.fee_rate,
      sponsored: tx.sponsored,
      sponsor_nonce: tx.sponsor_nonce ?? null,
      sponsor_address: tx.sponsor_address ?? null,
      sender_address: tx.sender_address,
      origin_hash_mode: tx.origin_hash_mode,
      microblock_canonical: tx.microblock_canonical,
      microblock_sequence: tx.microblock_sequence,
      microblock_hash: tx.microblock_hash,
      token_transfer_recipient_address: tx.token_transfer_recipient_address ?? null,
      token_transfer_amount: tx.token_transfer_amount ?? null,
      token_transfer_memo: tx.token_transfer_memo ?? null,
      smart_contract_clarity_version: tx.smart_contract_clarity_version ?? null,
      smart_contract_contract_id: tx.smart_contract_contract_id ?? null,
      smart_contract_source_code: tx.smart_contract_source_code ?? null,
      contract_call_contract_id: tx.contract_call_contract_id ?? null,
      contract_call_function_name: tx.contract_call_function_name ?? null,
      contract_call_function_args: tx.contract_call_function_args ?? null,
      poison_microblock_header_1: tx.poison_microblock_header_1 ?? null,
      poison_microblock_header_2: tx.poison_microblock_header_2 ?? null,
      coinbase_payload: tx.coinbase_payload ?? null,
      coinbase_alt_recipient: tx.coinbase_alt_recipient ?? null,
      raw_result: tx.raw_result,
      event_count: tx.event_count,
      execution_cost_read_count: tx.execution_cost_read_count,
      execution_cost_read_length: tx.execution_cost_read_length,
      execution_cost_runtime: tx.execution_cost_runtime,
      execution_cost_write_count: tx.execution_cost_write_count,
      execution_cost_write_length: tx.execution_cost_write_length,
    }));
    await sql`INSERT INTO txs ${sql(values)}`;
  }

  async insertPrincipalStxTxsBatch(sql: PgSqlClient, values: PrincipalStxTxsInsertValues[]) {
    await sql`
      INSERT INTO principal_stx_txs ${sql(values)}
    `;
  }

  async insertContractEventBatch(sql: PgSqlClient, values: SmartContractEventInsertValues[]) {
    await sql`
      INSERT INTO contract_logs ${sql(values)}
    `;
  }

  async insertFtEventBatch(sql: PgSqlClient, values: FtEventInsertValues[]) {
    await sql`
      INSERT INTO ft_events ${sql(values)}
    `;
  }

  async insertNftEventBatch(sql: PgSqlClient, values: NftEventInsertValues[]) {
    await sql`INSERT INTO nft_events ${sql(values)}`;
  }

  async insertNameBatch(sql: PgSqlClient, values: BnsNameInsertValues[]) {
    await sql`
      INSERT INTO names ${sql(values)}
    `;
  }

  async insertNamespace(
    sql: PgSqlClient,
    blockData: {
      index_block_hash: string;
      parent_index_block_hash: string;
      microblock_hash: string;
      microblock_sequence: number;
      microblock_canonical: boolean;
    },
    bnsNamespace: DbBnsNamespace
  ) {
    const values: BnsNamespaceInsertValues = {
      namespace_id: bnsNamespace.namespace_id,
      launched_at: bnsNamespace.launched_at ?? null,
      address: bnsNamespace.address,
      reveal_block: bnsNamespace.reveal_block,
      ready_block: bnsNamespace.ready_block,
      buckets: bnsNamespace.buckets,
      base: bnsNamespace.base.toString(),
      coeff: bnsNamespace.coeff.toString(),
      nonalpha_discount: bnsNamespace.nonalpha_discount.toString(),
      no_vowel_discount: bnsNamespace.no_vowel_discount.toString(),
      lifetime: bnsNamespace.lifetime,
      status: bnsNamespace.status ?? null,
      tx_index: bnsNamespace.tx_index,
      tx_id: bnsNamespace.tx_id,
      canonical: bnsNamespace.canonical,
      index_block_hash: blockData.index_block_hash,
      parent_index_block_hash: blockData.parent_index_block_hash,
      microblock_hash: blockData.microblock_hash,
      microblock_sequence: blockData.microblock_sequence,
      microblock_canonical: blockData.microblock_canonical,
    };
    await sql`
      INSERT INTO namespaces ${sql(values)}
    `;
  }

  async insertZonefileBatch(sql: PgSqlClient, values: BnsZonefileInsertValues[]) {
    await sql`
      INSERT INTO zonefiles ${sql(values)}
    `;
  }

  async insertRawEventRequestBatch(
    sql: PgSqlClient,
    events: RawEventRequestInsertValues[]
  ): Promise<void> {
    await sql`
      INSERT INTO event_observer_requests ${this.sql(events)}
    `;
  }

  /**
   * (event-replay) Enable or disable indexes for DB tables.
   */
  async toggleAllTableIndexes(sql: PgSqlClient, state: IndexesState): Promise<void> {
    const enable: boolean = Boolean(state);
    const dbName = sql.options.database;
    const tableSchema = sql.options.connection.search_path ?? 'public';
    const tablesQuery = await sql<{ tablename: string }[]>`
      SELECT tablename FROM pg_catalog.pg_tables
      WHERE tablename != ${MIGRATIONS_TABLE}
      AND schemaname = ${tableSchema}`;
    if (tablesQuery.length === 0) {
      const errorMsg = `No tables found in database '${dbName}', schema '${tableSchema}'`;
      console.error(errorMsg);
      throw new Error(errorMsg);
    }
    const tables: string[] = tablesQuery.map((r: { tablename: string }) => r.tablename);

    // Exclude subdomains table since its constraints
    // are need to handle the ingestion of attachments_new events.
    const filtered = tables.filter(item => item !== 'subdomains');

    const result = await sql`
      UPDATE pg_index
      SET ${sql({ indisready: enable, indisvalid: enable })}
      WHERE indrelid = ANY (
        SELECT oid FROM pg_class
        WHERE relname IN ${sql(filtered)}
        AND relnamespace = (
          SELECT oid FROM pg_namespace WHERE nspname = ${tableSchema}
        )
      )
    `;
    if (result.count === 0) {
      throw new Error(`No updates made while toggling table indexes`);
    }
  }

  /**
   * (event-replay) Reindex all DB tables.
   */
  async reindexAllTables(sql: PgSqlClient): Promise<void> {
    const dbName = sql.options.database;
    const tableSchema = sql.options.connection.search_path ?? 'public';
    const tablesQuery = await sql<{ tablename: string }[]>`
      SELECT tablename FROM pg_catalog.pg_tables
      WHERE tablename != ${MIGRATIONS_TABLE}
      AND schemaname = ${tableSchema}`;
    if (tablesQuery.length === 0) {
      const errorMsg = `No tables found in database '${dbName}', schema '${tableSchema}'`;
      console.error(errorMsg);
      throw new Error(errorMsg);
    }
    const tables: string[] = tablesQuery.map((r: { tablename: string }) => r.tablename);

    for (const table of tables) {
      const result = await sql`REINDEX TABLE ${sql(table)}`;
      if (result.count === 0) {
        throw new Error(`No updates made while toggling table indexes`);
      }
    }
  }
}<|MERGE_RESOLUTION|>--- conflicted
+++ resolved
@@ -62,12 +62,9 @@
   DbMempoolTxRaw,
   DbChainTip,
   DbPox3Event,
-<<<<<<< HEAD
   RawEventRequestInsertValues,
   IndexesState,
-=======
   NftCustodyInsertValues,
->>>>>>> fb0d0eaa
 } from './common';
 import { ClarityAbi } from '@stacks/transactions';
 import {
@@ -3087,45 +3084,7 @@
   }
 
   /**
-<<<<<<< HEAD
-   * Refreshes the `nft_custody` and `nft_custody_unanchored` materialized views if necessary.
-   * @param sql - DB client
-   * @param txs - Transaction event data
-   * @param unanchored - If this refresh is requested from a block or microblock
-   */
-  async refreshNftCustody(txs: DataStoreTxEventData[], unanchored: boolean = false) {
-    await this.sqlWriteTransaction(async sql => {
-      const newNftEventCount = txs
-        .map(tx => tx.nftEvents.length)
-        .reduce((prev, cur) => prev + cur, 0);
-      if (newNftEventCount > 0) {
-        // Always refresh unanchored view since even if we're in a new anchored block we should update the
-        // unanchored state to the current one.
-        await this.refreshMaterializedView('nft_custody_unanchored', sql);
-        if (!unanchored) {
-          await this.refreshMaterializedView('nft_custody', sql);
-        }
-      } else if (!unanchored) {
-        // Even if we didn't receive new NFT events in a new anchor block, we should check if we need to
-        // update the anchored view to reflect any changes made by previous microblocks.
-        const result = await sql<{ outdated: boolean }[]>`
-          WITH anchored_height AS (SELECT MAX(block_height) AS anchored FROM nft_custody),
-            unanchored_height AS (SELECT MAX(block_height) AS unanchored FROM nft_custody_unanchored)
-          SELECT unanchored > anchored AS outdated
-          FROM anchored_height CROSS JOIN unanchored_height
-        `;
-        if (result.length > 0 && result[0].outdated) {
-          await this.refreshMaterializedView('nft_custody', sql);
-        }
-      }
-    });
-  }
-
-  /**
-   * (event-replay) Finishes DB setup after an event-replay.
-=======
    * Called when a full event import is complete.
->>>>>>> fb0d0eaa
    */
   async finishEventReplay() {
     if (!this.isEventReplay) {

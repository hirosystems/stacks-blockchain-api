--- conflicted
+++ resolved
@@ -88,11 +88,7 @@
 import { isProcessableTokenMetadata } from '../token-metadata/helpers';
 import * as zoneFileParser from 'zone-file';
 import { parseResolver, parseZoneFileTxt } from '../event-stream/bns/bns-helpers';
-<<<<<<< HEAD
-import { isNamespaceExportDeclaration } from 'typescript';
-=======
 import { Pox2EventName } from '../pox-helpers';
->>>>>>> dcbdfb90
 
 class MicroblockGapError extends Error {
   constructor(message: string) {

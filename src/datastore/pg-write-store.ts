--- conflicted
+++ resolved
@@ -54,14 +54,11 @@
   TxQueryResult,
   UpdatedEntities,
   BlockQueryResult,
-<<<<<<< HEAD
-  DbPox2Event,
-  Pox2EventInsertValues,
-=======
   DataStoreAttachmentData,
   DataStoreAttachmentSubdomainData,
   DataStoreBnsBlockData,
->>>>>>> b991d52b
+  DbPox2Event,
+  Pox2EventInsertValues,
 } from './common';
 import { ClarityAbi } from '@stacks/transactions';
 import {
@@ -88,12 +85,9 @@
 import { runMigrations } from './migrations';
 import { getPgClientConfig } from './connection-legacy';
 import { isProcessableTokenMetadata } from '../token-metadata/helpers';
-<<<<<<< HEAD
-import { Pox2EventName } from '../pox-helpers';
-=======
 import * as zoneFileParser from 'zone-file';
 import { parseResolver, parseZoneFileTxt } from '../event-stream/bns/bns-helpers';
->>>>>>> b991d52b
+import { Pox2EventName } from '../pox-helpers';
 
 class MicroblockGapError extends Error {
   constructor(message: string) {
@@ -156,21 +150,15 @@
   }
 
   async getChainTip(
-<<<<<<< HEAD
-    sql: PgSqlClient
+    sql: PgSqlClient,
+    useMaterializedView = true
   ): Promise<{
     blockHeight: number;
     blockHash: string;
     indexBlockHash: string;
     burnBlockHeight: number;
   }> {
-    if (!this.isEventReplay) {
-=======
-    sql: PgSqlClient,
-    useMaterializedView = true
-  ): Promise<{ blockHeight: number; blockHash: string; indexBlockHash: string }> {
     if (!this.isEventReplay && useMaterializedView) {
->>>>>>> b991d52b
       return super.getChainTip(sql);
     }
     // The `chain_tip` materialized view is not available during event replay.

import { getOrAdd, I32_MAX, getIbdBlockHeight } from '../helpers';
import {
  DbBlock,
  DbTx,
  DbStxEvent,
  DbFtEvent,
  DbNftEvent,
  DbTxTypeId,
  DbSmartContractEvent,
  DbSmartContract,
  DataStoreBlockUpdateData,
  DbStxLockEvent,
  DbMinerReward,
  DbBurnchainReward,
  DbTxStatus,
  DbRewardSlotHolder,
  DbBnsName,
  DbBnsNamespace,
  DbBnsSubdomain,
  DbConfigState,
  DbTokenOfferingLocked,
  DataStoreMicroblockUpdateData,
  DbMicroblock,
  DataStoreTxEventData,
  DbNonFungibleTokenMetadata,
  DbFungibleTokenMetadata,
  DbTokenMetadataQueueEntry,
  DbFaucetRequest,
  MinerRewardInsertValues,
  BlockInsertValues,
  RewardSlotHolderInsertValues,
  StxLockEventInsertValues,
  StxEventInsertValues,
  PrincipalStxTxsInsertValues,
  BnsSubdomainInsertValues,
  BnsZonefileInsertValues,
  FtEventInsertValues,
  NftEventInsertValues,
  SmartContractEventInsertValues,
  MicroblockQueryResult,
  BurnchainRewardInsertValues,
  TxInsertValues,
  MempoolTxInsertValues,
  MempoolTxQueryResult,
  TokenMetadataQueueEntryInsertValues,
  SmartContractInsertValues,
  BnsNameInsertValues,
  BnsNamespaceInsertValues,
  FtMetadataInsertValues,
  NftMetadataInsertValues,
  FaucetRequestInsertValues,
  MicroblockInsertValues,
  TxQueryResult,
  UpdatedEntities,
  BlockQueryResult,
  DataStoreAttachmentData,
  DataStoreAttachmentSubdomainData,
  DataStoreBnsBlockData,
  DbPox2Event,
  Pox2EventInsertValues,
  DbTxRaw,
  DbMempoolTxRaw,
  DbChainTip,
  DbPox3Event,
  RawEventRequestInsertValues,
  IndexesState,
  NftCustodyInsertValues,
} from './common';
import { ClarityAbi } from '@stacks/transactions';
import {
  BLOCK_COLUMNS,
  calculateTotalBlockExecutionCost,
  convertTxQueryResultToDbMempoolTx,
  MEMPOOL_TX_COLUMNS,
  MICROBLOCK_COLUMNS,
  parseBlockQueryResult,
  parseMempoolTxQueryResult,
  parseMicroblockQueryResult,
  parseTxQueryResult,
  TX_COLUMNS,
  TX_METADATA_TABLES,
  validateZonefileHash,
} from './helpers';
import { PgNotifier } from './pg-notifier';
import { MIGRATIONS_DIR, PgStore } from './pg-store';
import { isProcessableTokenMetadata } from '../token-metadata/helpers';
import * as zoneFileParser from 'zone-file';
import { parseResolver, parseZoneFileTxt } from '../event-stream/bns/bns-helpers';
import { Pox2EventName } from '../pox-helpers';
import { logger } from '../logger';
import {
  PgJsonb,
  PgSqlClient,
  batchIterate,
  connectPostgres,
  isProdEnv,
  runMigrations,
} from '@hirosystems/api-toolkit';
import { PgServer, getConnectionArgs, getConnectionConfig } from './connection';

const MIGRATIONS_TABLE = 'pgmigrations';
const PG_PARAM_LIMIT = 65536;
const INSERT_BATCH_SIZE = 500;

class MicroblockGapError extends Error {
  constructor(message: string) {
    super(message);
    this.message = message;
    this.name = this.constructor.name;
  }
}

/**
 * Extends `PgStore` to provide data insertion functions. These added features are usually called by
 * the `EventServer` upon receiving blockchain events from a Stacks node. It also deals with chain data
 * re-orgs and Postgres NOTIFY message broadcasts when important data is written into the DB.
 */
export class PgWriteStore extends PgStore {
  readonly isEventReplay: boolean;
  protected isIbdBlockHeightReached = false;

  constructor(
    sql: PgSqlClient,
    notifier: PgNotifier | undefined = undefined,
    isEventReplay: boolean = false
  ) {
    super(sql, notifier);
    this.isEventReplay = isEventReplay;
  }

  static async connect({
    usageName,
    skipMigrations = false,
    withNotifier = true,
    isEventReplay = false,
  }: {
    usageName: string;
    skipMigrations?: boolean;
    withNotifier?: boolean;
    isEventReplay?: boolean;
  }): Promise<PgWriteStore> {
    const sql = await connectPostgres({
      usageName: usageName,
      connectionArgs: getConnectionArgs(PgServer.primary),
      connectionConfig: getConnectionConfig(PgServer.primary),
    });
    if (!skipMigrations) {
      await runMigrations(MIGRATIONS_DIR, 'up', getConnectionArgs(PgServer.primary));
    }
    const notifier = withNotifier ? await PgNotifier.create(usageName) : undefined;
    const store = new PgWriteStore(sql, notifier, isEventReplay);
    await store.connectPgNotifier();
    return store;
  }

  async getChainTip(sql: PgSqlClient, useMaterializedView = true): Promise<DbChainTip> {
    if (!this.isEventReplay && useMaterializedView) {
      return super.getChainTip(sql);
    }
    // The `chain_tip` materialized view is not available during event replay.
    // Since `getChainTip()` is used heavily during event ingestion, we'll fall back to
    // a classic query.
    const currentTipBlock = await sql<
      {
        block_height: number;
        block_hash: string;
        index_block_hash: string;
        burn_block_height: number;
      }[]
    >`
      SELECT block_height, block_hash, index_block_hash, burn_block_height
      FROM blocks
      WHERE canonical = true AND block_height = (SELECT MAX(block_height) FROM blocks)
    `;
    return {
      blockHeight: currentTipBlock[0]?.block_height ?? 0,
      blockHash: currentTipBlock[0]?.block_hash ?? '',
      indexBlockHash: currentTipBlock[0]?.index_block_hash ?? '',
      burnBlockHeight: currentTipBlock[0]?.burn_block_height ?? 0,
    };
  }

  async storeRawEventRequest(eventPath: string, payload: PgJsonb): Promise<void> {
    // To avoid depending on the DB more than once and to allow the query transaction to settle,
    // we'll take the complete insert result and move that to the output TSV file instead of taking
    // only the `id` and performing a `COPY` of that row later.
    const insertResult = await this.sql<
      {
        id: string;
        receive_timestamp: string;
        event_path: string;
        payload: string;
      }[]
    >`INSERT INTO event_observer_requests(
        event_path, payload
      ) values(${eventPath}, ${payload})
      RETURNING id, receive_timestamp::text, event_path, payload::text
    `;
    if (insertResult.length !== 1) {
      throw new Error(
        `Unexpected row count ${insertResult.length} when storing event_observer_requests entry`
      );
    }
  }

  async update(data: DataStoreBlockUpdateData): Promise<void> {
    const tokenMetadataQueueEntries: DbTokenMetadataQueueEntry[] = [];
    let garbageCollectedMempoolTxs: string[] = [];
    let batchedTxData: DataStoreTxEventData[] = [];
    const deployedSmartContracts: DbSmartContract[] = [];
    const contractLogEvents: DbSmartContractEvent[] = [];

    await this.sqlWriteTransaction(async sql => {
      const chainTip = await this.getChainTip(sql, false);
      await this.handleReorg(sql, data.block, chainTip.blockHeight);
      // If the incoming block is not of greater height than current chain tip, then store data as non-canonical.
      const isCanonical = data.block.block_height > chainTip.blockHeight;
      if (!isCanonical) {
        data.block = { ...data.block, canonical: false };
        data.microblocks = data.microblocks.map(mb => ({ ...mb, canonical: false }));
        data.txs = data.txs.map(tx => ({
          tx: { ...tx.tx, canonical: false },
          stxLockEvents: tx.stxLockEvents.map(e => ({ ...e, canonical: false })),
          stxEvents: tx.stxEvents.map(e => ({ ...e, canonical: false })),
          ftEvents: tx.ftEvents.map(e => ({ ...e, canonical: false })),
          nftEvents: tx.nftEvents.map(e => ({ ...e, canonical: false })),
          contractLogEvents: tx.contractLogEvents.map(e => ({ ...e, canonical: false })),
          smartContracts: tx.smartContracts.map(e => ({ ...e, canonical: false })),
          names: tx.names.map(e => ({ ...e, canonical: false })),
          namespaces: tx.namespaces.map(e => ({ ...e, canonical: false })),
          pox2Events: tx.pox2Events.map(e => ({ ...e, canonical: false })),
          pox3Events: tx.pox3Events.map(e => ({ ...e, canonical: false })),
        }));
        data.minerRewards = data.minerRewards.map(mr => ({ ...mr, canonical: false }));
      } else {
        // When storing newly mined canonical txs, remove them from the mempool table.
        const candidateTxIds = data.txs.map(d => d.tx.tx_id);
        const removedTxsResult = await this.pruneMempoolTxs(sql, candidateTxIds);
        if (removedTxsResult.removedTxs.length > 0) {
          logger.debug(
            `Removed ${removedTxsResult.removedTxs.length} txs from mempool table during new block ingestion`
          );
        }
      }

      const totalBlockCost = calculateTotalBlockExecutionCost(data.txs);
      data.block.execution_cost_read_count = totalBlockCost.execution_cost_read_count;
      data.block.execution_cost_read_length = totalBlockCost.execution_cost_read_length;
      data.block.execution_cost_runtime = totalBlockCost.execution_cost_runtime;
      data.block.execution_cost_write_count = totalBlockCost.execution_cost_write_count;
      data.block.execution_cost_write_length = totalBlockCost.execution_cost_write_length;

      batchedTxData = data.txs;

      // Find microblocks that weren't already inserted via the unconfirmed microblock event.
      // This happens when a stacks-node is syncing and receives confirmed microblocks with their anchor block at the same time.
      if (data.microblocks.length > 0) {
        const existingMicroblocksQuery = await sql<{ microblock_hash: string }[]>`
          SELECT microblock_hash
          FROM microblocks
          WHERE parent_index_block_hash = ${data.block.parent_index_block_hash}
            AND microblock_hash IN ${sql(data.microblocks.map(mb => mb.microblock_hash))}
        `;
        const existingMicroblockHashes = new Set(
          existingMicroblocksQuery.map(r => r.microblock_hash)
        );

        const missingMicroblocks = data.microblocks.filter(
          mb => !existingMicroblockHashes.has(mb.microblock_hash)
        );
        if (missingMicroblocks.length > 0) {
          const missingMicroblockHashes = new Set(missingMicroblocks.map(mb => mb.microblock_hash));
          const missingTxs = data.txs.filter(entry =>
            missingMicroblockHashes.has(entry.tx.microblock_hash)
          );
          await this.insertMicroblockData(sql, missingMicroblocks, missingTxs);

          // Clear already inserted microblock txs from the anchor-block update data to avoid duplicate inserts.
          batchedTxData = batchedTxData.filter(entry => {
            return !missingMicroblockHashes.has(entry.tx.microblock_hash);
          });
        }
      }

      // When processing an immediately-non-canonical block, do not orphan and possible existing microblocks
      // which may be still considered canonical by the canonical block at this height.
      if (isCanonical) {
        const { acceptedMicroblockTxs, orphanedMicroblockTxs } = await this.updateMicroCanonical(
          sql,
          {
            isCanonical: isCanonical,
            blockHeight: data.block.block_height,
            blockHash: data.block.block_hash,
            indexBlockHash: data.block.index_block_hash,
            parentIndexBlockHash: data.block.parent_index_block_hash,
            parentMicroblockHash: data.block.parent_microblock_hash,
            parentMicroblockSequence: data.block.parent_microblock_sequence,
            burnBlockTime: data.block.burn_block_time,
          }
        );

        // Identify any micro-orphaned txs that also didn't make it into this anchor block, and restore them into the mempool
        const orphanedAndMissingTxs = orphanedMicroblockTxs.filter(
          tx => !data.txs.find(r => tx.tx_id === r.tx.tx_id)
        );
        const restoredMempoolTxs = await this.restoreMempoolTxs(
          sql,
          orphanedAndMissingTxs.map(tx => tx.tx_id)
        );
        restoredMempoolTxs.restoredTxs.forEach(txId => {
          logger.info(`Restored micro-orphaned tx to mempool ${txId}`);
        });

        // Clear accepted microblock txs from the anchor-block update data to avoid duplicate inserts.
        batchedTxData = batchedTxData.filter(entry => {
          const matchingTx = acceptedMicroblockTxs.find(tx => tx.tx_id === entry.tx.tx_id);
          return !matchingTx;
        });
      }

      if (isCanonical && data.pox_v1_unlock_height !== undefined) {
        // update the pox_state.pox_v1_unlock_height singleton
        await sql`
          UPDATE pox_state
          SET pox_v1_unlock_height = ${data.pox_v1_unlock_height}
          WHERE pox_v1_unlock_height != ${data.pox_v1_unlock_height}
        `;
      }
      if (isCanonical && data.pox_v2_unlock_height !== undefined) {
        // update the pox_state.pox_v2_unlock_height singleton
        await sql`
          UPDATE pox_state
          SET pox_v2_unlock_height = ${data.pox_v2_unlock_height}
          WHERE pox_v2_unlock_height != ${data.pox_v2_unlock_height}
        `;
      }

      // When receiving first block, check if "block 0" boot data was received,
      // if so, update their properties to correspond to "block 1", since we treat
      // the "block 0" concept as an internal implementation detail.
      if (data.block.block_height === 1) {
        const blockZero = await this.getBlockInternal(sql, { height: 0 });
        if (blockZero.found) {
          await this.fixBlockZeroData(sql, data.block);
        }
      }
      const blocksUpdated = await this.updateBlock(sql, data.block);
      if (blocksUpdated !== 0) {
        await this.updateMinerRewards(sql, data.minerRewards);
        for (const entry of batchedTxData) {
          await this.updateTx(sql, entry.tx);
          contractLogEvents.push(...entry.contractLogEvents);
<<<<<<< HEAD
=======
          await this.updateBatchSmartContractEvent(sql, entry.tx, entry.contractLogEvents);
          for (const pox2Event of entry.pox2Events) {
            await this.updatePox2Event(sql, entry.tx, pox2Event);
          }
          for (const pox3Event of entry.pox3Events) {
            await this.updatePox3Event(sql, entry.tx, pox3Event);
          }
          for (const stxLockEvent of entry.stxLockEvents) {
            await this.updateStxLockEvent(sql, entry.tx, stxLockEvent);
          }
          for (const ftEvent of entry.ftEvents) {
            await this.updateFtEvent(sql, entry.tx, ftEvent);
          }
          for (const nftEvent of entry.nftEvents) {
            await this.updateNftEvent(sql, entry.tx, nftEvent, false);
          }
>>>>>>> 872bcbde
          deployedSmartContracts.push(...entry.smartContracts);
          await this.updateStxEvents(sql, entry.tx, entry.stxEvents);
          await this.updatePrincipalStxTxs(sql, entry.tx, entry.stxEvents);
          await this.updateSmartContractEvents(sql, entry.tx, entry.contractLogEvents);
          await this.updatePox2Events(sql, entry.tx, entry.pox2Events);
          await this.updatePox3Events(sql, entry.tx, entry.pox3Events);
          await this.updateStxLockEvents(sql, entry.tx, entry.stxLockEvents);
          await this.updateFtEvents(sql, entry.tx, entry.ftEvents);
          await this.updateNftEvents(sql, entry.tx, entry.nftEvents);
          await this.updateSmartContracts(sql, entry.tx, entry.smartContracts);
          await this.updateNamespaces(sql, entry.tx, entry.namespaces);
          await this.updateNames(sql, entry.tx, entry.names);
        }
        const mempoolGarbageResults = await this.deleteGarbageCollectedMempoolTxs(sql);
        if (mempoolGarbageResults.deletedTxs.length > 0) {
          logger.debug(`Garbage collected ${mempoolGarbageResults.deletedTxs.length} mempool txs`);
        }
        garbageCollectedMempoolTxs = mempoolGarbageResults.deletedTxs;

        const tokenContractDeployments = data.txs
          .filter(
            entry =>
              entry.tx.type_id === DbTxTypeId.SmartContract ||
              entry.tx.type_id === DbTxTypeId.VersionedSmartContract
          )
          .filter(entry => entry.tx.status === DbTxStatus.Success)
          .filter(entry => entry.smartContracts[0].abi && entry.smartContracts[0].abi !== 'null')
          .map(entry => {
            const smartContract = entry.smartContracts[0];
            const contractAbi: ClarityAbi = JSON.parse(smartContract.abi as string);
            const queueEntry: DbTokenMetadataQueueEntry = {
              queueId: -1,
              txId: entry.tx.tx_id,
              contractId: smartContract.contract_id,
              contractAbi: contractAbi,
              blockHeight: entry.tx.block_height,
              processed: false,
              retry_count: 0,
            };
            return queueEntry;
          })
          .filter(entry => isProcessableTokenMetadata(entry.contractAbi));
        for (const pendingQueueEntry of tokenContractDeployments) {
          const queueEntry = await this.updateTokenMetadataQueue(sql, pendingQueueEntry);
          tokenMetadataQueueEntries.push(queueEntry);
        }
      }

      if (!this.isEventReplay) {
        await this.reconcileMempoolStatus(sql);

        const mempoolStats = await this.getMempoolStatsInternal({ sql });
        this.eventEmitter.emit('mempoolStatsUpdate', mempoolStats);
      }
    });
    // Do we have an IBD height defined in ENV? If so, check if this block update reached it.
    const ibdHeight = getIbdBlockHeight();
    this.isIbdBlockHeightReached = ibdHeight ? data.block.block_height > ibdHeight : true;

    await this.refreshMaterializedView('chain_tip');
    await this.refreshMaterializedView('mempool_digest');

    // Skip sending `PgNotifier` updates altogether if we're in the genesis block since this block is the
    // event replay of the v1 blockchain.
    if ((data.block.block_height > 1 || !isProdEnv) && this.notifier) {
      await this.notifier.sendBlock({ blockHash: data.block.block_hash });
      for (const tx of data.txs) {
        await this.notifier.sendTx({ txId: tx.tx.tx_id });
      }
      for (const txId of garbageCollectedMempoolTxs) {
        await this.notifier.sendTx({ txId: txId });
      }
      for (const smartContract of deployedSmartContracts) {
        await this.notifier.sendSmartContract({
          contractId: smartContract.contract_id,
        });
      }
      for (const logEvent of contractLogEvents) {
        await this.notifier.sendSmartContractLog({
          txId: logEvent.tx_id,
          eventIndex: logEvent.event_index,
        });
      }
      await this.emitAddressTxUpdates(data.txs);
      for (const nftEvent of data.txs.map(tx => tx.nftEvents).flat()) {
        await this.notifier.sendNftEvent({
          txId: nftEvent.tx_id,
          eventIndex: nftEvent.event_index,
        });
      }
      for (const tokenMetadataQueueEntry of tokenMetadataQueueEntries) {
        await this.notifier.sendTokenMetadata({ queueId: tokenMetadataQueueEntry.queueId });
      }
    }
  }

  async updateMinerRewards(sql: PgSqlClient, minerRewards: DbMinerReward[]): Promise<void> {
    for (const batch of batchIterate(minerRewards, Math.floor(PG_PARAM_LIMIT / 11))) {
      const values: MinerRewardInsertValues[] = batch.map(minerReward => ({
        block_hash: minerReward.block_hash,
        index_block_hash: minerReward.index_block_hash,
        from_index_block_hash: minerReward.from_index_block_hash,
        mature_block_height: minerReward.mature_block_height,
        canonical: minerReward.canonical,
        recipient: minerReward.recipient,
        // If `miner_address` is null then it means pre-Stacks2.1 data, and the `recipient` can be accurately used
        miner_address: minerReward.miner_address ?? minerReward.recipient,
        coinbase_amount: minerReward.coinbase_amount.toString(),
        tx_fees_anchored: minerReward.tx_fees_anchored.toString(),
        tx_fees_streamed_confirmed: minerReward.tx_fees_streamed_confirmed.toString(),
        tx_fees_streamed_produced: minerReward.tx_fees_streamed_produced.toString(),
      }));
      await sql`
        INSERT INTO miner_rewards ${sql(values)}
      `;
    }
  }

  async updateBlock(sql: PgSqlClient, block: DbBlock): Promise<number> {
    const values: BlockInsertValues = {
      block_hash: block.block_hash,
      index_block_hash: block.index_block_hash,
      parent_index_block_hash: block.parent_index_block_hash,
      parent_block_hash: block.parent_block_hash,
      parent_microblock_hash: block.parent_microblock_hash,
      parent_microblock_sequence: block.parent_microblock_sequence,
      block_height: block.block_height,
      burn_block_time: block.burn_block_time,
      burn_block_hash: block.burn_block_hash,
      burn_block_height: block.burn_block_height,
      miner_txid: block.miner_txid,
      canonical: block.canonical,
      execution_cost_read_count: block.execution_cost_read_count,
      execution_cost_read_length: block.execution_cost_read_length,
      execution_cost_runtime: block.execution_cost_runtime,
      execution_cost_write_count: block.execution_cost_write_count,
      execution_cost_write_length: block.execution_cost_write_length,
    };
    const result = await sql`
      INSERT INTO blocks ${sql(values)}
      ON CONFLICT (index_block_hash) DO NOTHING
    `;
    return result.count;
  }

  async insertStxEventBatch(sql: PgSqlClient, stxEvents: StxEventInsertValues[]) {
    const values = stxEvents.map(s => {
      const value: StxEventInsertValues = {
        event_index: s.event_index,
        tx_id: s.tx_id,
        tx_index: s.tx_index,
        block_height: s.block_height,
        index_block_hash: s.index_block_hash,
        parent_index_block_hash: s.parent_index_block_hash,
        microblock_hash: s.microblock_hash,
        microblock_sequence: s.microblock_sequence,
        microblock_canonical: s.microblock_canonical,
        canonical: s.canonical,
        asset_event_type_id: s.asset_event_type_id,
        sender: s.sender,
        recipient: s.recipient,
        amount: s.amount,
        memo: s.memo ?? null,
      };
      return value;
    });
    await sql`
      INSERT INTO stx_events ${sql(values)}
    `;
  }

  async updateBurnchainRewardSlotHolders({
    burnchainBlockHash,
    burnchainBlockHeight,
    slotHolders,
  }: {
    burnchainBlockHash: string;
    burnchainBlockHeight: number;
    slotHolders: DbRewardSlotHolder[];
  }): Promise<void> {
    await this.sqlWriteTransaction(async sql => {
      const existingSlotHolders = await sql<{ address: string }[]>`
        UPDATE reward_slot_holders
        SET canonical = false
        WHERE canonical = true
          AND (burn_block_hash = ${burnchainBlockHash}
            OR burn_block_height >= ${burnchainBlockHeight})
      `;
      if (existingSlotHolders.count > 0) {
        logger.warn(
          `Invalidated ${existingSlotHolders.count} burnchain reward slot holders after fork detected at burnchain block ${burnchainBlockHash}`
        );
      }
      if (slotHolders.length === 0) {
        return;
      }
      const values: RewardSlotHolderInsertValues[] = slotHolders.map(val => ({
        canonical: val.canonical,
        burn_block_hash: val.burn_block_hash,
        burn_block_height: val.burn_block_height,
        address: val.address,
        slot_index: val.slot_index,
      }));
      const result = await sql`
        INSERT INTO reward_slot_holders ${sql(values)}
      `;
      if (result.count !== slotHolders.length) {
        throw new Error(
          `Unexpected row count after inserting reward slot holders: ${result.count} vs ${slotHolders.length}`
        );
      }
    });
  }

  async updateMicroblocks(data: DataStoreMicroblockUpdateData): Promise<void> {
    try {
      await this.updateMicroblocksInternal(data);
    } catch (error) {
      if (error instanceof MicroblockGapError) {
        // Log and ignore this error for now, see https://github.com/blockstack/stacks-blockchain/issues/2850
        // for more details.
        // In theory it would be possible for the API to cache out-of-order microblock data and use it to
        // restore data in this condition, but it would require several changes to sensitive re-org code,
        // as well as introduce a new kind of statefulness and responsibility to the API.
        logger.warn(error.message);
      } else {
        throw error;
      }
    }
  }

  async updateMicroblocksInternal(data: DataStoreMicroblockUpdateData): Promise<void> {
    const txData: DataStoreTxEventData[] = [];
    let dbMicroblocks: DbMicroblock[] = [];
    const deployedSmartContracts: DbSmartContract[] = [];
    const contractLogEvents: DbSmartContractEvent[] = [];

    await this.sqlWriteTransaction(async sql => {
      // Sanity check: ensure incoming microblocks have a `parent_index_block_hash` that matches the API's
      // current known canonical chain tip. We assume this holds true so incoming microblock data is always
      // treated as being built off the current canonical anchor block.
      const chainTip = await this.getChainTip(sql, false);
      const nonCanonicalMicroblock = data.microblocks.find(
        mb => mb.parent_index_block_hash !== chainTip.indexBlockHash
      );
      // Note: the stacks-node event emitter can send old microblocks that have already been processed by a previous anchor block.
      // Log warning and return, nothing to do.
      if (nonCanonicalMicroblock) {
        logger.info(
          `Failure in microblock ingestion, microblock ${nonCanonicalMicroblock.microblock_hash} ` +
            `points to parent index block hash ${nonCanonicalMicroblock.parent_index_block_hash} rather ` +
            `than the current canonical tip's index block hash ${chainTip.indexBlockHash}.`
        );
        return;
      }

      // The block height is just one after the current chain tip height
      const blockHeight = chainTip.blockHeight + 1;
      dbMicroblocks = data.microblocks.map(mb => {
        const dbMicroBlock: DbMicroblock = {
          canonical: true,
          microblock_canonical: true,
          microblock_hash: mb.microblock_hash,
          microblock_sequence: mb.microblock_sequence,
          microblock_parent_hash: mb.microblock_parent_hash,
          parent_index_block_hash: mb.parent_index_block_hash,
          parent_burn_block_height: mb.parent_burn_block_height,
          parent_burn_block_hash: mb.parent_burn_block_hash,
          parent_burn_block_time: mb.parent_burn_block_time,
          block_height: blockHeight,
          parent_block_height: chainTip.blockHeight,
          parent_block_hash: chainTip.blockHash,
          index_block_hash: '', // Empty until microblock is confirmed in an anchor block
          block_hash: '', // Empty until microblock is confirmed in an anchor block
        };
        return dbMicroBlock;
      });

      for (const entry of data.txs) {
        // Note: the properties block_hash and burn_block_time are empty here because the anchor
        // block with that data doesn't yet exist.
        const dbTx: DbTxRaw = {
          ...entry.tx,
          parent_block_hash: chainTip.blockHash,
          block_height: blockHeight,
        };

        // Set all the `block_height` properties for the related tx objects, since it wasn't known
        // when creating the objects using only the stacks-node message payload.
        txData.push({
          tx: dbTx,
          stxEvents: entry.stxEvents.map(e => ({ ...e, block_height: blockHeight })),
          contractLogEvents: entry.contractLogEvents.map(e => ({
            ...e,
            block_height: blockHeight,
          })),
          stxLockEvents: entry.stxLockEvents.map(e => ({ ...e, block_height: blockHeight })),
          ftEvents: entry.ftEvents.map(e => ({ ...e, block_height: blockHeight })),
          nftEvents: entry.nftEvents.map(e => ({ ...e, block_height: blockHeight })),
          smartContracts: entry.smartContracts.map(e => ({ ...e, block_height: blockHeight })),
          names: entry.names.map(e => ({ ...e, registered_at: blockHeight })),
          namespaces: entry.namespaces.map(e => ({ ...e, ready_block: blockHeight })),
          pox2Events: entry.pox2Events.map(e => ({ ...e, block_height: blockHeight })),
          pox3Events: entry.pox3Events.map(e => ({ ...e, block_height: blockHeight })),
        });
        deployedSmartContracts.push(...entry.smartContracts);
        contractLogEvents.push(...entry.contractLogEvents);
      }

      await this.insertMicroblockData(sql, dbMicroblocks, txData);

      // Find any microblocks that have been orphaned by this latest microblock chain tip.
      // This function also checks that each microblock parent hash points to an existing microblock in the db.
      const currentMicroblockTip = dbMicroblocks[dbMicroblocks.length - 1];
      const unanchoredMicroblocksAtTip = await this.findUnanchoredMicroblocksAtChainTip(
        sql,
        currentMicroblockTip.parent_index_block_hash,
        blockHeight,
        currentMicroblockTip
      );
      if ('microblockGap' in unanchoredMicroblocksAtTip) {
        // Throw in order to trigger a SQL tx rollback to undo and db writes so far, but catch, log, and ignore this specific error.
        throw new MicroblockGapError(
          `Gap in parent microblock stream for ${currentMicroblockTip.microblock_hash}, missing microblock ${unanchoredMicroblocksAtTip.missingMicroblockHash}, the oldest microblock ${unanchoredMicroblocksAtTip.oldestParentMicroblockHash} found in the chain has sequence ${unanchoredMicroblocksAtTip.oldestParentMicroblockSequence} rather than 0`
        );
      }
      const { orphanedMicroblocks } = unanchoredMicroblocksAtTip;
      if (orphanedMicroblocks.length > 0) {
        // Handle microblocks reorgs here, these _should_ only be micro-forks off the same same
        // unanchored chain tip, e.g. a leader orphaning it's own unconfirmed microblocks
        const microOrphanResult = await this.handleMicroReorg(sql, {
          isCanonical: true,
          isMicroCanonical: false,
          indexBlockHash: '',
          blockHash: '',
          burnBlockTime: -1,
          microblocks: orphanedMicroblocks,
        });
        const microOrphanedTxs = microOrphanResult.updatedTxs;
        // Restore any micro-orphaned txs into the mempool
        const restoredMempoolTxs = await this.restoreMempoolTxs(
          sql,
          microOrphanedTxs.map(tx => tx.tx_id)
        );
        restoredMempoolTxs.restoredTxs.forEach(txId => {
          logger.info(`Restored micro-orphaned tx to mempool ${txId}`);
        });
      }

      const candidateTxIds = data.txs.map(d => d.tx.tx_id);
      const removedTxsResult = await this.pruneMempoolTxs(sql, candidateTxIds);
      if (removedTxsResult.removedTxs.length > 0) {
        logger.debug(
          `Removed ${removedTxsResult.removedTxs.length} microblock-txs from mempool table during microblock ingestion`
        );
      }

      if (!this.isEventReplay) {
        await this.reconcileMempoolStatus(sql);

        const mempoolStats = await this.getMempoolStatsInternal({ sql });
        this.eventEmitter.emit('mempoolStatsUpdate', mempoolStats);
      }
    });

    await this.refreshMaterializedView('chain_tip');
    await this.refreshMaterializedView('mempool_digest');

    if (this.notifier) {
      for (const microblock of dbMicroblocks) {
        await this.notifier.sendMicroblock({ microblockHash: microblock.microblock_hash });
      }
      for (const tx of txData) {
        await this.notifier.sendTx({ txId: tx.tx.tx_id });
      }
      for (const smartContract of deployedSmartContracts) {
        await this.notifier.sendSmartContract({
          contractId: smartContract.contract_id,
        });
      }
      for (const logEvent of contractLogEvents) {
        await this.notifier.sendSmartContractLog({
          txId: logEvent.tx_id,
          eventIndex: logEvent.event_index,
        });
      }
      await this.emitAddressTxUpdates(txData);
    }
  }

  // Find any transactions that are erroneously still marked as both `pending` in the mempool table
  // and also confirmed in the mined txs table. Mark these as pruned in the mempool and log warning.
  // This must be called _after_ any writes to txs/mempool tables during block and microblock ingestion,
  // but _before_ any reads or view refreshes that depend on the mempool table.
  // NOTE: this is essentially a work-around for whatever bug is causing the underlying problem.
  async reconcileMempoolStatus(sql: PgSqlClient): Promise<void> {
    const txsResult = await sql<{ tx_id: string }[]>`
      UPDATE mempool_txs
      SET pruned = true
      FROM txs
      WHERE
        mempool_txs.tx_id = txs.tx_id AND
        mempool_txs.pruned = false AND
        txs.canonical = true AND
        txs.microblock_canonical = true AND
        txs.status IN ${sql([
          DbTxStatus.Success,
          DbTxStatus.AbortByResponse,
          DbTxStatus.AbortByPostCondition,
        ])}
      RETURNING mempool_txs.tx_id
    `;
    if (txsResult.length > 0) {
      const txs = txsResult.map(tx => tx.tx_id);
      logger.warn(`Reconciled mempool txs as pruned for ${txsResult.length} txs`, { txs });
    }
  }

  async fixBlockZeroData(sql: PgSqlClient, blockOne: DbBlock): Promise<void> {
    const tablesUpdates: Record<string, number> = {};
    const txsResult = await sql<TxQueryResult[]>`
      UPDATE txs
      SET
        canonical = true,
        block_height = 1,
        tx_index = tx_index + 1,
        block_hash = ${blockOne.block_hash},
        index_block_hash = ${blockOne.index_block_hash},
        burn_block_time = ${blockOne.burn_block_time},
        parent_block_hash = ${blockOne.parent_block_hash}
      WHERE block_height = 0
    `;
    tablesUpdates['txs'] = txsResult.count;
    for (const table of TX_METADATA_TABLES) {
      // a couple tables have a different name for the 'block_height' column
      const heightCol =
        table === 'names'
          ? sql('registered_at')
          : table === 'namespaces'
          ? sql('ready_block')
          : sql('block_height');
      // The smart_contracts table does not have a tx_index column
      const txIndexBump = table === 'smart_contracts' ? sql`` : sql`tx_index = tx_index + 1,`;
      const metadataResult = await sql`
        UPDATE ${sql(table)}
        SET
          canonical = true,
          ${heightCol} = 1,
          ${txIndexBump}
          index_block_hash = ${blockOne.index_block_hash}
        WHERE ${heightCol} = 0
      `;
      tablesUpdates[table] = metadataResult.count;
    }
    logger.info('Updated block zero boot data', tablesUpdates);
  }

  async updatePox2Events(sql: PgSqlClient, tx: DbTx, events: DbPox2Event[]) {
    for (const batch of batchIterate(events, Math.floor(PG_PARAM_LIMIT / 30))) {
      const values: Pox2EventInsertValues[] = batch.map(event => {
        const value: Pox2EventInsertValues = {
          event_index: event.event_index,
          tx_id: event.tx_id,
          tx_index: event.tx_index,
          block_height: event.block_height,
          index_block_hash: tx.index_block_hash,
          parent_index_block_hash: tx.parent_index_block_hash,
          microblock_hash: tx.microblock_hash,
          microblock_sequence: tx.microblock_sequence,
          microblock_canonical: tx.microblock_canonical,
          canonical: event.canonical,
          stacker: event.stacker,
          locked: event.locked.toString(),
          balance: event.balance.toString(),
          burnchain_unlock_height: event.burnchain_unlock_height.toString(),
          name: event.name,
          pox_addr: event.pox_addr,
          pox_addr_raw: event.pox_addr_raw,
          first_cycle_locked: null,
          first_unlocked_cycle: null,
          delegate_to: null,
          lock_period: null,
          lock_amount: null,
          start_burn_height: null,
          unlock_burn_height: null,
          delegator: null,
          increase_by: null,
          total_locked: null,
          extend_count: null,
          reward_cycle: null,
          amount_ustx: null,
        };
        // Set event-specific columns
        switch (event.name) {
          case Pox2EventName.HandleUnlock: {
            value.first_cycle_locked = event.data.first_cycle_locked.toString();
            value.first_unlocked_cycle = event.data.first_unlocked_cycle.toString();
            break;
          }
          case Pox2EventName.StackStx: {
            value.lock_period = event.data.lock_period.toString();
            value.lock_amount = event.data.lock_amount.toString();
            value.start_burn_height = event.data.start_burn_height.toString();
            value.unlock_burn_height = event.data.unlock_burn_height.toString();
            break;
          }
          case Pox2EventName.StackIncrease: {
            value.increase_by = event.data.increase_by.toString();
            value.total_locked = event.data.total_locked.toString();
            break;
          }
          case Pox2EventName.StackExtend: {
            value.extend_count = event.data.extend_count.toString();
            value.unlock_burn_height = event.data.unlock_burn_height.toString();
            break;
          }
          case Pox2EventName.DelegateStx: {
            value.amount_ustx = event.data.amount_ustx.toString();
            value.delegate_to = event.data.delegate_to;
            value.unlock_burn_height = event.data.unlock_burn_height?.toString() ?? null;
            break;
          }
          case Pox2EventName.DelegateStackStx: {
            value.lock_period = event.data.lock_period.toString();
            value.lock_amount = event.data.lock_amount.toString();
            value.start_burn_height = event.data.start_burn_height.toString();
            value.unlock_burn_height = event.data.unlock_burn_height.toString();
            value.delegator = event.data.delegator;
            break;
          }
          case Pox2EventName.DelegateStackIncrease: {
            value.increase_by = event.data.increase_by.toString();
            value.total_locked = event.data.total_locked.toString();
            value.delegator = event.data.delegator;
            break;
          }
          case Pox2EventName.DelegateStackExtend: {
            value.extend_count = event.data.extend_count.toString();
            value.unlock_burn_height = event.data.unlock_burn_height.toString();
            value.delegator = event.data.delegator;
            break;
          }
          case Pox2EventName.StackAggregationCommit: {
            value.reward_cycle = event.data.reward_cycle.toString();
            value.amount_ustx = event.data.amount_ustx.toString();
            break;
          }
          case Pox2EventName.StackAggregationCommitIndexed: {
            value.reward_cycle = event.data.reward_cycle.toString();
            value.amount_ustx = event.data.amount_ustx.toString();
            break;
          }
          case Pox2EventName.StackAggregationIncrease: {
            value.reward_cycle = event.data.reward_cycle.toString();
            value.amount_ustx = event.data.amount_ustx.toString();
            break;
          }
          default: {
            throw new Error(`Unexpected Pox2 event name: ${(event as DbPox2Event).name}`);
          }
        }
        return value;
      });
      await sql`
        INSERT INTO pox2_events ${sql(values)}
      `;
    }
  }

  async updatePox3Events(sql: PgSqlClient, tx: DbTx, events: DbPox3Event[]) {
    for (const batch of batchIterate(events, Math.floor(PG_PARAM_LIMIT / 30))) {
      const values = batch.map(event => {
        const value: Pox2EventInsertValues = {
          event_index: event.event_index,
          tx_id: event.tx_id,
          tx_index: event.tx_index,
          block_height: event.block_height,
          index_block_hash: tx.index_block_hash,
          parent_index_block_hash: tx.parent_index_block_hash,
          microblock_hash: tx.microblock_hash,
          microblock_sequence: tx.microblock_sequence,
          microblock_canonical: tx.microblock_canonical,
          canonical: event.canonical,
          stacker: event.stacker,
          locked: event.locked.toString(),
          balance: event.balance.toString(),
          burnchain_unlock_height: event.burnchain_unlock_height.toString(),
          name: event.name,
          pox_addr: event.pox_addr,
          pox_addr_raw: event.pox_addr_raw,
          first_cycle_locked: null,
          first_unlocked_cycle: null,
          delegate_to: null,
          lock_period: null,
          lock_amount: null,
          start_burn_height: null,
          unlock_burn_height: null,
          delegator: null,
          increase_by: null,
          total_locked: null,
          extend_count: null,
          reward_cycle: null,
          amount_ustx: null,
        };
        // Set event-specific columns
        switch (event.name) {
          case Pox2EventName.HandleUnlock: {
            value.first_cycle_locked = event.data.first_cycle_locked.toString();
            value.first_unlocked_cycle = event.data.first_unlocked_cycle.toString();
            break;
          }
          case Pox2EventName.StackStx: {
            value.lock_period = event.data.lock_period.toString();
            value.lock_amount = event.data.lock_amount.toString();
            value.start_burn_height = event.data.start_burn_height.toString();
            value.unlock_burn_height = event.data.unlock_burn_height.toString();
            break;
          }
          case Pox2EventName.StackIncrease: {
            value.increase_by = event.data.increase_by.toString();
            value.total_locked = event.data.total_locked.toString();
            break;
          }
          case Pox2EventName.StackExtend: {
            value.extend_count = event.data.extend_count.toString();
            value.unlock_burn_height = event.data.unlock_burn_height.toString();
            break;
          }
          case Pox2EventName.DelegateStx: {
            value.amount_ustx = event.data.amount_ustx.toString();
            value.delegate_to = event.data.delegate_to;
            value.unlock_burn_height = event.data.unlock_burn_height?.toString() ?? null;
            break;
          }
          case Pox2EventName.DelegateStackStx: {
            value.lock_period = event.data.lock_period.toString();
            value.lock_amount = event.data.lock_amount.toString();
            value.start_burn_height = event.data.start_burn_height.toString();
            value.unlock_burn_height = event.data.unlock_burn_height.toString();
            value.delegator = event.data.delegator;
            break;
          }
          case Pox2EventName.DelegateStackIncrease: {
            value.increase_by = event.data.increase_by.toString();
            value.total_locked = event.data.total_locked.toString();
            value.delegator = event.data.delegator;
            break;
          }
          case Pox2EventName.DelegateStackExtend: {
            value.extend_count = event.data.extend_count.toString();
            value.unlock_burn_height = event.data.unlock_burn_height.toString();
            value.delegator = event.data.delegator;
            break;
          }
          case Pox2EventName.StackAggregationCommit: {
            value.reward_cycle = event.data.reward_cycle.toString();
            value.amount_ustx = event.data.amount_ustx.toString();
            break;
          }
          case Pox2EventName.StackAggregationCommitIndexed: {
            value.reward_cycle = event.data.reward_cycle.toString();
            value.amount_ustx = event.data.amount_ustx.toString();
            break;
          }
          case Pox2EventName.StackAggregationIncrease: {
            value.reward_cycle = event.data.reward_cycle.toString();
            value.amount_ustx = event.data.amount_ustx.toString();
            break;
          }
          default: {
            throw new Error(`Unexpected Pox3 event name: ${(event as DbPox2Event).name}`);
          }
        }
        return value;
      });
      await sql`
        INSERT INTO pox3_events ${sql(values)}
      `;
    }
  }

  async updateStxLockEvents(sql: PgSqlClient, tx: DbTx, events: DbStxLockEvent[]) {
    for (const batch of batchIterate(events, Math.floor(PG_PARAM_LIMIT / 14))) {
      const values: StxLockEventInsertValues[] = batch.map(event => ({
        event_index: event.event_index,
        tx_id: event.tx_id,
        tx_index: event.tx_index,
        block_height: event.block_height,
        index_block_hash: tx.index_block_hash,
        parent_index_block_hash: tx.parent_index_block_hash,
        microblock_hash: tx.microblock_hash,
        microblock_sequence: tx.microblock_sequence,
        microblock_canonical: tx.microblock_canonical,
        canonical: event.canonical,
        locked_amount: event.locked_amount.toString(),
        unlock_height: event.unlock_height,
        locked_address: event.locked_address,
        contract_name: event.contract_name,
      }));
      await sql`
        INSERT INTO stx_lock_events ${sql(values)}
      `;
    }
  }

  async updateStxEvents(sql: PgSqlClient, tx: DbTx, events: DbStxEvent[]) {
    for (const eventBatch of batchIterate(events, Math.floor(PG_PARAM_LIMIT / 15))) {
      const values: StxEventInsertValues[] = eventBatch.map(event => ({
        event_index: event.event_index,
        tx_id: event.tx_id,
        tx_index: event.tx_index,
        block_height: event.block_height,
        index_block_hash: tx.index_block_hash,
        parent_index_block_hash: tx.parent_index_block_hash,
        microblock_hash: tx.microblock_hash,
        microblock_sequence: tx.microblock_sequence,
        microblock_canonical: tx.microblock_canonical,
        canonical: event.canonical,
        asset_event_type_id: event.asset_event_type_id,
        sender: event.sender ?? null,
        recipient: event.recipient ?? null,
        amount: event.amount,
        memo: event.memo ?? null,
      }));
      const res = await sql`
        INSERT INTO stx_events ${sql(values)}
      `;
      if (res.count !== eventBatch.length) {
        throw new Error(`Expected ${eventBatch.length} inserts, got ${res.count}`);
      }
    }
  }

  /**
   * Update the `principal_stx_tx` table with the latest `tx_id`s that resulted in a STX
   * transfer relevant to a principal (stx address or contract id).
   * @param sql - DB client
   * @param tx - Transaction
   * @param events - Transaction STX events
   */
  async updatePrincipalStxTxs(sql: PgSqlClient, tx: DbTx, events: DbStxEvent[]) {
    const insertPrincipalStxTxs = async (principals: string[]) => {
      principals = [...new Set(principals)]; // Remove duplicates
      const values: PrincipalStxTxsInsertValues[] = principals.map(principal => ({
        principal: principal,
        tx_id: tx.tx_id,
        block_height: tx.block_height,
        index_block_hash: tx.index_block_hash,
        microblock_hash: tx.microblock_hash,
        microblock_sequence: tx.microblock_sequence,
        tx_index: tx.tx_index,
        canonical: tx.canonical,
        microblock_canonical: tx.microblock_canonical,
      }));
      await sql`
        INSERT INTO principal_stx_txs ${sql(values)}
        ON CONFLICT ON CONSTRAINT unique_principal_tx_id_index_block_hash_microblock_hash DO NOTHING
      `;
    };
    // Insert tx data
    await insertPrincipalStxTxs(
      [
        tx.sender_address,
        tx.token_transfer_recipient_address,
        tx.contract_call_contract_id,
        tx.smart_contract_contract_id,
      ].filter((p): p is string => !!p) // Remove undefined
    );
    // Insert stx_event data
    for (const eventBatch of batchIterate(events, Math.floor(PG_PARAM_LIMIT / 9))) {
      const principals: string[] = [];
      for (const event of eventBatch) {
        if (event.sender) principals.push(event.sender);
        if (event.recipient) principals.push(event.recipient);
      }
      await insertPrincipalStxTxs(principals);
    }
  }

  async updateBatchZonefiles(
    sql: PgSqlClient,
    data: DataStoreAttachmentSubdomainData[]
  ): Promise<void> {
    const zonefileValues: BnsZonefileInsertValues[] = [];
    for (const dataItem of data) {
      if (dataItem.subdomains && dataItem.blockData) {
        for (const subdomain of dataItem.subdomains) {
          zonefileValues.push({
            name: subdomain.fully_qualified_subdomain,
            zonefile: subdomain.zonefile,
            zonefile_hash: validateZonefileHash(subdomain.zonefile_hash),
            tx_id: subdomain.tx_id,
            index_block_hash: dataItem.blockData.index_block_hash,
          });
        }
      }
      if (dataItem.attachment) {
        zonefileValues.push({
          name: `${dataItem.attachment.name}.${dataItem.attachment.namespace}`,
          zonefile: Buffer.from(dataItem.attachment.zonefile, 'hex').toString(),
          zonefile_hash: validateZonefileHash(dataItem.attachment.zonefileHash),
          tx_id: dataItem.attachment.txId,
          index_block_hash: dataItem.attachment.indexBlockHash,
        });
      }
    }
    if (zonefileValues.length === 0) {
      return;
    }
    const result = await sql`
      INSERT INTO zonefiles ${sql(zonefileValues)}
      ON CONFLICT ON CONSTRAINT unique_name_zonefile_hash_tx_id_index_block_hash DO
        UPDATE SET zonefile = EXCLUDED.zonefile
    `;
    if (result.count !== zonefileValues.length) {
      throw new Error(`Expected ${result.count} zonefile inserts, got ${zonefileValues.length}`);
    }
  }

  async updateBatchSubdomains(
    sql: PgSqlClient,
    data: DataStoreAttachmentSubdomainData[]
  ): Promise<void> {
    const subdomainValues: BnsSubdomainInsertValues[] = [];
    for (const dataItem of data) {
      if (dataItem.subdomains && dataItem.blockData) {
        for (const subdomain of dataItem.subdomains) {
          subdomainValues.push({
            name: subdomain.name,
            namespace_id: subdomain.namespace_id,
            fully_qualified_subdomain: subdomain.fully_qualified_subdomain,
            owner: subdomain.owner,
            zonefile_hash: validateZonefileHash(subdomain.zonefile_hash),
            parent_zonefile_hash: subdomain.parent_zonefile_hash,
            parent_zonefile_index: subdomain.parent_zonefile_index,
            block_height: subdomain.block_height,
            tx_index: subdomain.tx_index,
            zonefile_offset: subdomain.zonefile_offset,
            resolver: subdomain.resolver,
            canonical: subdomain.canonical,
            tx_id: subdomain.tx_id,
            index_block_hash: dataItem.blockData.index_block_hash,
            parent_index_block_hash: dataItem.blockData.parent_index_block_hash,
            microblock_hash: dataItem.blockData.microblock_hash,
            microblock_sequence: dataItem.blockData.microblock_sequence,
            microblock_canonical: dataItem.blockData.microblock_canonical,
          });
        }
      }
    }
    if (subdomainValues.length === 0) {
      return;
    }
    const result = await sql`
      INSERT INTO subdomains ${sql(subdomainValues)}
      ON CONFLICT ON CONSTRAINT unique_fqs_tx_id_index_block_hash_microblock_hash DO
        UPDATE SET
          name = EXCLUDED.name,
          namespace_id = EXCLUDED.namespace_id,
          owner = EXCLUDED.owner,
          zonefile_hash = EXCLUDED.zonefile_hash,
          parent_zonefile_hash = EXCLUDED.parent_zonefile_hash,
          parent_zonefile_index = EXCLUDED.parent_zonefile_index,
          block_height = EXCLUDED.block_height,
          tx_index = EXCLUDED.tx_index,
          zonefile_offset = EXCLUDED.zonefile_offset,
          resolver = EXCLUDED.resolver,
          canonical = EXCLUDED.canonical,
          parent_index_block_hash = EXCLUDED.parent_index_block_hash,
          microblock_sequence = EXCLUDED.microblock_sequence,
          microblock_canonical = EXCLUDED.microblock_canonical
    `;
    if (result.count !== subdomainValues.length) {
      throw new Error(`Expected ${subdomainValues.length} subdomain inserts, got ${result.count}`);
    }
  }

  async resolveBnsSubdomains(
    blockData: {
      index_block_hash: string;
      parent_index_block_hash: string;
      microblock_hash: string;
      microblock_sequence: number;
      microblock_canonical: boolean;
    },
    data: DbBnsSubdomain[]
  ): Promise<void> {
    if (data.length == 0) return;
    await this.sqlWriteTransaction(async sql => {
      await this.updateBatchSubdomains(sql, [{ blockData, subdomains: data }]);
      await this.updateBatchZonefiles(sql, [{ blockData, subdomains: data }]);
    });
  }

  async updateStxEvent(sql: PgSqlClient, tx: DbTx, event: DbStxEvent) {
    const values: StxEventInsertValues = {
      event_index: event.event_index,
      tx_id: event.tx_id,
      tx_index: event.tx_index,
      block_height: event.block_height,
      index_block_hash: tx.index_block_hash,
      parent_index_block_hash: tx.parent_index_block_hash,
      microblock_hash: tx.microblock_hash,
      microblock_sequence: tx.microblock_sequence,
      microblock_canonical: tx.microblock_canonical,
      canonical: event.canonical,
      asset_event_type_id: event.asset_event_type_id,
      sender: event.sender ?? null,
      recipient: event.recipient ?? null,
      amount: event.amount,
      memo: event.memo ?? null,
    };
    await sql`
      INSERT INTO stx_events ${sql(values)}
    `;
  }

  async updateFtEvents(sql: PgSqlClient, tx: DbTx, events: DbFtEvent[]) {
    for (const batch of batchIterate(events, Math.floor(PG_PARAM_LIMIT / 15))) {
      const values: FtEventInsertValues[] = batch.map(event => ({
        event_index: event.event_index,
        tx_id: event.tx_id,
        tx_index: event.tx_index,
        block_height: event.block_height,
        index_block_hash: tx.index_block_hash,
        parent_index_block_hash: tx.parent_index_block_hash,
        microblock_hash: tx.microblock_hash,
        microblock_sequence: tx.microblock_sequence,
        microblock_canonical: tx.microblock_canonical,
        canonical: event.canonical,
        asset_event_type_id: event.asset_event_type_id,
        sender: event.sender ?? null,
        recipient: event.recipient ?? null,
        asset_identifier: event.asset_identifier,
        amount: event.amount.toString(),
      }));
      await sql`
        INSERT INTO ft_events ${sql(values)}
      `;
    }
  }

<<<<<<< HEAD
  async updateNftEvents(sql: PgSqlClient, tx: DbTx, events: DbNftEvent[]) {
    for (const batch of batchIterate(events, Math.floor(PG_PARAM_LIMIT / 15))) {
      const values: NftEventInsertValues[] = batch.map(event => ({
        tx_id: event.tx_id,
        index_block_hash: tx.index_block_hash,
        parent_index_block_hash: tx.parent_index_block_hash,
        microblock_hash: tx.microblock_hash,
        microblock_sequence: tx.microblock_sequence,
        microblock_canonical: tx.microblock_canonical,
        sender: event.sender ?? null,
        recipient: event.recipient ?? null,
        event_index: event.event_index,
        tx_index: event.tx_index,
        block_height: event.block_height,
        canonical: event.canonical,
        asset_event_type_id: event.asset_event_type_id,
        asset_identifier: event.asset_identifier,
        value: event.value,
      }));
      await sql`
        INSERT INTO nft_events ${sql(values)}
=======
  async updateNftEvent(sql: PgSqlClient, tx: DbTx, event: DbNftEvent, microblock: boolean) {
    const custody: NftCustodyInsertValues = {
      asset_identifier: event.asset_identifier,
      value: event.value,
      tx_id: event.tx_id,
      index_block_hash: tx.index_block_hash,
      parent_index_block_hash: tx.parent_index_block_hash,
      microblock_hash: tx.microblock_hash,
      microblock_sequence: tx.microblock_sequence,
      recipient: event.recipient ?? null,
      event_index: event.event_index,
      tx_index: event.tx_index,
      block_height: event.block_height,
    };
    const values: NftEventInsertValues = {
      ...custody,
      microblock_canonical: tx.microblock_canonical,
      canonical: event.canonical,
      sender: event.sender ?? null,
      asset_event_type_id: event.asset_event_type_id,
    };
    await sql`
      INSERT INTO nft_events ${sql(values)}
    `;
    if (tx.canonical && tx.microblock_canonical && event.canonical) {
      const table = microblock ? sql`nft_custody_unanchored` : sql`nft_custody`;
      await sql`
        INSERT INTO ${table} ${sql(custody)}
        ON CONFLICT ON CONSTRAINT ${table}_unique DO UPDATE SET
          tx_id = EXCLUDED.tx_id,
          index_block_hash = EXCLUDED.index_block_hash,
          parent_index_block_hash = EXCLUDED.parent_index_block_hash,
          microblock_hash = EXCLUDED.microblock_hash,
          microblock_sequence = EXCLUDED.microblock_sequence,
          recipient = EXCLUDED.recipient,
          event_index = EXCLUDED.event_index,
          tx_index = EXCLUDED.tx_index,
          block_height = EXCLUDED.block_height
        WHERE
          (
            EXCLUDED.block_height > ${table}.block_height
          )
          OR (
            EXCLUDED.block_height = ${table}.block_height
            AND EXCLUDED.microblock_sequence > ${table}.microblock_sequence
          )
          OR (
            EXCLUDED.block_height = ${table}.block_height
            AND EXCLUDED.microblock_sequence = ${table}.microblock_sequence
            AND EXCLUDED.tx_index > ${table}.tx_index
          )
          OR (
            EXCLUDED.block_height = ${table}.block_height
            AND EXCLUDED.microblock_sequence = ${table}.microblock_sequence
            AND EXCLUDED.tx_index = ${table}.tx_index
            AND EXCLUDED.event_index > ${table}.event_index
          )
>>>>>>> 872bcbde
      `;
    }
  }

  async updateSmartContractEvents(sql: PgSqlClient, tx: DbTx, events: DbSmartContractEvent[]) {
    for (const eventBatch of batchIterate(events, Math.floor(PG_PARAM_LIMIT / 13))) {
      const values: SmartContractEventInsertValues[] = eventBatch.map(event => ({
        event_index: event.event_index,
        tx_id: event.tx_id,
        tx_index: event.tx_index,
        block_height: event.block_height,
        index_block_hash: tx.index_block_hash,
        parent_index_block_hash: tx.parent_index_block_hash,
        microblock_hash: tx.microblock_hash,
        microblock_sequence: tx.microblock_sequence,
        microblock_canonical: tx.microblock_canonical,
        canonical: event.canonical,
        contract_identifier: event.contract_identifier,
        topic: event.topic,
        value: event.value,
      }));
      const res = await sql`
        INSERT INTO contract_logs ${sql(values)}
      `;
      if (res.count !== eventBatch.length) {
        throw new Error(`Expected ${eventBatch.length} inserts, got ${res.count}`);
      }
    }
  }

  async updateSmartContractEvent(sql: PgSqlClient, tx: DbTx, event: DbSmartContractEvent) {
    const values: SmartContractEventInsertValues = {
      event_index: event.event_index,
      tx_id: event.tx_id,
      tx_index: event.tx_index,
      block_height: event.block_height,
      index_block_hash: tx.index_block_hash,
      parent_index_block_hash: tx.parent_index_block_hash,
      microblock_hash: tx.microblock_hash,
      microblock_sequence: tx.microblock_sequence,
      microblock_canonical: tx.microblock_canonical,
      canonical: event.canonical,
      contract_identifier: event.contract_identifier,
      topic: event.topic,
      value: event.value,
    };
    await sql`
      INSERT INTO contract_logs ${sql(values)}
    `;
  }

  async updateAttachments(attachments: DataStoreAttachmentData[]): Promise<void> {
    await this.sqlWriteTransaction(async sql => {
      // Each attachment will batch insert zonefiles for name and all subdomains that apply.
      for (const attachment of attachments) {
        const subdomainData: DataStoreAttachmentSubdomainData[] = [];
        if (attachment.op === 'name-update') {
          // If this is a zonefile update, break it down into subdomains and update all of them. We
          // must find the correct transaction that registered the zonefile in the first place and
          // associate it with each entry.
          const zonefile = Buffer.from(attachment.zonefile, 'hex').toString();
          const zoneFileContents = zoneFileParser.parseZoneFile(zonefile);
          const zoneFileTxt = zoneFileContents.txt;
          if (zoneFileTxt && zoneFileTxt.length > 0) {
            const dbTx = await sql<TxQueryResult[]>`
              SELECT ${sql(TX_COLUMNS)} FROM txs
              WHERE tx_id = ${attachment.txId} AND index_block_hash = ${attachment.indexBlockHash}
              ORDER BY canonical DESC, microblock_canonical DESC, block_height DESC
              LIMIT 1
            `;
            let isCanonical = true;
            let txIndex = -1;
            const blockData: DataStoreBnsBlockData = {
              index_block_hash: '',
              parent_index_block_hash: '',
              microblock_hash: '',
              microblock_sequence: I32_MAX,
              microblock_canonical: true,
            };
            if (dbTx.count > 0) {
              const parsedDbTx = parseTxQueryResult(dbTx[0]);
              isCanonical = parsedDbTx.canonical;
              txIndex = parsedDbTx.tx_index;
              blockData.index_block_hash = parsedDbTx.index_block_hash;
              blockData.parent_index_block_hash = parsedDbTx.parent_index_block_hash;
              blockData.microblock_hash = parsedDbTx.microblock_hash;
              blockData.microblock_sequence = parsedDbTx.microblock_sequence;
              blockData.microblock_canonical = parsedDbTx.microblock_canonical;
            } else {
              logger.warn(
                `Could not find transaction ${attachment.txId} associated with attachment`
              );
            }
            const subdomains: DbBnsSubdomain[] = [];
            for (let i = 0; i < zoneFileTxt.length; i++) {
              const zoneFile = zoneFileTxt[i];
              const parsedTxt = parseZoneFileTxt(zoneFile.txt);
              if (parsedTxt.owner === '') continue; //if txt has no owner , skip it
              const subdomain: DbBnsSubdomain = {
                name: attachment.name.concat('.', attachment.namespace),
                namespace_id: attachment.namespace,
                fully_qualified_subdomain: zoneFile.name.concat(
                  '.',
                  attachment.name,
                  '.',
                  attachment.namespace
                ),
                owner: parsedTxt.owner,
                zonefile_hash: parsedTxt.zoneFileHash,
                zonefile: parsedTxt.zoneFile,
                tx_id: attachment.txId,
                tx_index: txIndex,
                canonical: isCanonical,
                parent_zonefile_hash: attachment.zonefileHash.slice(2),
                parent_zonefile_index: 0,
                block_height: attachment.blockHeight,
                zonefile_offset: 1,
                resolver: zoneFileContents.uri ? parseResolver(zoneFileContents.uri) : '',
              };
              subdomains.push(subdomain);
            }
            subdomainData.push({ blockData, subdomains, attachment: attachment });
          }
        }
        await this.updateBatchSubdomains(sql, subdomainData);
        await this.updateBatchZonefiles(sql, subdomainData);
        // Update the name's zonefile as well.
        await this.updateBatchZonefiles(sql, [{ attachment }]);
      }
    });
    for (const txId of attachments.map(a => a.txId)) {
      await this.notifier?.sendName({ nameInfo: txId });
    }
  }

  async updateMicroCanonical(
    sql: PgSqlClient,
    blockData: {
      isCanonical: boolean;
      blockHeight: number;
      blockHash: string;
      indexBlockHash: string;
      parentIndexBlockHash: string;
      parentMicroblockHash: string;
      parentMicroblockSequence: number;
      burnBlockTime: number;
    }
  ): Promise<{
    acceptedMicroblockTxs: DbTx[];
    orphanedMicroblockTxs: DbTx[];
    acceptedMicroblocks: string[];
    orphanedMicroblocks: string[];
  }> {
    // Find the parent microblock if this anchor block points to one. If not, perform a sanity check for expected block headers in this case:
    // > Anchored blocks that do not have parent microblock streams will have their parent microblock header hashes set to all 0's, and the parent microblock sequence number set to 0.
    let acceptedMicroblockTip: DbMicroblock | undefined;
    if (BigInt(blockData.parentMicroblockHash) === 0n) {
      if (blockData.parentMicroblockSequence !== 0) {
        throw new Error(
          `Anchor block has a parent microblock sequence of ${blockData.parentMicroblockSequence} but the microblock parent of ${blockData.parentMicroblockHash}.`
        );
      }
      acceptedMicroblockTip = undefined;
    } else {
      const microblockTipQuery = await sql<MicroblockQueryResult[]>`
        SELECT ${sql(MICROBLOCK_COLUMNS)} FROM microblocks
        WHERE parent_index_block_hash = ${blockData.parentIndexBlockHash}
        AND microblock_hash = ${blockData.parentMicroblockHash}
      `;
      if (microblockTipQuery.length === 0) {
        throw new Error(
          `Could not find microblock ${blockData.parentMicroblockHash} while processing anchor block chain tip`
        );
      }
      acceptedMicroblockTip = parseMicroblockQueryResult(microblockTipQuery[0]);
    }

    // Identify microblocks that were either accepted or orphaned by this anchor block.
    const unanchoredMicroblocksAtTip = await this.findUnanchoredMicroblocksAtChainTip(
      sql,
      blockData.parentIndexBlockHash,
      blockData.blockHeight,
      acceptedMicroblockTip
    );
    if ('microblockGap' in unanchoredMicroblocksAtTip) {
      throw new Error(
        `Gap in parent microblock stream for block ${blockData.blockHash}, missing microblock ${unanchoredMicroblocksAtTip.missingMicroblockHash}, the oldest microblock ${unanchoredMicroblocksAtTip.oldestParentMicroblockHash} found in the chain has sequence ${unanchoredMicroblocksAtTip.oldestParentMicroblockSequence} rather than 0`
      );
    }

    const { acceptedMicroblocks, orphanedMicroblocks } = unanchoredMicroblocksAtTip;

    let orphanedMicroblockTxs: DbTx[] = [];
    if (orphanedMicroblocks.length > 0) {
      const microOrphanResult = await this.handleMicroReorg(sql, {
        isCanonical: blockData.isCanonical,
        isMicroCanonical: false,
        indexBlockHash: blockData.indexBlockHash,
        blockHash: blockData.blockHash,
        burnBlockTime: blockData.burnBlockTime,
        microblocks: orphanedMicroblocks,
      });
      orphanedMicroblockTxs = microOrphanResult.updatedTxs;
    }
    let acceptedMicroblockTxs: DbTx[] = [];
    if (acceptedMicroblocks.length > 0) {
      const microAcceptResult = await this.handleMicroReorg(sql, {
        isCanonical: blockData.isCanonical,
        isMicroCanonical: true,
        indexBlockHash: blockData.indexBlockHash,
        blockHash: blockData.blockHash,
        burnBlockTime: blockData.burnBlockTime,
        microblocks: acceptedMicroblocks,
      });
      acceptedMicroblockTxs = microAcceptResult.updatedTxs;
    }

    return {
      acceptedMicroblockTxs,
      orphanedMicroblockTxs,
      acceptedMicroblocks,
      orphanedMicroblocks,
    };
  }

  async updateBurnchainRewards({
    burnchainBlockHash,
    burnchainBlockHeight,
    rewards,
  }: {
    burnchainBlockHash: string;
    burnchainBlockHeight: number;
    rewards: DbBurnchainReward[];
  }): Promise<void> {
    return await this.sqlWriteTransaction(async sql => {
      const existingRewards = await sql<
        {
          reward_recipient: string;
          reward_amount: string;
        }[]
      >`
        UPDATE burnchain_rewards
        SET canonical = false
        WHERE canonical = true AND
          (burn_block_hash = ${burnchainBlockHash}
            OR burn_block_height >= ${burnchainBlockHeight})
      `;

      if (existingRewards.count > 0) {
        logger.warn(
          `Invalidated ${existingRewards.count} burnchain rewards after fork detected at burnchain block ${burnchainBlockHash}`
        );
      }

      for (const reward of rewards) {
        const values: BurnchainRewardInsertValues = {
          canonical: true,
          burn_block_hash: reward.burn_block_hash,
          burn_block_height: reward.burn_block_height,
          burn_amount: reward.burn_amount.toString(),
          reward_recipient: reward.reward_recipient,
          reward_amount: reward.reward_amount,
          reward_index: reward.reward_index,
        };
        const rewardInsertResult = await sql`
          INSERT into burnchain_rewards ${sql(values)}
        `;
        if (rewardInsertResult.count !== 1) {
          throw new Error(`Failed to insert burnchain reward at block ${reward.burn_block_hash}`);
        }
      }
    });
  }

  async insertSlotHoldersBatch(sql: PgSqlClient, slotHolders: DbRewardSlotHolder[]): Promise<void> {
    const slotValues: RewardSlotHolderInsertValues[] = slotHolders.map(slot => ({
      canonical: true,
      burn_block_hash: slot.burn_block_hash,
      burn_block_height: slot.burn_block_height,
      address: slot.address,
      slot_index: slot.slot_index,
    }));

    const result = await sql`
      INSERT INTO reward_slot_holders ${sql(slotValues)}
    `;

    if (result.count !== slotValues.length) {
      throw new Error(`Failed to insert slot holder for ${slotValues}`);
    }
  }

  async insertBurnchainRewardsBatch(sql: PgSqlClient, rewards: DbBurnchainReward[]): Promise<void> {
    const rewardValues: BurnchainRewardInsertValues[] = rewards.map(reward => ({
      canonical: true,
      burn_block_hash: reward.burn_block_hash,
      burn_block_height: reward.burn_block_height,
      burn_amount: reward.burn_amount.toString(),
      reward_recipient: reward.reward_recipient,
      reward_amount: reward.reward_amount,
      reward_index: reward.reward_index,
    }));

    const res = await sql`
      INSERT into burnchain_rewards ${sql(rewardValues)}
    `;

    if (res.count !== rewardValues.length) {
      throw new Error(`Failed to insert burnchain reward for ${rewardValues}`);
    }
  }

  async updateTx(sql: PgSqlClient, tx: DbTxRaw): Promise<number> {
    const values: TxInsertValues = {
      tx_id: tx.tx_id,
      raw_tx: tx.raw_tx,
      tx_index: tx.tx_index,
      index_block_hash: tx.index_block_hash,
      parent_index_block_hash: tx.parent_index_block_hash,
      block_hash: tx.block_hash,
      parent_block_hash: tx.parent_block_hash,
      block_height: tx.block_height,
      burn_block_time: tx.burn_block_time,
      parent_burn_block_time: tx.parent_burn_block_time,
      type_id: tx.type_id,
      anchor_mode: tx.anchor_mode,
      status: tx.status,
      canonical: tx.canonical,
      post_conditions: tx.post_conditions,
      nonce: tx.nonce,
      fee_rate: tx.fee_rate,
      sponsored: tx.sponsored,
      sponsor_nonce: tx.sponsor_nonce ?? null,
      sponsor_address: tx.sponsor_address ?? null,
      sender_address: tx.sender_address,
      origin_hash_mode: tx.origin_hash_mode,
      microblock_canonical: tx.microblock_canonical,
      microblock_sequence: tx.microblock_sequence,
      microblock_hash: tx.microblock_hash,
      token_transfer_recipient_address: tx.token_transfer_recipient_address ?? null,
      token_transfer_amount: tx.token_transfer_amount ?? null,
      token_transfer_memo: tx.token_transfer_memo ?? null,
      smart_contract_clarity_version: tx.smart_contract_clarity_version ?? null,
      smart_contract_contract_id: tx.smart_contract_contract_id ?? null,
      smart_contract_source_code: tx.smart_contract_source_code ?? null,
      contract_call_contract_id: tx.contract_call_contract_id ?? null,
      contract_call_function_name: tx.contract_call_function_name ?? null,
      contract_call_function_args: tx.contract_call_function_args ?? null,
      poison_microblock_header_1: tx.poison_microblock_header_1 ?? null,
      poison_microblock_header_2: tx.poison_microblock_header_2 ?? null,
      coinbase_payload: tx.coinbase_payload ?? null,
      coinbase_alt_recipient: tx.coinbase_alt_recipient ?? null,
      raw_result: tx.raw_result,
      event_count: tx.event_count,
      execution_cost_read_count: tx.execution_cost_read_count,
      execution_cost_read_length: tx.execution_cost_read_length,
      execution_cost_runtime: tx.execution_cost_runtime,
      execution_cost_write_count: tx.execution_cost_write_count,
      execution_cost_write_length: tx.execution_cost_write_length,
    };
    const result = await sql`
      INSERT INTO txs ${sql(values)}
      ON CONFLICT ON CONSTRAINT unique_tx_id_index_block_hash_microblock_hash DO NOTHING
    `;
    return result.count;
  }

  async insertDbMempoolTx(
    tx: DbMempoolTxRaw,
    chainTip: DbChainTip,
    sql: PgSqlClient
  ): Promise<boolean> {
    const values: MempoolTxInsertValues = {
      pruned: tx.pruned,
      tx_id: tx.tx_id,
      raw_tx: tx.raw_tx,
      type_id: tx.type_id,
      anchor_mode: tx.anchor_mode,
      status: tx.status,
      receipt_time: tx.receipt_time,
      receipt_block_height: chainTip.blockHeight,
      post_conditions: tx.post_conditions,
      nonce: tx.nonce,
      fee_rate: tx.fee_rate,
      sponsored: tx.sponsored,
      sponsor_nonce: tx.sponsor_nonce ?? null,
      sponsor_address: tx.sponsor_address ?? null,
      sender_address: tx.sender_address,
      origin_hash_mode: tx.origin_hash_mode,
      token_transfer_recipient_address: tx.token_transfer_recipient_address ?? null,
      token_transfer_amount: tx.token_transfer_amount ?? null,
      token_transfer_memo: tx.token_transfer_memo ?? null,
      smart_contract_clarity_version: tx.smart_contract_clarity_version ?? null,
      smart_contract_contract_id: tx.smart_contract_contract_id ?? null,
      smart_contract_source_code: tx.smart_contract_source_code ?? null,
      contract_call_contract_id: tx.contract_call_contract_id ?? null,
      contract_call_function_name: tx.contract_call_function_name ?? null,
      contract_call_function_args: tx.contract_call_function_args ?? null,
      poison_microblock_header_1: tx.poison_microblock_header_1 ?? null,
      poison_microblock_header_2: tx.poison_microblock_header_2 ?? null,
      coinbase_payload: tx.coinbase_payload ?? null,
      coinbase_alt_recipient: tx.coinbase_alt_recipient ?? null,
    };
    const result = await sql`
      INSERT INTO mempool_txs ${sql(values)}
      ON CONFLICT ON CONSTRAINT unique_tx_id DO NOTHING
    `;
    if (result.count !== 1) {
      const errMsg = `A duplicate transaction was attempted to be inserted into the mempool_txs table: ${tx.tx_id}`;
      logger.warn(errMsg);
      return false;
    } else {
      return true;
    }
  }

  async updateMempoolTxs({ mempoolTxs: txs }: { mempoolTxs: DbMempoolTxRaw[] }): Promise<void> {
    const updatedTxIds: string[] = [];
    await this.sqlWriteTransaction(async sql => {
      const chainTip = await this.getChainTip(sql, false);
      for (const tx of txs) {
        const inserted = await this.insertDbMempoolTx(tx, chainTip, sql);
        if (inserted) {
          updatedTxIds.push(tx.tx_id);
        }
      }
      if (!this.isEventReplay) {
        await this.reconcileMempoolStatus(sql);

        const mempoolStats = await this.getMempoolStatsInternal({ sql });
        this.eventEmitter.emit('mempoolStatsUpdate', mempoolStats);
      }
    });
    await this.refreshMaterializedView('mempool_digest');
    for (const txId of updatedTxIds) {
      await this.notifier?.sendTx({ txId: txId });
    }
  }

  async dropMempoolTxs({ status, txIds }: { status: DbTxStatus; txIds: string[] }): Promise<void> {
    const updateResults = await this.sql<MempoolTxQueryResult[]>`
      UPDATE mempool_txs
      SET pruned = true, status = ${status}
      WHERE tx_id IN ${this.sql(txIds)}
      RETURNING ${this.sql(MEMPOOL_TX_COLUMNS)}
    `;
    const updatedTxs = updateResults.map(r => parseMempoolTxQueryResult(r));
    await this.refreshMaterializedView('mempool_digest');
    for (const tx of updatedTxs) {
      await this.notifier?.sendTx({ txId: tx.tx_id });
    }
  }

  async updateTokenMetadataQueue(
    sql: PgSqlClient,
    entry: DbTokenMetadataQueueEntry
  ): Promise<DbTokenMetadataQueueEntry> {
    const values: TokenMetadataQueueEntryInsertValues = {
      tx_id: entry.txId,
      contract_id: entry.contractId,
      contract_abi: JSON.stringify(entry.contractAbi),
      block_height: entry.blockHeight,
      processed: false,
    };
    const queryResult = await sql<{ queue_id: number }[]>`
      INSERT INTO token_metadata_queue ${sql(values)}
      RETURNING queue_id
    `;
    const result: DbTokenMetadataQueueEntry = {
      ...entry,
      queueId: queryResult[0].queue_id,
    };
    return result;
  }

  async updateSmartContracts(sql: PgSqlClient, tx: DbTx, smartContracts: DbSmartContract[]) {
    for (const batch of batchIterate(smartContracts, Math.floor(PG_PARAM_LIMIT / 12))) {
      const values: SmartContractInsertValues[] = batch.map(smartContract => ({
        tx_id: smartContract.tx_id,
        canonical: smartContract.canonical,
        clarity_version: smartContract.clarity_version,
        contract_id: smartContract.contract_id,
        block_height: smartContract.block_height,
        index_block_hash: tx.index_block_hash,
        source_code: smartContract.source_code,
        abi: smartContract.abi ? JSON.parse(smartContract.abi) ?? 'null' : 'null',
        parent_index_block_hash: tx.parent_index_block_hash,
        microblock_hash: tx.microblock_hash,
        microblock_sequence: tx.microblock_sequence,
        microblock_canonical: tx.microblock_canonical,
      }));
      await sql`
        INSERT INTO smart_contracts ${sql(values)}
      `;
    }
  }

  async updateNames(sql: PgSqlClient, tx: DbTxRaw, names: DbBnsName[]) {
    // TODO: Move these to CTE queries for optimization
    for (const bnsName of names) {
      const {
        name,
        address,
        registered_at,
        expire_block,
        zonefile,
        zonefile_hash,
        namespace_id,
        tx_id,
        tx_index,
        event_index,
        status,
        canonical,
      } = bnsName;
      // Try to figure out the name's expiration block based on its namespace's lifetime.
      let expireBlock = expire_block;
      const namespaceLifetime = await sql<{ lifetime: number }[]>`
        SELECT lifetime
        FROM namespaces
        WHERE namespace_id = ${namespace_id}
        AND canonical = true AND microblock_canonical = true
        ORDER BY namespace_id, ready_block DESC, microblock_sequence DESC, tx_index DESC
        LIMIT 1
      `;
      if (namespaceLifetime.length > 0) {
        expireBlock = registered_at + namespaceLifetime[0].lifetime;
      }
      // If the name was transferred, keep the expiration from the last register/renewal we had (if
      // any).
      if (status === 'name-transfer') {
        const prevExpiration = await sql<{ expire_block: number }[]>`
          SELECT expire_block
          FROM names
          WHERE name = ${name}
            AND canonical = TRUE AND microblock_canonical = TRUE
          ORDER BY registered_at DESC, microblock_sequence DESC, tx_index DESC
          LIMIT 1
        `;
        if (prevExpiration.length > 0) {
          expireBlock = prevExpiration[0].expire_block;
        }
      }
      // If we didn't receive a zonefile, keep the last valid one.
      let finalZonefile = zonefile;
      let finalZonefileHash = zonefile_hash;
      if (finalZonefileHash === '') {
        const lastZonefile = await sql<{ zonefile: string; zonefile_hash: string }[]>`
          SELECT z.zonefile, z.zonefile_hash
          FROM zonefiles AS z
          INNER JOIN names AS n USING (name, tx_id, index_block_hash)
          WHERE z.name = ${name}
            AND n.canonical = TRUE
            AND n.microblock_canonical = TRUE
          ORDER BY n.registered_at DESC, n.microblock_sequence DESC, n.tx_index DESC
          LIMIT 1
        `;
        if (lastZonefile.length > 0) {
          finalZonefile = lastZonefile[0].zonefile;
          finalZonefileHash = lastZonefile[0].zonefile_hash;
        }
      }
      const validZonefileHash = validateZonefileHash(finalZonefileHash);
      const zonefileValues: BnsZonefileInsertValues = {
        name: name,
        zonefile: finalZonefile,
        zonefile_hash: validZonefileHash,
        tx_id: tx_id,
        index_block_hash: tx.index_block_hash,
      };
      await sql`
        INSERT INTO zonefiles ${sql(zonefileValues)}
        ON CONFLICT ON CONSTRAINT unique_name_zonefile_hash_tx_id_index_block_hash DO
          UPDATE SET zonefile = EXCLUDED.zonefile
      `;
      const nameValues: BnsNameInsertValues = {
        name: name,
        address: address,
        registered_at: registered_at,
        expire_block: expireBlock,
        zonefile_hash: validZonefileHash,
        namespace_id: namespace_id,
        tx_index: tx_index,
        tx_id: tx_id,
        event_index: event_index ?? null,
        status: status ?? null,
        canonical: canonical,
        index_block_hash: tx.index_block_hash,
        parent_index_block_hash: tx.parent_index_block_hash,
        microblock_hash: tx.microblock_hash,
        microblock_sequence: tx.microblock_sequence,
        microblock_canonical: tx.microblock_canonical,
      };
      await sql`
        INSERT INTO names ${sql(nameValues)}
        ON CONFLICT ON CONSTRAINT unique_name_tx_id_index_block_hash_microblock_hash_event_index DO
          UPDATE SET
            address = EXCLUDED.address,
            registered_at = EXCLUDED.registered_at,
            expire_block = EXCLUDED.expire_block,
            zonefile_hash = EXCLUDED.zonefile_hash,
            namespace_id = EXCLUDED.namespace_id,
            tx_index = EXCLUDED.tx_index,
            event_index = EXCLUDED.event_index,
            status = EXCLUDED.status,
            canonical = EXCLUDED.canonical,
            parent_index_block_hash = EXCLUDED.parent_index_block_hash,
            microblock_sequence = EXCLUDED.microblock_sequence,
            microblock_canonical = EXCLUDED.microblock_canonical
      `;
    }
  }

  async updateNamespaces(sql: PgSqlClient, tx: DbTxRaw, namespaces: DbBnsNamespace[]) {
    for (const batch of batchIterate(namespaces, Math.floor(PG_PARAM_LIMIT / 20))) {
      const values: BnsNamespaceInsertValues[] = batch.map(namespace => ({
        namespace_id: namespace.namespace_id,
        launched_at: namespace.launched_at ?? null,
        address: namespace.address,
        reveal_block: namespace.reveal_block,
        ready_block: namespace.ready_block,
        buckets: namespace.buckets,
        base: namespace.base.toString(),
        coeff: namespace.coeff.toString(),
        nonalpha_discount: namespace.nonalpha_discount.toString(),
        no_vowel_discount: namespace.no_vowel_discount.toString(),
        lifetime: namespace.lifetime,
        status: namespace.status ?? null,
        tx_index: namespace.tx_index,
        tx_id: namespace.tx_id,
        canonical: namespace.canonical,
        index_block_hash: tx.index_block_hash,
        parent_index_block_hash: tx.parent_index_block_hash,
        microblock_hash: tx.microblock_hash,
        microblock_sequence: tx.microblock_sequence,
        microblock_canonical: tx.microblock_canonical,
      }));
      await sql`
        INSERT INTO namespaces ${sql(values)}
        ON CONFLICT ON CONSTRAINT unique_namespace_id_tx_id_index_block_hash_microblock_hash DO
          UPDATE SET
            launched_at = EXCLUDED.launched_at,
            address = EXCLUDED.address,
            reveal_block = EXCLUDED.reveal_block,
            ready_block = EXCLUDED.ready_block,
            buckets = EXCLUDED.buckets,
            base = EXCLUDED.base,
            coeff = EXCLUDED.coeff,
            nonalpha_discount = EXCLUDED.nonalpha_discount,
            no_vowel_discount = EXCLUDED.no_vowel_discount,
            lifetime = EXCLUDED.lifetime,
            status = EXCLUDED.status,
            tx_index = EXCLUDED.tx_index,
            canonical = EXCLUDED.canonical,
            parent_index_block_hash = EXCLUDED.parent_index_block_hash,
            microblock_sequence = EXCLUDED.microblock_sequence,
            microblock_canonical = EXCLUDED.microblock_canonical
      `;
    }
  }

  async updateFtMetadata(ftMetadata: DbFungibleTokenMetadata, dbQueueId: number): Promise<number> {
    const length = await this.sqlWriteTransaction(async sql => {
      const values: FtMetadataInsertValues = {
        token_uri: ftMetadata.token_uri,
        name: ftMetadata.name,
        description: ftMetadata.description,
        image_uri: ftMetadata.image_uri,
        image_canonical_uri: ftMetadata.image_canonical_uri,
        contract_id: ftMetadata.contract_id,
        symbol: ftMetadata.symbol,
        decimals: ftMetadata.decimals,
        tx_id: ftMetadata.tx_id,
        sender_address: ftMetadata.sender_address,
      };
      const result = await sql`
        INSERT INTO ft_metadata ${sql(values)}
        ON CONFLICT (contract_id)
        DO
          UPDATE SET ${sql(values)}
      `;
      await sql`
        UPDATE token_metadata_queue
        SET processed = true
        WHERE queue_id = ${dbQueueId}
      `;
      return result.count;
    });
    await this.notifier?.sendTokens({ contractID: ftMetadata.contract_id });
    return length;
  }

  async updateNFtMetadata(
    nftMetadata: DbNonFungibleTokenMetadata,
    dbQueueId: number
  ): Promise<number> {
    const length = await this.sqlWriteTransaction(async sql => {
      const values: NftMetadataInsertValues = {
        token_uri: nftMetadata.token_uri,
        name: nftMetadata.name,
        description: nftMetadata.description,
        image_uri: nftMetadata.image_uri,
        image_canonical_uri: nftMetadata.image_canonical_uri,
        contract_id: nftMetadata.contract_id,
        tx_id: nftMetadata.tx_id,
        sender_address: nftMetadata.sender_address,
      };
      const result = await sql`
        INSERT INTO nft_metadata ${sql(values)}
        ON CONFLICT (contract_id)
        DO
          UPDATE SET ${sql(values)}
      `;
      await sql`
        UPDATE token_metadata_queue
        SET processed = true
        WHERE queue_id = ${dbQueueId}
      `;
      return result.count;
    });
    await this.notifier?.sendTokens({ contractID: nftMetadata.contract_id });
    return length;
  }

  async updateProcessedTokenMetadataQueueEntry(queueId: number): Promise<void> {
    await this.sql`
      UPDATE token_metadata_queue
      SET processed = true
      WHERE queue_id = ${queueId}
    `;
  }

  async increaseTokenMetadataQueueEntryRetryCount(queueId: number): Promise<number> {
    const result = await this.sql<{ retry_count: number }[]>`
      UPDATE token_metadata_queue
      SET retry_count = retry_count + 1
      WHERE queue_id = ${queueId}
      RETURNING retry_count
    `;
    return result[0].retry_count;
  }

  async updateBatchTokenOfferingLocked(sql: PgSqlClient, lockedInfos: DbTokenOfferingLocked[]) {
    try {
      const res = await sql`
        INSERT INTO token_offering_locked ${sql(lockedInfos, 'address', 'value', 'block')}
      `;
      if (res.count !== lockedInfos.length) {
        throw new Error(`Expected ${lockedInfos.length} inserts, got ${res.count}`);
      }
    } catch (e: any) {
      logger.error(e, `Locked Info errors ${e.message}`);
      throw e;
    }
  }

  async getConfigState(): Promise<DbConfigState> {
    const queryResult = await this.sql<DbConfigState[]>`SELECT * FROM config_state`;
    return queryResult[0];
  }

  async updateConfigState(configState: DbConfigState, sql?: PgSqlClient): Promise<void> {
    const queryResult = await (sql ?? this.sql)`
      UPDATE config_state SET
        bns_names_onchain_imported = ${configState.bns_names_onchain_imported},
        bns_subdomains_imported = ${configState.bns_subdomains_imported},
        token_offering_imported = ${configState.token_offering_imported}
    `;
    await this.notifier?.sendConfigState(configState);
    if (queryResult.count !== 1) {
      throw new Error(`Unexpected config update row count: ${queryResult.count}`);
    }
  }

  async emitAddressTxUpdates(txs: DataStoreTxEventData[]) {
    // Record all addresses that had an associated tx.
    const addressTxUpdates = new Map<string, number>();
    for (const entry of txs) {
      const tx = entry.tx;
      const addAddressTx = (addr: string | undefined) => {
        if (addr) {
          getOrAdd(addressTxUpdates, addr, () => tx.block_height);
        }
      };
      addAddressTx(tx.sender_address);
      entry.stxLockEvents.forEach(event => {
        addAddressTx(event.locked_address);
      });
      entry.stxEvents.forEach(event => {
        addAddressTx(event.sender);
        addAddressTx(event.recipient);
      });
      entry.ftEvents.forEach(event => {
        addAddressTx(event.sender);
        addAddressTx(event.recipient);
      });
      entry.nftEvents.forEach(event => {
        addAddressTx(event.sender);
        addAddressTx(event.recipient);
      });
      entry.smartContracts.forEach(event => {
        addAddressTx(event.contract_id);
      });
      switch (tx.type_id) {
        case DbTxTypeId.ContractCall:
          addAddressTx(tx.contract_call_contract_id);
          break;
        case DbTxTypeId.VersionedSmartContract:
        case DbTxTypeId.SmartContract:
          addAddressTx(tx.smart_contract_contract_id);
          break;
        case DbTxTypeId.TokenTransfer:
          addAddressTx(tx.token_transfer_recipient_address);
          break;
      }
    }
    for (const [address, blockHeight] of addressTxUpdates) {
      await this.notifier?.sendAddress({
        address: address,
        blockHeight: blockHeight,
      });
    }
  }

  async insertFaucetRequest(faucetRequest: DbFaucetRequest) {
    try {
      const values: FaucetRequestInsertValues = {
        currency: faucetRequest.currency,
        address: faucetRequest.address,
        ip: faucetRequest.ip,
        occurred_at: faucetRequest.occurred_at,
      };
      await this.sql`
        INSERT INTO faucet_requests ${this.sql(values)}
      `;
    } catch (error) {
      logger.error(error, `Error performing faucet request update: ${error}`);
      throw error;
    }
  }

  async insertMicroblockData(
    sql: PgSqlClient,
    microblocks: DbMicroblock[],
    txs: DataStoreTxEventData[]
  ): Promise<void> {
    for (const mb of microblocks) {
      const values: MicroblockInsertValues = {
        canonical: mb.canonical,
        microblock_canonical: mb.microblock_canonical,
        microblock_hash: mb.microblock_hash,
        microblock_sequence: mb.microblock_sequence,
        microblock_parent_hash: mb.microblock_parent_hash,
        parent_index_block_hash: mb.parent_index_block_hash,
        block_height: mb.block_height,
        parent_block_height: mb.parent_block_height,
        parent_block_hash: mb.parent_block_hash,
        index_block_hash: mb.index_block_hash,
        block_hash: mb.block_hash,
        parent_burn_block_height: mb.parent_burn_block_height,
        parent_burn_block_hash: mb.parent_burn_block_hash,
        parent_burn_block_time: mb.parent_burn_block_time,
      };
      const mbResult = await sql`
        INSERT INTO microblocks ${sql(values)}
        ON CONFLICT ON CONSTRAINT unique_microblock_hash DO NOTHING
      `;
      if (mbResult.count !== 1) {
        const errMsg = `A duplicate microblock was attempted to be inserted into the microblocks table: ${mb.microblock_hash}`;
        logger.warn(errMsg);
        // A duplicate microblock entry really means we received a duplicate `/new_microblocks` node event.
        // We will ignore this whole microblock data entry in this case.
        return;
      }
    }

    for (const entry of txs) {
      const rowsUpdated = await this.updateTx(sql, entry.tx);
      if (rowsUpdated !== 1) {
        throw new Error(
          `Unexpected amount of rows updated for microblock tx insert: ${rowsUpdated}`
        );
      }

      await this.updateStxEvents(sql, entry.tx, entry.stxEvents);
      await this.updatePrincipalStxTxs(sql, entry.tx, entry.stxEvents);
<<<<<<< HEAD
      await this.updateSmartContractEvents(sql, entry.tx, entry.contractLogEvents);
      await this.updatePox2Events(sql, entry.tx, entry.pox2Events);
      await this.updatePox3Events(sql, entry.tx, entry.pox3Events);
      await this.updateStxLockEvents(sql, entry.tx, entry.stxLockEvents);
      await this.updateFtEvents(sql, entry.tx, entry.ftEvents);
      await this.updateNftEvents(sql, entry.tx, entry.nftEvents);
      await this.updateSmartContracts(sql, entry.tx, entry.smartContracts);
      await this.updateNamespaces(sql, entry.tx, entry.namespaces);
      await this.updateNames(sql, entry.tx, entry.names);
=======
      await this.updateBatchSmartContractEvent(sql, entry.tx, entry.contractLogEvents);
      for (const pox2Event of entry.pox2Events) {
        await this.updatePox2Event(sql, entry.tx, pox2Event);
      }
      for (const pox3Event of entry.pox3Events) {
        await this.updatePox3Event(sql, entry.tx, pox3Event);
      }
      for (const stxLockEvent of entry.stxLockEvents) {
        await this.updateStxLockEvent(sql, entry.tx, stxLockEvent);
      }
      for (const ftEvent of entry.ftEvents) {
        await this.updateFtEvent(sql, entry.tx, ftEvent);
      }
      for (const nftEvent of entry.nftEvents) {
        await this.updateNftEvent(sql, entry.tx, nftEvent, true);
      }
      for (const smartContract of entry.smartContracts) {
        await this.updateSmartContract(sql, entry.tx, smartContract);
      }
      for (const namespace of entry.namespaces) {
        await this.updateNamespaces(sql, entry.tx, namespace);
      }
      for (const bnsName of entry.names) {
        await this.updateNames(sql, entry.tx, bnsName);
      }
>>>>>>> 872bcbde
    }
  }

  async handleMicroReorg(
    sql: PgSqlClient,
    args: {
      isCanonical: boolean;
      isMicroCanonical: boolean;
      indexBlockHash: string;
      blockHash: string;
      burnBlockTime: number;
      microblocks: string[];
    }
  ): Promise<{ updatedTxs: DbTx[] }> {
    // Flag orphaned microblock rows as `microblock_canonical=false`
    const updatedMicroblocksQuery = await sql`
      UPDATE microblocks
      SET microblock_canonical = ${args.isMicroCanonical}, canonical = ${args.isCanonical},
        index_block_hash = ${args.indexBlockHash}, block_hash = ${args.blockHash}
      WHERE microblock_hash IN ${sql(args.microblocks)}
    `;
    if (updatedMicroblocksQuery.count !== args.microblocks.length) {
      throw new Error(`Unexpected number of rows updated when setting microblock_canonical`);
    }

    // Identify microblock transactions that were orphaned or accepted by this anchor block,
    // and update `microblock_canonical`, `canonical`, as well as anchor block data that may be missing
    // for unanchored entires.
    const updatedMbTxsQuery = await sql<TxQueryResult[]>`
      UPDATE txs
      SET microblock_canonical = ${args.isMicroCanonical},
        canonical = ${args.isCanonical}, index_block_hash = ${args.indexBlockHash},
        block_hash = ${args.blockHash}, burn_block_time = ${args.burnBlockTime}
      WHERE microblock_hash IN ${sql(args.microblocks)}
        AND (index_block_hash = ${args.indexBlockHash} OR index_block_hash = '\\x'::bytea)
      RETURNING ${sql(TX_COLUMNS)}
    `;
    // Any txs restored need to be pruned from the mempool
    const updatedMbTxs = updatedMbTxsQuery.map(r => parseTxQueryResult(r));
    const txsToPrune = updatedMbTxs
      .filter(tx => tx.canonical && tx.microblock_canonical)
      .map(tx => tx.tx_id);
    const removedTxsResult = await this.pruneMempoolTxs(sql, txsToPrune);
    if (removedTxsResult.removedTxs.length > 0) {
      logger.debug(
        `Removed ${removedTxsResult.removedTxs.length} txs from mempool table during micro-reorg handling`
      );
    }

    // Update the `index_block_hash` and `microblock_canonical` properties on all the tables containing other
    // microblock-tx metadata that have been accepted or orphaned in this anchor block.
    if (updatedMbTxs.length > 0) {
      const txIds = updatedMbTxs.map(tx => tx.tx_id);
      for (const associatedTableName of TX_METADATA_TABLES) {
        await sql`
          UPDATE ${sql(associatedTableName)}
          SET microblock_canonical = ${args.isMicroCanonical},
            canonical = ${args.isCanonical}, index_block_hash = ${args.indexBlockHash}
          WHERE microblock_hash IN ${sql(args.microblocks)}
            AND (index_block_hash = ${args.indexBlockHash} OR index_block_hash = '\\x'::bytea)
            AND tx_id IN ${sql(txIds)}
        `;
      }
      await sql`
        UPDATE principal_stx_txs
        SET microblock_canonical = ${args.isMicroCanonical},
          canonical = ${args.isCanonical}, index_block_hash = ${args.indexBlockHash}
        WHERE microblock_hash IN ${sql(args.microblocks)}
          AND (index_block_hash = ${args.indexBlockHash} OR index_block_hash = '\\x'::bytea)
          AND tx_id IN ${sql(txIds)}
      `;
      await this.updateNftCustodyFromReOrg(sql, {
        index_block_hash: args.indexBlockHash,
        microblocks: args.microblocks,
      });
    }

    return { updatedTxs: updatedMbTxs };
  }

  /**
   * Refreshes NFT custody data for events within a block or series of microblocks.
   * @param sql - SQL client
   * @param args - Block and microblock hashes
   */
  async updateNftCustodyFromReOrg(
    sql: PgSqlClient,
    args: {
      index_block_hash: string;
      microblocks: string[];
    }
  ): Promise<void> {
    for (const table of [sql`nft_custody`, sql`nft_custody_unanchored`]) {
      await sql`
        INSERT INTO ${table}
        (asset_identifier, value, tx_id, index_block_hash, parent_index_block_hash, microblock_hash,
          microblock_sequence, recipient, event_index, tx_index, block_height)
        (
          SELECT
            DISTINCT ON(asset_identifier, value) asset_identifier, value, tx_id, txs.index_block_hash,
            txs.parent_index_block_hash, txs.microblock_hash, txs.microblock_sequence, recipient,
            nft.event_index, txs.tx_index, txs.block_height
          FROM
            nft_events AS nft
          INNER JOIN
            txs USING (tx_id)
          WHERE
            txs.canonical = true
            AND txs.microblock_canonical = true
            AND nft.canonical = true
            AND nft.microblock_canonical = true
            AND nft.index_block_hash = ${args.index_block_hash}
            ${
              args.microblocks.length > 0
                ? sql`AND nft.microblock_hash IN ${sql(args.microblocks)}`
                : sql``
            }
          ORDER BY
            asset_identifier,
            value,
            txs.block_height DESC,
            txs.microblock_sequence DESC,
            txs.tx_index DESC,
            nft.event_index DESC
        )
        ON CONFLICT ON CONSTRAINT ${table}_unique DO UPDATE SET
          tx_id = EXCLUDED.tx_id,
          index_block_hash = EXCLUDED.index_block_hash,
          parent_index_block_hash = EXCLUDED.parent_index_block_hash,
          microblock_hash = EXCLUDED.microblock_hash,
          microblock_sequence = EXCLUDED.microblock_sequence,
          recipient = EXCLUDED.recipient,
          event_index = EXCLUDED.event_index,
          tx_index = EXCLUDED.tx_index,
          block_height = EXCLUDED.block_height
      `;
    }
  }

  /**
   * Fetches from the `microblocks` table with a given `parent_index_block_hash` and a known
   * latest unanchored microblock tip. Microblocks that are chained to the given tip are
   * returned as accepted, and all others are returned as orphaned/rejected. This function
   * only performs the lookup, it does not perform any updates to the db.
   * If a gap in the microblock stream is detected, that error information is returned instead.
   * @param microblockChainTip - undefined if processing an anchor block that doesn't point to a parent microblock.
   */
  async findUnanchoredMicroblocksAtChainTip(
    sql: PgSqlClient,
    parentIndexBlockHash: string,
    blockHeight: number,
    microblockChainTip: DbMicroblock | undefined
  ): Promise<
    | { acceptedMicroblocks: string[]; orphanedMicroblocks: string[] }
    | {
        microblockGap: true;
        missingMicroblockHash: string;
        oldestParentMicroblockHash: string;
        oldestParentMicroblockSequence: number;
      }
  > {
    // Get any microblocks that this anchor block is responsible for accepting or rejecting.
    // Note: we don't filter on `microblock_canonical=true` here because that could have been flipped in a previous anchor block
    // which could now be in the process of being re-org'd.
    const mbQuery = await sql<MicroblockQueryResult[]>`
      SELECT ${sql(MICROBLOCK_COLUMNS)}
      FROM microblocks
      WHERE (parent_index_block_hash = ${parentIndexBlockHash}
        OR block_height = ${blockHeight})
    `;
    const candidateMicroblocks = mbQuery.map(row => parseMicroblockQueryResult(row));

    // Accepted/orphaned status needs to be determined by walking through the microblock hash chain rather than a simple sequence number comparison,
    // because we can't depend on a `microblock_canonical=true` filter in the above query, so there could be microblocks with the same sequence number
    // if a leader has self-orphaned its own microblocks.
    let prevMicroblock: DbMicroblock | undefined = microblockChainTip;
    const acceptedMicroblocks = new Set<string>();
    const orphanedMicroblocks = new Set<string>();
    while (prevMicroblock) {
      acceptedMicroblocks.add(prevMicroblock.microblock_hash);
      const foundMb = candidateMicroblocks.find(
        mb => mb.microblock_hash === prevMicroblock?.microblock_parent_hash
      );
      // Sanity check that the first microblock in the chain is sequence 0
      if (!foundMb && prevMicroblock.microblock_sequence !== 0) {
        return {
          microblockGap: true,
          missingMicroblockHash: prevMicroblock?.microblock_parent_hash,
          oldestParentMicroblockHash: prevMicroblock.microblock_hash,
          oldestParentMicroblockSequence: prevMicroblock.microblock_sequence,
        };
      }
      prevMicroblock = foundMb;
    }
    candidateMicroblocks.forEach(mb => {
      if (!acceptedMicroblocks.has(mb.microblock_hash)) {
        orphanedMicroblocks.add(mb.microblock_hash);
      }
    });
    return {
      acceptedMicroblocks: [...acceptedMicroblocks],
      orphanedMicroblocks: [...orphanedMicroblocks],
    };
  }

  /**
   * Restore transactions in the mempool table. This should be called when mined transactions are
   * marked from canonical to non-canonical.
   * @param txIds - List of transactions to update in the mempool
   */
  async restoreMempoolTxs(sql: PgSqlClient, txIds: string[]): Promise<{ restoredTxs: string[] }> {
    if (txIds.length === 0) {
      // Avoid an unnecessary query.
      return { restoredTxs: [] };
    }
    for (const txId of txIds) {
      logger.debug(`Restoring mempool tx: ${txId}`);
    }

    const updatedRows = await sql<{ tx_id: string }[]>`
      UPDATE mempool_txs
      SET pruned = false
      WHERE tx_id IN ${sql(txIds)}
      RETURNING tx_id
    `;

    const updatedTxs = updatedRows.map(r => r.tx_id);
    for (const tx of updatedTxs) {
      logger.debug(`Updated mempool tx: ${tx}`);
    }

    let restoredTxs = updatedRows.map(r => r.tx_id);

    // txs that didnt exist in the mempool need to be inserted into the mempool
    if (updatedRows.length < txIds.length) {
      const txsRequiringInsertion = txIds.filter(txId => !updatedTxs.includes(txId));

      logger.debug(`To restore mempool txs, ${txsRequiringInsertion.length} txs require insertion`);

      const txs: TxQueryResult[] = await sql`
        SELECT DISTINCT ON(tx_id) ${sql(TX_COLUMNS)}
        FROM txs
        WHERE tx_id IN ${sql(txsRequiringInsertion)}
        ORDER BY tx_id, block_height DESC, microblock_sequence DESC, tx_index DESC
      `;

      if (txs.length !== txsRequiringInsertion.length) {
        logger.error(`Not all txs requiring insertion were found`);
      }

      const mempoolTxs = convertTxQueryResultToDbMempoolTx(txs);

      await this.updateMempoolTxs({ mempoolTxs });

      restoredTxs = [...restoredTxs, ...txsRequiringInsertion];

      for (const tx of mempoolTxs) {
        logger.debug(`Inserted mempool tx: ${tx.tx_id}`);
      }
    }

    return { restoredTxs: restoredTxs };
  }

  /**
   * Remove transactions in the mempool table. This should be called when transactions are
   * mined into a block.
   * @param txIds - List of transactions to update in the mempool
   */
  async pruneMempoolTxs(sql: PgSqlClient, txIds: string[]): Promise<{ removedTxs: string[] }> {
    if (txIds.length === 0) {
      // Avoid an unnecessary query.
      return { removedTxs: [] };
    }
    for (const txId of txIds) {
      logger.debug(`Pruning mempool tx: ${txId}`);
    }
    const updateResults = await sql<{ tx_id: string }[]>`
      UPDATE mempool_txs
      SET pruned = true
      WHERE tx_id IN ${sql(txIds)}
      RETURNING tx_id
    `;
    const removedTxs = updateResults.map(r => r.tx_id);
    return { removedTxs: removedTxs };
  }

  /**
   * Deletes mempool txs older than `STACKS_MEMPOOL_TX_GARBAGE_COLLECTION_THRESHOLD` blocks (default 256).
   * @param sql - DB client
   * @returns List of deleted `tx_id`s
   */
  async deleteGarbageCollectedMempoolTxs(sql: PgSqlClient): Promise<{ deletedTxs: string[] }> {
    // Get threshold block.
    const blockThreshold = process.env['STACKS_MEMPOOL_TX_GARBAGE_COLLECTION_THRESHOLD'] ?? 256;
    const cutoffResults = await sql<{ block_height: number }[]>`
      SELECT (MAX(block_height) - ${blockThreshold}) AS block_height
      FROM blocks
      WHERE canonical = TRUE
    `;
    if (cutoffResults.length != 1) {
      return { deletedTxs: [] };
    }
    const cutoffBlockHeight = cutoffResults[0].block_height;
    // Delete every mempool tx that came before that block.
    // TODO: Use DELETE instead of UPDATE once we implement a non-archival API replay mode.
    const deletedTxResults = await sql<{ tx_id: string }[]>`
      UPDATE mempool_txs
      SET pruned = TRUE, status = ${DbTxStatus.DroppedApiGarbageCollect}
      WHERE pruned = FALSE AND receipt_block_height < ${cutoffBlockHeight}
      RETURNING tx_id
    `;
    const deletedTxs = deletedTxResults.map(r => r.tx_id);
    return { deletedTxs: deletedTxs };
  }

  async markEntitiesCanonical(
    sql: PgSqlClient,
    indexBlockHash: string,
    canonical: boolean,
    updatedEntities: UpdatedEntities
  ): Promise<{ txsMarkedCanonical: string[]; txsMarkedNonCanonical: string[] }> {
    const txResult = await sql<TxQueryResult[]>`
      UPDATE txs
      SET canonical = ${canonical}
      WHERE index_block_hash = ${indexBlockHash} AND canonical != ${canonical}
      RETURNING ${sql(TX_COLUMNS)}
    `;
    const txIds = txResult.map(row => parseTxQueryResult(row));
    if (canonical) {
      updatedEntities.markedCanonical.txs += txResult.length;
    } else {
      updatedEntities.markedNonCanonical.txs += txResult.length;
    }
    for (const txId of txIds) {
      logger.debug(`Marked tx as ${canonical ? 'canonical' : 'non-canonical'}: ${txId.tx_id}`);
    }
    if (txIds.length) {
      await sql`
        UPDATE principal_stx_txs
        SET canonical = ${canonical}
        WHERE tx_id IN ${sql(txIds.map(tx => tx.tx_id))}
          AND index_block_hash = ${indexBlockHash} AND canonical != ${canonical}
      `;
    }

    const minerRewardResults = await sql`
      UPDATE miner_rewards
      SET canonical = ${canonical}
      WHERE index_block_hash = ${indexBlockHash} AND canonical != ${canonical}
    `;
    if (canonical) {
      updatedEntities.markedCanonical.minerRewards += minerRewardResults.count;
    } else {
      updatedEntities.markedNonCanonical.minerRewards += minerRewardResults.count;
    }

    const stxLockResults = await sql`
      UPDATE stx_lock_events
      SET canonical = ${canonical}
      WHERE index_block_hash = ${indexBlockHash} AND canonical != ${canonical}
    `;
    if (canonical) {
      updatedEntities.markedCanonical.stxLockEvents += stxLockResults.count;
    } else {
      updatedEntities.markedNonCanonical.stxLockEvents += stxLockResults.count;
    }

    const stxResults = await sql`
      UPDATE stx_events
      SET canonical = ${canonical}
      WHERE index_block_hash = ${indexBlockHash} AND canonical != ${canonical}
    `;
    if (canonical) {
      updatedEntities.markedCanonical.stxEvents += stxResults.count;
    } else {
      updatedEntities.markedNonCanonical.stxEvents += stxResults.count;
    }

    const ftResult = await sql`
      UPDATE ft_events
      SET canonical = ${canonical}
      WHERE index_block_hash = ${indexBlockHash} AND canonical != ${canonical}
    `;
    if (canonical) {
      updatedEntities.markedCanonical.ftEvents += ftResult.count;
    } else {
      updatedEntities.markedNonCanonical.ftEvents += ftResult.count;
    }

    const nftResult = await sql`
      UPDATE nft_events
      SET canonical = ${canonical}
      WHERE index_block_hash = ${indexBlockHash} AND canonical != ${canonical}
    `;
    if (canonical) {
      updatedEntities.markedCanonical.nftEvents += nftResult.count;
    } else {
      updatedEntities.markedNonCanonical.nftEvents += nftResult.count;
    }
    await this.updateNftCustodyFromReOrg(sql, {
      index_block_hash: indexBlockHash,
      microblocks: [],
    });

    // todo: do we still need pox2 marking here?
    const pox2Result = await sql`
      UPDATE pox2_events
      SET canonical = ${canonical}
      WHERE index_block_hash = ${indexBlockHash} AND canonical != ${canonical}
    `;
    if (canonical) {
      updatedEntities.markedCanonical.pox2Events += pox2Result.count;
    } else {
      updatedEntities.markedNonCanonical.pox2Events += pox2Result.count;
    }

    const pox3Result = await sql`
      UPDATE pox3_events
      SET canonical = ${canonical}
      WHERE index_block_hash = ${indexBlockHash} AND canonical != ${canonical}
    `;
    if (canonical) {
      updatedEntities.markedCanonical.pox3Events += pox3Result.count;
    } else {
      updatedEntities.markedNonCanonical.pox3Events += pox3Result.count;
    }

    const contractLogResult = await sql`
      UPDATE contract_logs
      SET canonical = ${canonical}
      WHERE index_block_hash = ${indexBlockHash} AND canonical != ${canonical}
    `;
    if (canonical) {
      updatedEntities.markedCanonical.contractLogs += contractLogResult.count;
    } else {
      updatedEntities.markedNonCanonical.contractLogs += contractLogResult.count;
    }

    const smartContractResult = await sql`
      UPDATE smart_contracts
      SET canonical = ${canonical}
      WHERE index_block_hash = ${indexBlockHash} AND canonical != ${canonical}
    `;
    if (canonical) {
      updatedEntities.markedCanonical.smartContracts += smartContractResult.count;
    } else {
      updatedEntities.markedNonCanonical.smartContracts += smartContractResult.count;
    }

    const nameResult = await sql`
      UPDATE names
      SET canonical = ${canonical}
      WHERE index_block_hash = ${indexBlockHash} AND canonical != ${canonical}
    `;
    if (canonical) {
      updatedEntities.markedCanonical.names += nameResult.count;
    } else {
      updatedEntities.markedNonCanonical.names += nameResult.count;
    }

    const namespaceResult = await sql`
      UPDATE namespaces
      SET canonical = ${canonical}
      WHERE index_block_hash = ${indexBlockHash} AND canonical != ${canonical}
    `;
    if (canonical) {
      updatedEntities.markedCanonical.namespaces += namespaceResult.count;
    } else {
      updatedEntities.markedNonCanonical.namespaces += namespaceResult.count;
    }

    const subdomainResult = await sql`
      UPDATE subdomains
      SET canonical = ${canonical}
      WHERE index_block_hash = ${indexBlockHash} AND canonical != ${canonical}
    `;
    if (canonical) {
      updatedEntities.markedCanonical.subdomains += subdomainResult.count;
    } else {
      updatedEntities.markedNonCanonical.subdomains += subdomainResult.count;
    }

    return {
      txsMarkedCanonical: canonical ? txIds.map(t => t.tx_id) : [],
      txsMarkedNonCanonical: canonical ? [] : txIds.map(t => t.tx_id),
    };
  }

  async restoreOrphanedChain(
    sql: PgSqlClient,
    indexBlockHash: string,
    updatedEntities: UpdatedEntities
  ): Promise<UpdatedEntities> {
    // Restore the previously orphaned block to canonical
    const restoredBlockResult = await sql<BlockQueryResult[]>`
      UPDATE blocks
      SET canonical = true
      WHERE index_block_hash = ${indexBlockHash} AND canonical = false
      RETURNING ${sql(BLOCK_COLUMNS)}
    `;

    if (restoredBlockResult.length === 0) {
      throw new Error(`Could not find orphaned block by index_hash ${indexBlockHash}`);
    }
    if (restoredBlockResult.length > 1) {
      throw new Error(`Found multiple non-canonical parents for index_hash ${indexBlockHash}`);
    }
    updatedEntities.markedCanonical.blocks++;

    // Orphan the now conflicting block at the same height
    const orphanedBlockResult = await sql<BlockQueryResult[]>`
      UPDATE blocks
      SET canonical = false
      WHERE block_height = ${restoredBlockResult[0].block_height}
        AND index_block_hash != ${indexBlockHash} AND canonical = true
      RETURNING ${sql(BLOCK_COLUMNS)}
    `;

    const microblocksOrphaned = new Set<string>();
    const microblocksAccepted = new Set<string>();

    if (orphanedBlockResult.length > 0) {
      const orphanedBlocks = orphanedBlockResult.map(b => parseBlockQueryResult(b));
      for (const orphanedBlock of orphanedBlocks) {
        const microCanonicalUpdateResult = await this.updateMicroCanonical(sql, {
          isCanonical: false,
          blockHeight: orphanedBlock.block_height,
          blockHash: orphanedBlock.block_hash,
          indexBlockHash: orphanedBlock.index_block_hash,
          parentIndexBlockHash: orphanedBlock.parent_index_block_hash,
          parentMicroblockHash: orphanedBlock.parent_microblock_hash,
          parentMicroblockSequence: orphanedBlock.parent_microblock_sequence,
          burnBlockTime: orphanedBlock.burn_block_time,
        });
        microCanonicalUpdateResult.orphanedMicroblocks.forEach(mb => {
          microblocksOrphaned.add(mb);
          microblocksAccepted.delete(mb);
        });
        microCanonicalUpdateResult.acceptedMicroblocks.forEach(mb => {
          microblocksOrphaned.delete(mb);
          microblocksAccepted.add(mb);
        });
      }

      updatedEntities.markedNonCanonical.blocks++;
      const markNonCanonicalResult = await this.markEntitiesCanonical(
        sql,
        orphanedBlockResult[0].index_block_hash,
        false,
        updatedEntities
      );
      await this.restoreMempoolTxs(sql, markNonCanonicalResult.txsMarkedNonCanonical);
    }

    // The canonical microblock tables _must_ be restored _after_ orphaning all other blocks at a given height,
    // because there is only 1 row per microblock hash, and both the orphaned blocks at this height and the
    // canonical block can be pointed to the same microblocks.
    const restoredBlock = parseBlockQueryResult(restoredBlockResult[0]);
    const microCanonicalUpdateResult = await this.updateMicroCanonical(sql, {
      isCanonical: true,
      blockHeight: restoredBlock.block_height,
      blockHash: restoredBlock.block_hash,
      indexBlockHash: restoredBlock.index_block_hash,
      parentIndexBlockHash: restoredBlock.parent_index_block_hash,
      parentMicroblockHash: restoredBlock.parent_microblock_hash,
      parentMicroblockSequence: restoredBlock.parent_microblock_sequence,
      burnBlockTime: restoredBlock.burn_block_time,
    });
    microCanonicalUpdateResult.orphanedMicroblocks.forEach(mb => {
      microblocksOrphaned.add(mb);
      microblocksAccepted.delete(mb);
    });
    microCanonicalUpdateResult.acceptedMicroblocks.forEach(mb => {
      microblocksOrphaned.delete(mb);
      microblocksAccepted.add(mb);
    });
    updatedEntities.markedCanonical.microblocks += microblocksAccepted.size;
    updatedEntities.markedNonCanonical.microblocks += microblocksOrphaned.size;

    microblocksOrphaned.forEach(mb => logger.debug(`Marked microblock as non-canonical: ${mb}`));
    microblocksAccepted.forEach(mb => logger.debug(`Marked microblock as canonical: ${mb}`));

    const markCanonicalResult = await this.markEntitiesCanonical(
      sql,
      indexBlockHash,
      true,
      updatedEntities
    );
    const removedTxsResult = await this.pruneMempoolTxs(
      sql,
      markCanonicalResult.txsMarkedCanonical
    );
    if (removedTxsResult.removedTxs.length > 0) {
      logger.debug(
        `Removed ${removedTxsResult.removedTxs.length} txs from mempool table during reorg handling`
      );
    }
    const parentResult = await sql<{ index_block_hash: string }[]>`
      SELECT index_block_hash
      FROM blocks
      WHERE
        block_height = ${restoredBlockResult[0].block_height - 1} AND
        index_block_hash = ${restoredBlockResult[0].parent_index_block_hash} AND
        canonical = false
    `;
    if (parentResult.length > 1) {
      throw new Error('Found more than one non-canonical parent to restore during reorg');
    }
    if (parentResult.length > 0) {
      await this.restoreOrphanedChain(sql, parentResult[0].index_block_hash, updatedEntities);
    }
    return updatedEntities;
  }

  async handleReorg(
    sql: PgSqlClient,
    block: DbBlock,
    chainTipHeight: number
  ): Promise<UpdatedEntities> {
    const updatedEntities: UpdatedEntities = {
      markedCanonical: {
        blocks: 0,
        microblocks: 0,
        minerRewards: 0,
        txs: 0,
        stxLockEvents: 0,
        stxEvents: 0,
        ftEvents: 0,
        nftEvents: 0,
        pox2Events: 0,
        pox3Events: 0,
        contractLogs: 0,
        smartContracts: 0,
        names: 0,
        namespaces: 0,
        subdomains: 0,
      },
      markedNonCanonical: {
        blocks: 0,
        microblocks: 0,
        minerRewards: 0,
        txs: 0,
        stxLockEvents: 0,
        stxEvents: 0,
        ftEvents: 0,
        nftEvents: 0,
        pox2Events: 0,
        pox3Events: 0,
        contractLogs: 0,
        smartContracts: 0,
        names: 0,
        namespaces: 0,
        subdomains: 0,
      },
    };

    // Check if incoming block's parent is canonical
    if (block.block_height > 1) {
      const parentResult = await sql<
        {
          canonical: boolean;
          index_block_hash: string;
          parent_index_block_hash: string;
        }[]
      >`
        SELECT canonical, index_block_hash, parent_index_block_hash
        FROM blocks
        WHERE block_height = ${block.block_height - 1}
          AND index_block_hash = ${block.parent_index_block_hash}
      `;

      if (parentResult.length > 1) {
        throw new Error(
          `DB contains multiple blocks at height ${block.block_height - 1} and index_hash ${
            block.parent_index_block_hash
          }`
        );
      }
      if (parentResult.length === 0) {
        throw new Error(
          `DB does not contain a parent block at height ${block.block_height - 1} with index_hash ${
            block.parent_index_block_hash
          }`
        );
      }

      // This blocks builds off a previously orphaned chain. Restore canonical status for this chain.
      if (!parentResult[0].canonical && block.block_height > chainTipHeight) {
        await this.restoreOrphanedChain(sql, parentResult[0].index_block_hash, updatedEntities);
        this.logReorgResultInfo(updatedEntities);
      }
    }
    return updatedEntities;
  }

  logReorgResultInfo(updatedEntities: UpdatedEntities) {
    const updates = [
      ['blocks', updatedEntities.markedCanonical.blocks, updatedEntities.markedNonCanonical.blocks],
      [
        'microblocks',
        updatedEntities.markedCanonical.microblocks,
        updatedEntities.markedNonCanonical.microblocks,
      ],
      ['txs', updatedEntities.markedCanonical.txs, updatedEntities.markedNonCanonical.txs],
      [
        'miner-rewards',
        updatedEntities.markedCanonical.minerRewards,
        updatedEntities.markedNonCanonical.minerRewards,
      ],
      [
        'stx-lock events',
        updatedEntities.markedCanonical.stxLockEvents,
        updatedEntities.markedNonCanonical.stxLockEvents,
      ],
      [
        'stx-token events',
        updatedEntities.markedCanonical.stxEvents,
        updatedEntities.markedNonCanonical.stxEvents,
      ],
      [
        'non-fungible-token events',
        updatedEntities.markedCanonical.nftEvents,
        updatedEntities.markedNonCanonical.nftEvents,
      ],
      [
        'fungible-token events',
        updatedEntities.markedCanonical.ftEvents,
        updatedEntities.markedNonCanonical.ftEvents,
      ],
      [
        'contract logs',
        updatedEntities.markedCanonical.contractLogs,
        updatedEntities.markedNonCanonical.contractLogs,
      ],
      [
        'smart contracts',
        updatedEntities.markedCanonical.smartContracts,
        updatedEntities.markedNonCanonical.smartContracts,
      ],
      ['names', updatedEntities.markedCanonical.names, updatedEntities.markedNonCanonical.names],
      [
        'namespaces',
        updatedEntities.markedCanonical.namespaces,
        updatedEntities.markedNonCanonical.namespaces,
      ],
      [
        'subdomains',
        updatedEntities.markedCanonical.subdomains,
        updatedEntities.markedNonCanonical.subdomains,
      ],
    ];
    const markedCanonical = updates.map(e => `${e[1]} ${e[0]}`).join(', ');
    logger.debug(`Entities marked as canonical: ${markedCanonical}`);
    const markedNonCanonical = updates.map(e => `${e[2]} ${e[0]}`).join(', ');
    logger.debug(`Entities marked as non-canonical: ${markedNonCanonical}`);
  }

  /**
   * Refreshes a Postgres materialized view.
   * @param viewName - Materialized view name
   * @param sql - Pg scoped client. Will use the default client if none specified
   * @param skipDuringEventReplay - If we should skip refreshing during event replay
   */
  async refreshMaterializedView(viewName: string, sql?: PgSqlClient, skipDuringEventReplay = true) {
    sql = sql ?? this.sql;
    if ((this.isEventReplay && skipDuringEventReplay) || !this.isIbdBlockHeightReached) {
      return;
    }
    await sql`REFRESH MATERIALIZED VIEW ${isProdEnv ? sql`CONCURRENTLY` : sql``} ${sql(viewName)}`;
  }

  /**
   * Called when a full event import is complete.
   */
  async finishEventReplay() {
    if (!this.isEventReplay) {
      return;
    }
    await this.sqlWriteTransaction(async sql => {
      await this.refreshMaterializedView('chain_tip', sql, false);
      await this.refreshMaterializedView('mempool_digest', sql, false);
    });
  }

  /**
   * batch operations (mainly for event-replay)
   */

  async insertBlockBatch(sql: PgSqlClient, blocks: DbBlock[]) {
    const values: BlockInsertValues[] = blocks.map(block => ({
      block_hash: block.block_hash,
      index_block_hash: block.index_block_hash,
      parent_index_block_hash: block.parent_index_block_hash,
      parent_block_hash: block.parent_block_hash,
      parent_microblock_hash: block.parent_microblock_hash,
      parent_microblock_sequence: block.parent_microblock_sequence,
      block_height: block.block_height,
      burn_block_time: block.burn_block_time,
      burn_block_hash: block.burn_block_hash,
      burn_block_height: block.burn_block_height,
      miner_txid: block.miner_txid,
      canonical: block.canonical,
      execution_cost_read_count: block.execution_cost_read_count,
      execution_cost_read_length: block.execution_cost_read_length,
      execution_cost_runtime: block.execution_cost_runtime,
      execution_cost_write_count: block.execution_cost_write_count,
      execution_cost_write_length: block.execution_cost_write_length,
    }));
    await sql`
      INSERT INTO blocks ${sql(values)}
    `;
  }

  async insertMicroblock(sql: PgSqlClient, microblocks: DbMicroblock[]): Promise<void> {
    const values: MicroblockInsertValues[] = microblocks.map(mb => ({
      canonical: mb.canonical,
      microblock_canonical: mb.microblock_canonical,
      microblock_hash: mb.microblock_hash,
      microblock_sequence: mb.microblock_sequence,
      microblock_parent_hash: mb.microblock_parent_hash,
      parent_index_block_hash: mb.parent_index_block_hash,
      block_height: mb.block_height,
      parent_block_height: mb.parent_block_height,
      parent_block_hash: mb.parent_block_hash,
      index_block_hash: mb.index_block_hash,
      block_hash: mb.block_hash,
      parent_burn_block_height: mb.parent_burn_block_height,
      parent_burn_block_hash: mb.parent_burn_block_hash,
      parent_burn_block_time: mb.parent_burn_block_time,
    }));
    const mbResult = await sql`
      INSERT INTO microblocks ${sql(values)}
    `;
    if (mbResult.count !== microblocks.length) {
      throw new Error(
        `Unexpected row count after inserting microblocks: ${mbResult.count} vs ${values.length}`
      );
    }
  }

  // alias to insertMicroblock
  async insertMicroblockBatch(sql: PgSqlClient, microblocks: DbMicroblock[]): Promise<void> {
    return this.insertMicroblock(sql, microblocks);
  }

  async insertTxBatch(sql: PgSqlClient, txs: DbTx[]): Promise<void> {
    const values: TxInsertValues[] = txs.map(tx => ({
      tx_id: tx.tx_id,
      raw_tx: tx.raw_result,
      tx_index: tx.tx_index,
      index_block_hash: tx.index_block_hash,
      parent_index_block_hash: tx.parent_index_block_hash,
      block_hash: tx.block_hash,
      parent_block_hash: tx.parent_block_hash,
      block_height: tx.block_height,
      burn_block_time: tx.burn_block_time,
      parent_burn_block_time: tx.parent_burn_block_time,
      type_id: tx.type_id,
      anchor_mode: tx.anchor_mode,
      status: tx.status,
      canonical: tx.canonical,
      post_conditions: tx.post_conditions,
      nonce: tx.nonce,
      fee_rate: tx.fee_rate,
      sponsored: tx.sponsored,
      sponsor_nonce: tx.sponsor_nonce ?? null,
      sponsor_address: tx.sponsor_address ?? null,
      sender_address: tx.sender_address,
      origin_hash_mode: tx.origin_hash_mode,
      microblock_canonical: tx.microblock_canonical,
      microblock_sequence: tx.microblock_sequence,
      microblock_hash: tx.microblock_hash,
      token_transfer_recipient_address: tx.token_transfer_recipient_address ?? null,
      token_transfer_amount: tx.token_transfer_amount ?? null,
      token_transfer_memo: tx.token_transfer_memo ?? null,
      smart_contract_clarity_version: tx.smart_contract_clarity_version ?? null,
      smart_contract_contract_id: tx.smart_contract_contract_id ?? null,
      smart_contract_source_code: tx.smart_contract_source_code ?? null,
      contract_call_contract_id: tx.contract_call_contract_id ?? null,
      contract_call_function_name: tx.contract_call_function_name ?? null,
      contract_call_function_args: tx.contract_call_function_args ?? null,
      poison_microblock_header_1: tx.poison_microblock_header_1 ?? null,
      poison_microblock_header_2: tx.poison_microblock_header_2 ?? null,
      coinbase_payload: tx.coinbase_payload ?? null,
      coinbase_alt_recipient: tx.coinbase_alt_recipient ?? null,
      raw_result: tx.raw_result,
      event_count: tx.event_count,
      execution_cost_read_count: tx.execution_cost_read_count,
      execution_cost_read_length: tx.execution_cost_read_length,
      execution_cost_runtime: tx.execution_cost_runtime,
      execution_cost_write_count: tx.execution_cost_write_count,
      execution_cost_write_length: tx.execution_cost_write_length,
    }));
    await sql`INSERT INTO txs ${sql(values)}`;
  }

  async insertPrincipalStxTxsBatch(sql: PgSqlClient, values: PrincipalStxTxsInsertValues[]) {
    await sql`
      INSERT INTO principal_stx_txs ${sql(values)}
    `;
  }

  async insertContractEventBatch(sql: PgSqlClient, values: SmartContractEventInsertValues[]) {
    await sql`
      INSERT INTO contract_logs ${sql(values)}
    `;
  }

  async insertFtEventBatch(sql: PgSqlClient, values: FtEventInsertValues[]) {
    await sql`
      INSERT INTO ft_events ${sql(values)}
    `;
  }

  async insertNftEventBatch(sql: PgSqlClient, values: NftEventInsertValues[]) {
    await sql`INSERT INTO nft_events ${sql(values)}`;
  }

  async insertNameBatch(sql: PgSqlClient, values: BnsNameInsertValues[]) {
    await sql`
      INSERT INTO names ${sql(values)}
    `;
  }

  async insertNamespace(
    sql: PgSqlClient,
    blockData: {
      index_block_hash: string;
      parent_index_block_hash: string;
      microblock_hash: string;
      microblock_sequence: number;
      microblock_canonical: boolean;
    },
    bnsNamespace: DbBnsNamespace
  ) {
    const values: BnsNamespaceInsertValues = {
      namespace_id: bnsNamespace.namespace_id,
      launched_at: bnsNamespace.launched_at ?? null,
      address: bnsNamespace.address,
      reveal_block: bnsNamespace.reveal_block,
      ready_block: bnsNamespace.ready_block,
      buckets: bnsNamespace.buckets,
      base: bnsNamespace.base.toString(),
      coeff: bnsNamespace.coeff.toString(),
      nonalpha_discount: bnsNamespace.nonalpha_discount.toString(),
      no_vowel_discount: bnsNamespace.no_vowel_discount.toString(),
      lifetime: bnsNamespace.lifetime,
      status: bnsNamespace.status ?? null,
      tx_index: bnsNamespace.tx_index,
      tx_id: bnsNamespace.tx_id,
      canonical: bnsNamespace.canonical,
      index_block_hash: blockData.index_block_hash,
      parent_index_block_hash: blockData.parent_index_block_hash,
      microblock_hash: blockData.microblock_hash,
      microblock_sequence: blockData.microblock_sequence,
      microblock_canonical: blockData.microblock_canonical,
    };
    await sql`
      INSERT INTO namespaces ${sql(values)}
    `;
  }

  async insertZonefileBatch(sql: PgSqlClient, values: BnsZonefileInsertValues[]) {
    await sql`
      INSERT INTO zonefiles ${sql(values)}
    `;
  }

  async insertRawEventRequestBatch(
    sql: PgSqlClient,
    events: RawEventRequestInsertValues[]
  ): Promise<void> {
    await sql`
      INSERT INTO event_observer_requests ${this.sql(events)}
    `;
  }

  /**
   * (event-replay) Enable or disable indexes for DB tables.
   */
  async toggleAllTableIndexes(sql: PgSqlClient, state: IndexesState): Promise<void> {
    const enable: boolean = Boolean(state);
    const dbName = sql.options.database;
    const tableSchema = sql.options.connection.search_path ?? 'public';
    const tablesQuery = await sql<{ tablename: string }[]>`
      SELECT tablename FROM pg_catalog.pg_tables
      WHERE tablename != ${MIGRATIONS_TABLE}
      AND schemaname = ${tableSchema}`;
    if (tablesQuery.length === 0) {
      const errorMsg = `No tables found in database '${dbName}', schema '${tableSchema}'`;
      console.error(errorMsg);
      throw new Error(errorMsg);
    }
    const tables: string[] = tablesQuery.map((r: { tablename: string }) => r.tablename);

    // Exclude subdomains table since its constraints
    // are need to handle the ingestion of attachments_new events.
    const filtered = tables.filter(item => item !== 'subdomains');

    const result = await sql`
      UPDATE pg_index
      SET ${sql({ indisready: enable, indisvalid: enable })}
      WHERE indrelid = ANY (
        SELECT oid FROM pg_class
        WHERE relname IN ${sql(filtered)}
        AND relnamespace = (
          SELECT oid FROM pg_namespace WHERE nspname = ${tableSchema}
        )
      )
    `;
    if (result.count === 0) {
      throw new Error(`No updates made while toggling table indexes`);
    }
  }

  /**
   * (event-replay) Reindex all DB tables.
   */
  async reindexAllTables(sql: PgSqlClient): Promise<void> {
    const dbName = sql.options.database;
    const tableSchema = sql.options.connection.search_path ?? 'public';
    const tablesQuery = await sql<{ tablename: string }[]>`
      SELECT tablename FROM pg_catalog.pg_tables
      WHERE tablename != ${MIGRATIONS_TABLE}
      AND schemaname = ${tableSchema}`;
    if (tablesQuery.length === 0) {
      const errorMsg = `No tables found in database '${dbName}', schema '${tableSchema}'`;
      console.error(errorMsg);
      throw new Error(errorMsg);
    }
    const tables: string[] = tablesQuery.map((r: { tablename: string }) => r.tablename);

    for (const table of tables) {
      const result = await sql`REINDEX TABLE ${sql(table)}`;
      if (result.count === 0) {
        throw new Error(`No updates made while toggling table indexes`);
      }
    }
  }
}<|MERGE_RESOLUTION|>--- conflicted
+++ resolved
@@ -350,25 +350,6 @@
         for (const entry of batchedTxData) {
           await this.updateTx(sql, entry.tx);
           contractLogEvents.push(...entry.contractLogEvents);
-<<<<<<< HEAD
-=======
-          await this.updateBatchSmartContractEvent(sql, entry.tx, entry.contractLogEvents);
-          for (const pox2Event of entry.pox2Events) {
-            await this.updatePox2Event(sql, entry.tx, pox2Event);
-          }
-          for (const pox3Event of entry.pox3Events) {
-            await this.updatePox3Event(sql, entry.tx, pox3Event);
-          }
-          for (const stxLockEvent of entry.stxLockEvents) {
-            await this.updateStxLockEvent(sql, entry.tx, stxLockEvent);
-          }
-          for (const ftEvent of entry.ftEvents) {
-            await this.updateFtEvent(sql, entry.tx, ftEvent);
-          }
-          for (const nftEvent of entry.nftEvents) {
-            await this.updateNftEvent(sql, entry.tx, nftEvent, false);
-          }
->>>>>>> 872bcbde
           deployedSmartContracts.push(...entry.smartContracts);
           await this.updateStxEvents(sql, entry.tx, entry.stxEvents);
           await this.updatePrincipalStxTxs(sql, entry.tx, entry.stxEvents);
@@ -1311,88 +1292,77 @@
     }
   }
 
-<<<<<<< HEAD
-  async updateNftEvents(sql: PgSqlClient, tx: DbTx, events: DbNftEvent[]) {
+  async updateNftEvents(
+    sql: PgSqlClient,
+    tx: DbTx,
+    events: DbNftEvent[],
+    microblock: boolean = false
+  ) {
     for (const batch of batchIterate(events, Math.floor(PG_PARAM_LIMIT / 15))) {
-      const values: NftEventInsertValues[] = batch.map(event => ({
-        tx_id: event.tx_id,
-        index_block_hash: tx.index_block_hash,
-        parent_index_block_hash: tx.parent_index_block_hash,
-        microblock_hash: tx.microblock_hash,
-        microblock_sequence: tx.microblock_sequence,
-        microblock_canonical: tx.microblock_canonical,
-        sender: event.sender ?? null,
-        recipient: event.recipient ?? null,
-        event_index: event.event_index,
-        tx_index: event.tx_index,
-        block_height: event.block_height,
-        canonical: event.canonical,
-        asset_event_type_id: event.asset_event_type_id,
-        asset_identifier: event.asset_identifier,
-        value: event.value,
-      }));
+      const custody: NftCustodyInsertValues[] = [];
+      const values: NftEventInsertValues[] = [];
+      for (const event of batch) {
+        const custodyItem: NftCustodyInsertValues = {
+          asset_identifier: event.asset_identifier,
+          value: event.value,
+          tx_id: event.tx_id,
+          index_block_hash: tx.index_block_hash,
+          parent_index_block_hash: tx.parent_index_block_hash,
+          microblock_hash: tx.microblock_hash,
+          microblock_sequence: tx.microblock_sequence,
+          recipient: event.recipient ?? null,
+          event_index: event.event_index,
+          tx_index: event.tx_index,
+          block_height: event.block_height,
+        };
+        custody.push(custodyItem);
+        const valuesItem: NftEventInsertValues = {
+          ...custodyItem,
+          microblock_canonical: tx.microblock_canonical,
+          canonical: event.canonical,
+          sender: event.sender ?? null,
+          asset_event_type_id: event.asset_event_type_id,
+        };
+        values.push(valuesItem);
+      }
       await sql`
         INSERT INTO nft_events ${sql(values)}
-=======
-  async updateNftEvent(sql: PgSqlClient, tx: DbTx, event: DbNftEvent, microblock: boolean) {
-    const custody: NftCustodyInsertValues = {
-      asset_identifier: event.asset_identifier,
-      value: event.value,
-      tx_id: event.tx_id,
-      index_block_hash: tx.index_block_hash,
-      parent_index_block_hash: tx.parent_index_block_hash,
-      microblock_hash: tx.microblock_hash,
-      microblock_sequence: tx.microblock_sequence,
-      recipient: event.recipient ?? null,
-      event_index: event.event_index,
-      tx_index: event.tx_index,
-      block_height: event.block_height,
-    };
-    const values: NftEventInsertValues = {
-      ...custody,
-      microblock_canonical: tx.microblock_canonical,
-      canonical: event.canonical,
-      sender: event.sender ?? null,
-      asset_event_type_id: event.asset_event_type_id,
-    };
-    await sql`
-      INSERT INTO nft_events ${sql(values)}
-    `;
-    if (tx.canonical && tx.microblock_canonical && event.canonical) {
-      const table = microblock ? sql`nft_custody_unanchored` : sql`nft_custody`;
-      await sql`
-        INSERT INTO ${table} ${sql(custody)}
-        ON CONFLICT ON CONSTRAINT ${table}_unique DO UPDATE SET
-          tx_id = EXCLUDED.tx_id,
-          index_block_hash = EXCLUDED.index_block_hash,
-          parent_index_block_hash = EXCLUDED.parent_index_block_hash,
-          microblock_hash = EXCLUDED.microblock_hash,
-          microblock_sequence = EXCLUDED.microblock_sequence,
-          recipient = EXCLUDED.recipient,
-          event_index = EXCLUDED.event_index,
-          tx_index = EXCLUDED.tx_index,
-          block_height = EXCLUDED.block_height
-        WHERE
-          (
-            EXCLUDED.block_height > ${table}.block_height
-          )
-          OR (
-            EXCLUDED.block_height = ${table}.block_height
-            AND EXCLUDED.microblock_sequence > ${table}.microblock_sequence
-          )
-          OR (
-            EXCLUDED.block_height = ${table}.block_height
-            AND EXCLUDED.microblock_sequence = ${table}.microblock_sequence
-            AND EXCLUDED.tx_index > ${table}.tx_index
-          )
-          OR (
-            EXCLUDED.block_height = ${table}.block_height
-            AND EXCLUDED.microblock_sequence = ${table}.microblock_sequence
-            AND EXCLUDED.tx_index = ${table}.tx_index
-            AND EXCLUDED.event_index > ${table}.event_index
-          )
->>>>>>> 872bcbde
       `;
+      if (tx.canonical && tx.microblock_canonical) {
+        const table = microblock ? sql`nft_custody_unanchored` : sql`nft_custody`;
+        await sql`
+          INSERT INTO ${table} ${sql(custody)}
+          ON CONFLICT ON CONSTRAINT ${table}_unique DO UPDATE SET
+            tx_id = EXCLUDED.tx_id,
+            index_block_hash = EXCLUDED.index_block_hash,
+            parent_index_block_hash = EXCLUDED.parent_index_block_hash,
+            microblock_hash = EXCLUDED.microblock_hash,
+            microblock_sequence = EXCLUDED.microblock_sequence,
+            recipient = EXCLUDED.recipient,
+            event_index = EXCLUDED.event_index,
+            tx_index = EXCLUDED.tx_index,
+            block_height = EXCLUDED.block_height
+          WHERE
+            (
+              EXCLUDED.block_height > ${table}.block_height
+            )
+            OR (
+              EXCLUDED.block_height = ${table}.block_height
+              AND EXCLUDED.microblock_sequence > ${table}.microblock_sequence
+            )
+            OR (
+              EXCLUDED.block_height = ${table}.block_height
+              AND EXCLUDED.microblock_sequence = ${table}.microblock_sequence
+              AND EXCLUDED.tx_index > ${table}.tx_index
+            )
+            OR (
+              EXCLUDED.block_height = ${table}.block_height
+              AND EXCLUDED.microblock_sequence = ${table}.microblock_sequence
+              AND EXCLUDED.tx_index = ${table}.tx_index
+              AND EXCLUDED.event_index > ${table}.event_index
+            )
+        `;
+      }
     }
   }
 
@@ -2277,43 +2247,15 @@
 
       await this.updateStxEvents(sql, entry.tx, entry.stxEvents);
       await this.updatePrincipalStxTxs(sql, entry.tx, entry.stxEvents);
-<<<<<<< HEAD
       await this.updateSmartContractEvents(sql, entry.tx, entry.contractLogEvents);
       await this.updatePox2Events(sql, entry.tx, entry.pox2Events);
       await this.updatePox3Events(sql, entry.tx, entry.pox3Events);
       await this.updateStxLockEvents(sql, entry.tx, entry.stxLockEvents);
       await this.updateFtEvents(sql, entry.tx, entry.ftEvents);
-      await this.updateNftEvents(sql, entry.tx, entry.nftEvents);
+      await this.updateNftEvents(sql, entry.tx, entry.nftEvents, true);
       await this.updateSmartContracts(sql, entry.tx, entry.smartContracts);
       await this.updateNamespaces(sql, entry.tx, entry.namespaces);
       await this.updateNames(sql, entry.tx, entry.names);
-=======
-      await this.updateBatchSmartContractEvent(sql, entry.tx, entry.contractLogEvents);
-      for (const pox2Event of entry.pox2Events) {
-        await this.updatePox2Event(sql, entry.tx, pox2Event);
-      }
-      for (const pox3Event of entry.pox3Events) {
-        await this.updatePox3Event(sql, entry.tx, pox3Event);
-      }
-      for (const stxLockEvent of entry.stxLockEvents) {
-        await this.updateStxLockEvent(sql, entry.tx, stxLockEvent);
-      }
-      for (const ftEvent of entry.ftEvents) {
-        await this.updateFtEvent(sql, entry.tx, ftEvent);
-      }
-      for (const nftEvent of entry.nftEvents) {
-        await this.updateNftEvent(sql, entry.tx, nftEvent, true);
-      }
-      for (const smartContract of entry.smartContracts) {
-        await this.updateSmartContract(sql, entry.tx, smartContract);
-      }
-      for (const namespace of entry.namespaces) {
-        await this.updateNamespaces(sql, entry.tx, namespace);
-      }
-      for (const bnsName of entry.names) {
-        await this.updateNames(sql, entry.tx, bnsName);
-      }
->>>>>>> 872bcbde
     }
   }
 

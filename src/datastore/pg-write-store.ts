import { getOrAdd, I32_MAX, getIbdBlockHeight } from '../helpers';
import {
  DbBlock,
  DbTx,
  DbStxEvent,
  DbFtEvent,
  DbNftEvent,
  DbTxTypeId,
  DbSmartContractEvent,
  DbSmartContract,
  DataStoreBlockUpdateData,
  DbStxLockEvent,
  DbMinerReward,
  DbBurnchainReward,
  DbTxStatus,
  DbRewardSlotHolder,
  DbBnsName,
  DbBnsNamespace,
  DbBnsSubdomain,
  DbConfigState,
  DbTokenOfferingLocked,
  DataStoreMicroblockUpdateData,
  DbMicroblock,
  DataStoreTxEventData,
  DbFaucetRequest,
  MinerRewardInsertValues,
  BlockInsertValues,
  RewardSlotHolderInsertValues,
  StxLockEventInsertValues,
  StxEventInsertValues,
  PrincipalStxTxsInsertValues,
  BnsSubdomainInsertValues,
  BnsZonefileInsertValues,
  FtEventInsertValues,
  NftEventInsertValues,
  SmartContractEventInsertValues,
  MicroblockQueryResult,
  BurnchainRewardInsertValues,
  TxInsertValues,
  MempoolTxInsertValues,
  MempoolTxQueryResult,
  SmartContractInsertValues,
  BnsNameInsertValues,
  BnsNamespaceInsertValues,
  FaucetRequestInsertValues,
  MicroblockInsertValues,
  TxQueryResult,
  UpdatedEntities,
  BlockQueryResult,
  DataStoreAttachmentData,
  DataStoreAttachmentSubdomainData,
  DataStoreBnsBlockData,
  DbPox2Event,
  Pox2EventInsertValues,
  DbTxRaw,
  DbMempoolTxRaw,
  DbChainTip,
  DbPox3Event,
  RawEventRequestInsertValues,
  IndexesState,
  NftCustodyInsertValues,
  DataStoreBnsBlockTxData,
} from './common';
import {
  BLOCK_COLUMNS,
  setTotalBlockUpdateDataExecutionCost,
  convertTxQueryResultToDbMempoolTx,
  markBlockUpdateDataAsNonCanonical,
  MEMPOOL_TX_COLUMNS,
  MICROBLOCK_COLUMNS,
  parseBlockQueryResult,
  parseMempoolTxQueryResult,
  parseMicroblockQueryResult,
  parseTxQueryResult,
  TX_COLUMNS,
  TX_METADATA_TABLES,
  validateZonefileHash,
} from './helpers';
import { PgNotifier } from './pg-notifier';
import { MIGRATIONS_DIR, PgStore } from './pg-store';
import * as zoneFileParser from 'zone-file';
import { parseResolver, parseZoneFileTxt } from '../event-stream/bns/bns-helpers';
import { Pox2EventName } from '../pox-helpers';
import { logger } from '../logger';
import {
  PgJsonb,
  PgSqlClient,
  batchIterate,
  connectPostgres,
  isProdEnv,
  runMigrations,
} from '@hirosystems/api-toolkit';
import { PgServer, getConnectionArgs, getConnectionConfig } from './connection';

const MIGRATIONS_TABLE = 'pgmigrations';
const PG_PARAM_LIMIT = 65536;
const INSERT_BATCH_SIZE = 500;

class MicroblockGapError extends Error {
  constructor(message: string) {
    super(message);
    this.message = message;
    this.name = this.constructor.name;
  }
}

/**
 * Extends `PgStore` to provide data insertion functions. These added features are usually called by
 * the `EventServer` upon receiving blockchain events from a Stacks node. It also deals with chain data
 * re-orgs and Postgres NOTIFY message broadcasts when important data is written into the DB.
 */
export class PgWriteStore extends PgStore {
  readonly isEventReplay: boolean;
  protected isIbdBlockHeightReached = false;

  constructor(
    sql: PgSqlClient,
    notifier: PgNotifier | undefined = undefined,
    isEventReplay: boolean = false
  ) {
    super(sql, notifier);
    this.isEventReplay = isEventReplay;
  }

  static async connect({
    usageName,
    skipMigrations = false,
    withNotifier = true,
    isEventReplay = false,
  }: {
    usageName: string;
    skipMigrations?: boolean;
    withNotifier?: boolean;
    isEventReplay?: boolean;
  }): Promise<PgWriteStore> {
    const sql = await connectPostgres({
      usageName: usageName,
      connectionArgs: getConnectionArgs(PgServer.primary),
      connectionConfig: getConnectionConfig(PgServer.primary),
    });
    if (!skipMigrations) {
      await runMigrations(MIGRATIONS_DIR, 'up', getConnectionArgs(PgServer.primary));
    }
    const notifier = withNotifier ? await PgNotifier.create(usageName) : undefined;
    const store = new PgWriteStore(sql, notifier, isEventReplay);
    await store.connectPgNotifier();
    return store;
  }

  async getChainTip(sql: PgSqlClient, useMaterializedView = true): Promise<DbChainTip> {
    if (!this.isEventReplay && useMaterializedView) {
      return super.getChainTip(sql);
    }
    // The `chain_tip` materialized view is not available during event replay.
    // Since `getChainTip()` is used heavily during event ingestion, we'll fall back to
    // a classic query.
    const currentTipBlock = await sql<
      {
        block_height: number;
        block_hash: string;
        index_block_hash: string;
        burn_block_height: number;
      }[]
    >`
      SELECT block_height, block_hash, index_block_hash, burn_block_height
      FROM blocks
      WHERE canonical = true AND block_height = (SELECT MAX(block_height) FROM blocks)
    `;
    return {
      blockHeight: currentTipBlock[0]?.block_height ?? 0,
      blockHash: currentTipBlock[0]?.block_hash ?? '',
      indexBlockHash: currentTipBlock[0]?.index_block_hash ?? '',
      burnBlockHeight: currentTipBlock[0]?.burn_block_height ?? 0,
    };
  }

  async storeRawEventRequest(eventPath: string, payload: PgJsonb): Promise<void> {
    // To avoid depending on the DB more than once and to allow the query transaction to settle,
    // we'll take the complete insert result and move that to the output TSV file instead of taking
    // only the `id` and performing a `COPY` of that row later.
    const insertResult = await this.sql<
      {
        id: string;
        receive_timestamp: string;
        event_path: string;
        payload: string;
      }[]
    >`INSERT INTO event_observer_requests(
        event_path, payload
      ) values(${eventPath}, ${payload})
      RETURNING id, receive_timestamp::text, event_path, payload::text
    `;
    if (insertResult.length !== 1) {
      throw new Error(
        `Unexpected row count ${insertResult.length} when storing event_observer_requests entry`
      );
    }
  }

  async update(data: DataStoreBlockUpdateData): Promise<void> {
    let garbageCollectedMempoolTxs: string[] = [];
    let batchedTxData: DataStoreTxEventData[] = [];
    const deployedSmartContracts: DbSmartContract[] = [];
    const contractLogEvents: DbSmartContractEvent[] = [];

    await this.sqlWriteTransaction(async sql => {
      const chainTip = await this.getChainTip(sql, false);
      await this.handleReorg(sql, data.block, chainTip.blockHeight);

      const isCanonical = data.block.block_height > chainTip.blockHeight;
      if (!isCanonical) {
        markBlockUpdateDataAsNonCanonical(data);
      } else {
        // When storing newly mined canonical txs, remove them from the mempool table.
        const pruneRes = await this.pruneMempoolTxs(
          sql,
          data.txs.map(d => d.tx.tx_id)
        );
        if (pruneRes.removedTxs.length > 0) {
          logger.debug(
            `Removed ${pruneRes.removedTxs.length} txs from mempool table during new block ingestion`
          );
        }
      }
      setTotalBlockUpdateDataExecutionCost(data);
      batchedTxData = data.txs;

      // Find microblocks that weren't already inserted via the unconfirmed microblock event.
      // This happens when a stacks-node is syncing and receives confirmed microblocks with their anchor block at the same time.
      if (data.microblocks.length > 0) {
        const existingMicroblocksQuery = await sql<{ microblock_hash: string }[]>`
          SELECT microblock_hash
          FROM microblocks
          WHERE parent_index_block_hash = ${data.block.parent_index_block_hash}
            AND microblock_hash IN ${sql(data.microblocks.map(mb => mb.microblock_hash))}
        `;
        const existingMicroblockHashes = new Set(
          existingMicroblocksQuery.map(r => r.microblock_hash)
        );

        const missingMicroblocks = data.microblocks.filter(
          mb => !existingMicroblockHashes.has(mb.microblock_hash)
        );
        if (missingMicroblocks.length > 0) {
          const missingMicroblockHashes = new Set(missingMicroblocks.map(mb => mb.microblock_hash));
          const missingTxs = data.txs.filter(entry =>
            missingMicroblockHashes.has(entry.tx.microblock_hash)
          );
          await this.insertMicroblockData(sql, missingMicroblocks, missingTxs);

          // Clear already inserted microblock txs from the anchor-block update data to avoid duplicate inserts.
          batchedTxData = batchedTxData.filter(entry => {
            return !missingMicroblockHashes.has(entry.tx.microblock_hash);
          });
        }
      }

      // When processing an immediately-non-canonical block, do not orphan and possible existing microblocks
      // which may be still considered canonical by the canonical block at this height.
      if (isCanonical) {
        const { acceptedMicroblockTxs, orphanedMicroblockTxs } = await this.updateMicroCanonical(
          sql,
          {
            isCanonical: isCanonical,
            blockHeight: data.block.block_height,
            blockHash: data.block.block_hash,
            indexBlockHash: data.block.index_block_hash,
            parentIndexBlockHash: data.block.parent_index_block_hash,
            parentMicroblockHash: data.block.parent_microblock_hash,
            parentMicroblockSequence: data.block.parent_microblock_sequence,
            burnBlockTime: data.block.burn_block_time,
          }
        );

        // Identify any micro-orphaned txs that also didn't make it into this anchor block, and restore them into the mempool
        const orphanedAndMissingTxs = orphanedMicroblockTxs.filter(
          tx => !data.txs.find(r => tx.tx_id === r.tx.tx_id)
        );
        const restoredMempoolTxs = await this.restoreMempoolTxs(
          sql,
          orphanedAndMissingTxs.map(tx => tx.tx_id)
        );
        restoredMempoolTxs.restoredTxs.forEach(txId => {
          logger.info(`Restored micro-orphaned tx to mempool ${txId}`);
        });

        // Clear accepted microblock txs from the anchor-block update data to avoid duplicate inserts.
        batchedTxData = batchedTxData.filter(entry => {
          const matchingTx = acceptedMicroblockTxs.find(tx => tx.tx_id === entry.tx.tx_id);
          return !matchingTx;
        });
      }

      if (isCanonical) await this.updatePoxStateUnlockHeight(sql, data);

      // When receiving first block, check if "block 0" boot data was received,
      // if so, update their properties to correspond to "block 1", since we treat
      // the "block 0" concept as an internal implementation detail.
      if (data.block.block_height === 1) {
        const blockZero = await this.getBlockInternal(sql, { height: 0 });
        if (blockZero.found) {
          await this.fixBlockZeroData(sql, data.block);
        }
      }
      const blocksUpdated = await this.updateBlock(sql, data.block);
      if (blocksUpdated !== 0) {
        await this.updateMinerRewards(sql, data.minerRewards);
        for (const entry of batchedTxData) {
          await this.updateTx(sql, entry.tx);
          contractLogEvents.push(...entry.contractLogEvents);
          deployedSmartContracts.push(...entry.smartContracts);
          await this.updateStxEvents(sql, entry.tx, entry.stxEvents);
          await this.updatePrincipalStxTxs(sql, entry.tx, entry.stxEvents);
          await this.updateSmartContractEvents(sql, entry.tx, entry.contractLogEvents);
          await this.updatePox2Events(sql, entry.tx, entry.pox2Events);
          await this.updatePox3Events(sql, entry.tx, entry.pox3Events);
          await this.updateStxLockEvents(sql, entry.tx, entry.stxLockEvents);
          await this.updateFtEvents(sql, entry.tx, entry.ftEvents);
          await this.updateNftEvents(sql, entry.tx, entry.nftEvents);
          await this.updateSmartContracts(sql, entry.tx, entry.smartContracts);
          await this.updateNamespaces(sql, entry.tx, entry.namespaces);
          await this.updateNames(sql, entry.tx, entry.names);
        }
        const mempoolGarbageResults = await this.deleteGarbageCollectedMempoolTxs(sql);
        if (mempoolGarbageResults.deletedTxs.length > 0) {
          logger.debug(`Garbage collected ${mempoolGarbageResults.deletedTxs.length} mempool txs`);
        }
        garbageCollectedMempoolTxs = mempoolGarbageResults.deletedTxs;
      }

      if (!this.isEventReplay) {
        await this.reconcileMempoolStatus(sql);

        const mempoolStats = await this.getMempoolStatsInternal({ sql });
        this.eventEmitter.emit('mempoolStatsUpdate', mempoolStats);
      }
    });
    // Do we have an IBD height defined in ENV? If so, check if this block update reached it.
    const ibdHeight = getIbdBlockHeight();
    this.isIbdBlockHeightReached = ibdHeight ? data.block.block_height > ibdHeight : true;

    await this.refreshMaterializedView('chain_tip');
    await this.refreshMaterializedView('mempool_digest');

    // Skip sending `PgNotifier` updates altogether if we're in the genesis block since this block is the
    // event replay of the v1 blockchain.
    if ((data.block.block_height > 1 || !isProdEnv) && this.notifier) {
      await this.notifier.sendBlock({ blockHash: data.block.block_hash });
      for (const tx of data.txs) {
        await this.notifier.sendTx({ txId: tx.tx.tx_id });
      }
      for (const txId of garbageCollectedMempoolTxs) {
        await this.notifier.sendTx({ txId: txId });
      }
      for (const smartContract of deployedSmartContracts) {
        await this.notifier.sendSmartContract({
          contractId: smartContract.contract_id,
        });
      }
      for (const logEvent of contractLogEvents) {
        await this.notifier.sendSmartContractLog({
          txId: logEvent.tx_id,
          eventIndex: logEvent.event_index,
        });
      }
      await this.emitAddressTxUpdates(data.txs);
      for (const nftEvent of data.txs.map(tx => tx.nftEvents).flat()) {
        await this.notifier.sendNftEvent({
          txId: nftEvent.tx_id,
          eventIndex: nftEvent.event_index,
        });
      }
    }
  }

  private async updatePoxStateUnlockHeight(sql: PgSqlClient, data: DataStoreBlockUpdateData) {
    if (data.pox_v1_unlock_height !== undefined) {
      // update the pox_state.pox_v1_unlock_height singleton
      await sql`
        UPDATE pox_state
        SET pox_v1_unlock_height = ${data.pox_v1_unlock_height}
        WHERE pox_v1_unlock_height != ${data.pox_v1_unlock_height}
      `;
    }
    if (data.pox_v2_unlock_height !== undefined) {
      // update the pox_state.pox_v2_unlock_height singleton
      await sql`
        UPDATE pox_state
        SET pox_v2_unlock_height = ${data.pox_v2_unlock_height}
        WHERE pox_v2_unlock_height != ${data.pox_v2_unlock_height}
      `;
    }
  }

  async updateMinerRewards(sql: PgSqlClient, minerRewards: DbMinerReward[]): Promise<void> {
    for (const batch of batchIterate(minerRewards, Math.floor(PG_PARAM_LIMIT / 11))) {
      const values: MinerRewardInsertValues[] = batch.map(minerReward => ({
        block_hash: minerReward.block_hash,
        index_block_hash: minerReward.index_block_hash,
        from_index_block_hash: minerReward.from_index_block_hash,
        mature_block_height: minerReward.mature_block_height,
        canonical: minerReward.canonical,
        recipient: minerReward.recipient,
        // If `miner_address` is null then it means pre-Stacks2.1 data, and the `recipient` can be accurately used
        miner_address: minerReward.miner_address ?? minerReward.recipient,
        coinbase_amount: minerReward.coinbase_amount.toString(),
        tx_fees_anchored: minerReward.tx_fees_anchored.toString(),
        tx_fees_streamed_confirmed: minerReward.tx_fees_streamed_confirmed.toString(),
        tx_fees_streamed_produced: minerReward.tx_fees_streamed_produced.toString(),
      }));
      await sql`
        INSERT INTO miner_rewards ${sql(values)}
      `;
    }
  }

  async updateBlock(sql: PgSqlClient, block: DbBlock): Promise<number> {
    const values: BlockInsertValues = {
      block_hash: block.block_hash,
      index_block_hash: block.index_block_hash,
      parent_index_block_hash: block.parent_index_block_hash,
      parent_block_hash: block.parent_block_hash,
      parent_microblock_hash: block.parent_microblock_hash,
      parent_microblock_sequence: block.parent_microblock_sequence,
      block_height: block.block_height,
      burn_block_time: block.burn_block_time,
      burn_block_hash: block.burn_block_hash,
      burn_block_height: block.burn_block_height,
      miner_txid: block.miner_txid,
      canonical: block.canonical,
      execution_cost_read_count: block.execution_cost_read_count,
      execution_cost_read_length: block.execution_cost_read_length,
      execution_cost_runtime: block.execution_cost_runtime,
      execution_cost_write_count: block.execution_cost_write_count,
      execution_cost_write_length: block.execution_cost_write_length,
    };
    const result = await sql`
      INSERT INTO blocks ${sql(values)}
      ON CONFLICT (index_block_hash) DO NOTHING
    `;
    return result.count;
  }

  async insertStxEventBatch(sql: PgSqlClient, stxEvents: StxEventInsertValues[]) {
    const values = stxEvents.map(s => {
      const value: StxEventInsertValues = {
        event_index: s.event_index,
        tx_id: s.tx_id,
        tx_index: s.tx_index,
        block_height: s.block_height,
        index_block_hash: s.index_block_hash,
        parent_index_block_hash: s.parent_index_block_hash,
        microblock_hash: s.microblock_hash,
        microblock_sequence: s.microblock_sequence,
        microblock_canonical: s.microblock_canonical,
        canonical: s.canonical,
        asset_event_type_id: s.asset_event_type_id,
        sender: s.sender,
        recipient: s.recipient,
        amount: s.amount,
        memo: s.memo ?? null,
      };
      return value;
    });
    await sql`
      INSERT INTO stx_events ${sql(values)}
    `;
  }

  async updateBurnchainRewardSlotHolders({
    burnchainBlockHash,
    burnchainBlockHeight,
    slotHolders,
  }: {
    burnchainBlockHash: string;
    burnchainBlockHeight: number;
    slotHolders: DbRewardSlotHolder[];
  }): Promise<void> {
    await this.sqlWriteTransaction(async sql => {
      const existingSlotHolders = await sql<{ address: string }[]>`
        UPDATE reward_slot_holders
        SET canonical = false
        WHERE canonical = true
          AND (burn_block_hash = ${burnchainBlockHash}
            OR burn_block_height >= ${burnchainBlockHeight})
      `;
      if (existingSlotHolders.count > 0) {
        logger.warn(
          `Invalidated ${existingSlotHolders.count} burnchain reward slot holders after fork detected at burnchain block ${burnchainBlockHash}`
        );
      }
      if (slotHolders.length === 0) {
        return;
      }
      const values: RewardSlotHolderInsertValues[] = slotHolders.map(val => ({
        canonical: val.canonical,
        burn_block_hash: val.burn_block_hash,
        burn_block_height: val.burn_block_height,
        address: val.address,
        slot_index: val.slot_index,
      }));
      const result = await sql`
        INSERT INTO reward_slot_holders ${sql(values)}
      `;
      if (result.count !== slotHolders.length) {
        throw new Error(
          `Unexpected row count after inserting reward slot holders: ${result.count} vs ${slotHolders.length}`
        );
      }
    });
  }

  async updateMicroblocks(data: DataStoreMicroblockUpdateData): Promise<void> {
    try {
      await this.updateMicroblocksInternal(data);
    } catch (error) {
      if (error instanceof MicroblockGapError) {
        // Log and ignore this error for now, see https://github.com/blockstack/stacks-blockchain/issues/2850
        // for more details.
        // In theory it would be possible for the API to cache out-of-order microblock data and use it to
        // restore data in this condition, but it would require several changes to sensitive re-org code,
        // as well as introduce a new kind of statefulness and responsibility to the API.
        logger.warn(error.message);
      } else {
        throw error;
      }
    }
  }

  async updateMicroblocksInternal(data: DataStoreMicroblockUpdateData): Promise<void> {
    const txData: DataStoreTxEventData[] = [];
    let dbMicroblocks: DbMicroblock[] = [];
    const deployedSmartContracts: DbSmartContract[] = [];
    const contractLogEvents: DbSmartContractEvent[] = [];

    await this.sqlWriteTransaction(async sql => {
      // Sanity check: ensure incoming microblocks have a `parent_index_block_hash` that matches the API's
      // current known canonical chain tip. We assume this holds true so incoming microblock data is always
      // treated as being built off the current canonical anchor block.
      const chainTip = await this.getChainTip(sql, false);
      const nonCanonicalMicroblock = data.microblocks.find(
        mb => mb.parent_index_block_hash !== chainTip.indexBlockHash
      );
      // Note: the stacks-node event emitter can send old microblocks that have already been processed by a previous anchor block.
      // Log warning and return, nothing to do.
      if (nonCanonicalMicroblock) {
        logger.info(
          `Failure in microblock ingestion, microblock ${nonCanonicalMicroblock.microblock_hash} ` +
            `points to parent index block hash ${nonCanonicalMicroblock.parent_index_block_hash} rather ` +
            `than the current canonical tip's index block hash ${chainTip.indexBlockHash}.`
        );
        return;
      }

      // The block height is just one after the current chain tip height
      const blockHeight = chainTip.blockHeight + 1;
      dbMicroblocks = data.microblocks.map(mb => {
        const dbMicroBlock: DbMicroblock = {
          canonical: true,
          microblock_canonical: true,
          microblock_hash: mb.microblock_hash,
          microblock_sequence: mb.microblock_sequence,
          microblock_parent_hash: mb.microblock_parent_hash,
          parent_index_block_hash: mb.parent_index_block_hash,
          parent_burn_block_height: mb.parent_burn_block_height,
          parent_burn_block_hash: mb.parent_burn_block_hash,
          parent_burn_block_time: mb.parent_burn_block_time,
          block_height: blockHeight,
          parent_block_height: chainTip.blockHeight,
          parent_block_hash: chainTip.blockHash,
          index_block_hash: '', // Empty until microblock is confirmed in an anchor block
          block_hash: '', // Empty until microblock is confirmed in an anchor block
        };
        return dbMicroBlock;
      });

      for (const entry of data.txs) {
        // Note: the properties block_hash and burn_block_time are empty here because the anchor
        // block with that data doesn't yet exist.
        const dbTx: DbTxRaw = {
          ...entry.tx,
          parent_block_hash: chainTip.blockHash,
          block_height: blockHeight,
        };

        // Set all the `block_height` properties for the related tx objects, since it wasn't known
        // when creating the objects using only the stacks-node message payload.
        txData.push({
          tx: dbTx,
          stxEvents: entry.stxEvents.map(e => ({ ...e, block_height: blockHeight })),
          contractLogEvents: entry.contractLogEvents.map(e => ({
            ...e,
            block_height: blockHeight,
          })),
          stxLockEvents: entry.stxLockEvents.map(e => ({ ...e, block_height: blockHeight })),
          ftEvents: entry.ftEvents.map(e => ({ ...e, block_height: blockHeight })),
          nftEvents: entry.nftEvents.map(e => ({ ...e, block_height: blockHeight })),
          smartContracts: entry.smartContracts.map(e => ({ ...e, block_height: blockHeight })),
          names: entry.names.map(e => ({ ...e, registered_at: blockHeight })),
          namespaces: entry.namespaces.map(e => ({ ...e, ready_block: blockHeight })),
          pox2Events: entry.pox2Events.map(e => ({ ...e, block_height: blockHeight })),
          pox3Events: entry.pox3Events.map(e => ({ ...e, block_height: blockHeight })),
        });
        deployedSmartContracts.push(...entry.smartContracts);
        contractLogEvents.push(...entry.contractLogEvents);
      }

      await this.insertMicroblockData(sql, dbMicroblocks, txData);

      // Find any microblocks that have been orphaned by this latest microblock chain tip.
      // This function also checks that each microblock parent hash points to an existing microblock in the db.
      const currentMicroblockTip = dbMicroblocks[dbMicroblocks.length - 1];
      const unanchoredMicroblocksAtTip = await this.findUnanchoredMicroblocksAtChainTip(
        sql,
        currentMicroblockTip.parent_index_block_hash,
        blockHeight,
        currentMicroblockTip
      );
      if ('microblockGap' in unanchoredMicroblocksAtTip) {
        // Throw in order to trigger a SQL tx rollback to undo and db writes so far, but catch, log, and ignore this specific error.
        throw new MicroblockGapError(
          `Gap in parent microblock stream for ${currentMicroblockTip.microblock_hash}, missing microblock ${unanchoredMicroblocksAtTip.missingMicroblockHash}, the oldest microblock ${unanchoredMicroblocksAtTip.oldestParentMicroblockHash} found in the chain has sequence ${unanchoredMicroblocksAtTip.oldestParentMicroblockSequence} rather than 0`
        );
      }
      const { orphanedMicroblocks } = unanchoredMicroblocksAtTip;
      if (orphanedMicroblocks.length > 0) {
        // Handle microblocks reorgs here, these _should_ only be micro-forks off the same same
        // unanchored chain tip, e.g. a leader orphaning it's own unconfirmed microblocks
        const microOrphanResult = await this.handleMicroReorg(sql, {
          isCanonical: true,
          isMicroCanonical: false,
          indexBlockHash: '',
          blockHash: '',
          burnBlockTime: -1,
          microblocks: orphanedMicroblocks,
        });
        const microOrphanedTxs = microOrphanResult.updatedTxs;
        // Restore any micro-orphaned txs into the mempool
        const restoredMempoolTxs = await this.restoreMempoolTxs(
          sql,
          microOrphanedTxs.map(tx => tx.tx_id)
        );
        restoredMempoolTxs.restoredTxs.forEach(txId => {
          logger.info(`Restored micro-orphaned tx to mempool ${txId}`);
        });
      }

      const candidateTxIds = data.txs.map(d => d.tx.tx_id);
      const removedTxsResult = await this.pruneMempoolTxs(sql, candidateTxIds);
      if (removedTxsResult.removedTxs.length > 0) {
        logger.debug(
          `Removed ${removedTxsResult.removedTxs.length} microblock-txs from mempool table during microblock ingestion`
        );
      }

      if (!this.isEventReplay) {
        await this.reconcileMempoolStatus(sql);

        const mempoolStats = await this.getMempoolStatsInternal({ sql });
        this.eventEmitter.emit('mempoolStatsUpdate', mempoolStats);
      }
    });

    await this.refreshMaterializedView('chain_tip');
    await this.refreshMaterializedView('mempool_digest');

    if (this.notifier) {
      for (const microblock of dbMicroblocks) {
        await this.notifier.sendMicroblock({ microblockHash: microblock.microblock_hash });
      }
      for (const tx of txData) {
        await this.notifier.sendTx({ txId: tx.tx.tx_id });
      }
      for (const smartContract of deployedSmartContracts) {
        await this.notifier.sendSmartContract({
          contractId: smartContract.contract_id,
        });
      }
      for (const logEvent of contractLogEvents) {
        await this.notifier.sendSmartContractLog({
          txId: logEvent.tx_id,
          eventIndex: logEvent.event_index,
        });
      }
      await this.emitAddressTxUpdates(txData);
    }
  }

  // Find any transactions that are erroneously still marked as both `pending` in the mempool table
  // and also confirmed in the mined txs table. Mark these as pruned in the mempool and log warning.
  // This must be called _after_ any writes to txs/mempool tables during block and microblock ingestion,
  // but _before_ any reads or view refreshes that depend on the mempool table.
  // NOTE: this is essentially a work-around for whatever bug is causing the underlying problem.
  async reconcileMempoolStatus(sql: PgSqlClient): Promise<void> {
    const txsResult = await sql<{ tx_id: string }[]>`
      UPDATE mempool_txs
      SET pruned = true
      FROM txs
      WHERE
        mempool_txs.tx_id = txs.tx_id AND
        mempool_txs.pruned = false AND
        txs.canonical = true AND
        txs.microblock_canonical = true AND
        txs.status IN ${sql([
          DbTxStatus.Success,
          DbTxStatus.AbortByResponse,
          DbTxStatus.AbortByPostCondition,
        ])}
      RETURNING mempool_txs.tx_id
    `;
    if (txsResult.length > 0) {
      const txs = txsResult.map(tx => tx.tx_id);
      logger.warn(`Reconciled mempool txs as pruned for ${txsResult.length} txs`, { txs });
    }
  }

  async fixBlockZeroData(sql: PgSqlClient, blockOne: DbBlock): Promise<void> {
    const tablesUpdates: Record<string, number> = {};
    const txsResult = await sql<TxQueryResult[]>`
      UPDATE txs
      SET
        canonical = true,
        block_height = 1,
        tx_index = tx_index + 1,
        block_hash = ${blockOne.block_hash},
        index_block_hash = ${blockOne.index_block_hash},
        burn_block_time = ${blockOne.burn_block_time},
        parent_block_hash = ${blockOne.parent_block_hash}
      WHERE block_height = 0
    `;
    tablesUpdates['txs'] = txsResult.count;
    for (const table of TX_METADATA_TABLES) {
      // a couple tables have a different name for the 'block_height' column
      const heightCol =
        table === 'names'
          ? sql('registered_at')
          : table === 'namespaces'
          ? sql('ready_block')
          : sql('block_height');
      // The smart_contracts table does not have a tx_index column
      const txIndexBump = table === 'smart_contracts' ? sql`` : sql`tx_index = tx_index + 1,`;
      const metadataResult = await sql`
        UPDATE ${sql(table)}
        SET
          canonical = true,
          ${heightCol} = 1,
          ${txIndexBump}
          index_block_hash = ${blockOne.index_block_hash}
        WHERE ${heightCol} = 0
      `;
      tablesUpdates[table] = metadataResult.count;
    }
    logger.info('Updated block zero boot data', tablesUpdates);
  }

  async updatePox2Events(sql: PgSqlClient, tx: DbTx, events: DbPox2Event[]) {
    for (const batch of batchIterate(events, Math.floor(PG_PARAM_LIMIT / 30))) {
      const values: Pox2EventInsertValues[] = batch.map(event => {
        const value: Pox2EventInsertValues = {
          event_index: event.event_index,
          tx_id: event.tx_id,
          tx_index: event.tx_index,
          block_height: event.block_height,
          index_block_hash: tx.index_block_hash,
          parent_index_block_hash: tx.parent_index_block_hash,
          microblock_hash: tx.microblock_hash,
          microblock_sequence: tx.microblock_sequence,
          microblock_canonical: tx.microblock_canonical,
          canonical: event.canonical,
          stacker: event.stacker,
          locked: event.locked.toString(),
          balance: event.balance.toString(),
          burnchain_unlock_height: event.burnchain_unlock_height.toString(),
          name: event.name,
          pox_addr: event.pox_addr,
          pox_addr_raw: event.pox_addr_raw,
          first_cycle_locked: null,
          first_unlocked_cycle: null,
          delegate_to: null,
          lock_period: null,
          lock_amount: null,
          start_burn_height: null,
          unlock_burn_height: null,
          delegator: null,
          increase_by: null,
          total_locked: null,
          extend_count: null,
          reward_cycle: null,
          amount_ustx: null,
        };
        // Set event-specific columns
        switch (event.name) {
          case Pox2EventName.HandleUnlock: {
            value.first_cycle_locked = event.data.first_cycle_locked.toString();
            value.first_unlocked_cycle = event.data.first_unlocked_cycle.toString();
            break;
          }
          case Pox2EventName.StackStx: {
            value.lock_period = event.data.lock_period.toString();
            value.lock_amount = event.data.lock_amount.toString();
            value.start_burn_height = event.data.start_burn_height.toString();
            value.unlock_burn_height = event.data.unlock_burn_height.toString();
            break;
          }
          case Pox2EventName.StackIncrease: {
            value.increase_by = event.data.increase_by.toString();
            value.total_locked = event.data.total_locked.toString();
            break;
          }
          case Pox2EventName.StackExtend: {
            value.extend_count = event.data.extend_count.toString();
            value.unlock_burn_height = event.data.unlock_burn_height.toString();
            break;
          }
          case Pox2EventName.DelegateStx: {
            value.amount_ustx = event.data.amount_ustx.toString();
            value.delegate_to = event.data.delegate_to;
            value.unlock_burn_height = event.data.unlock_burn_height?.toString() ?? null;
            break;
          }
          case Pox2EventName.DelegateStackStx: {
            value.lock_period = event.data.lock_period.toString();
            value.lock_amount = event.data.lock_amount.toString();
            value.start_burn_height = event.data.start_burn_height.toString();
            value.unlock_burn_height = event.data.unlock_burn_height.toString();
            value.delegator = event.data.delegator;
            break;
          }
          case Pox2EventName.DelegateStackIncrease: {
            value.increase_by = event.data.increase_by.toString();
            value.total_locked = event.data.total_locked.toString();
            value.delegator = event.data.delegator;
            break;
          }
          case Pox2EventName.DelegateStackExtend: {
            value.extend_count = event.data.extend_count.toString();
            value.unlock_burn_height = event.data.unlock_burn_height.toString();
            value.delegator = event.data.delegator;
            break;
          }
          case Pox2EventName.StackAggregationCommit: {
            value.reward_cycle = event.data.reward_cycle.toString();
            value.amount_ustx = event.data.amount_ustx.toString();
            break;
          }
          case Pox2EventName.StackAggregationCommitIndexed: {
            value.reward_cycle = event.data.reward_cycle.toString();
            value.amount_ustx = event.data.amount_ustx.toString();
            break;
          }
          case Pox2EventName.StackAggregationIncrease: {
            value.reward_cycle = event.data.reward_cycle.toString();
            value.amount_ustx = event.data.amount_ustx.toString();
            break;
          }
          default: {
            throw new Error(`Unexpected Pox2 event name: ${(event as DbPox2Event).name}`);
          }
        }
        return value;
      });
      await sql`
        INSERT INTO pox2_events ${sql(values)}
      `;
    }
  }

  async updatePox3Events(sql: PgSqlClient, tx: DbTx, events: DbPox3Event[]) {
    for (const batch of batchIterate(events, Math.floor(PG_PARAM_LIMIT / 30))) {
      const values = batch.map(event => {
        const value: Pox2EventInsertValues = {
          event_index: event.event_index,
          tx_id: event.tx_id,
          tx_index: event.tx_index,
          block_height: event.block_height,
          index_block_hash: tx.index_block_hash,
          parent_index_block_hash: tx.parent_index_block_hash,
          microblock_hash: tx.microblock_hash,
          microblock_sequence: tx.microblock_sequence,
          microblock_canonical: tx.microblock_canonical,
          canonical: event.canonical,
          stacker: event.stacker,
          locked: event.locked.toString(),
          balance: event.balance.toString(),
          burnchain_unlock_height: event.burnchain_unlock_height.toString(),
          name: event.name,
          pox_addr: event.pox_addr,
          pox_addr_raw: event.pox_addr_raw,
          first_cycle_locked: null,
          first_unlocked_cycle: null,
          delegate_to: null,
          lock_period: null,
          lock_amount: null,
          start_burn_height: null,
          unlock_burn_height: null,
          delegator: null,
          increase_by: null,
          total_locked: null,
          extend_count: null,
          reward_cycle: null,
          amount_ustx: null,
        };
        // Set event-specific columns
        switch (event.name) {
          case Pox2EventName.HandleUnlock: {
            value.first_cycle_locked = event.data.first_cycle_locked.toString();
            value.first_unlocked_cycle = event.data.first_unlocked_cycle.toString();
            break;
          }
          case Pox2EventName.StackStx: {
            value.lock_period = event.data.lock_period.toString();
            value.lock_amount = event.data.lock_amount.toString();
            value.start_burn_height = event.data.start_burn_height.toString();
            value.unlock_burn_height = event.data.unlock_burn_height.toString();
            break;
          }
          case Pox2EventName.StackIncrease: {
            value.increase_by = event.data.increase_by.toString();
            value.total_locked = event.data.total_locked.toString();
            break;
          }
          case Pox2EventName.StackExtend: {
            value.extend_count = event.data.extend_count.toString();
            value.unlock_burn_height = event.data.unlock_burn_height.toString();
            break;
          }
          case Pox2EventName.DelegateStx: {
            value.amount_ustx = event.data.amount_ustx.toString();
            value.delegate_to = event.data.delegate_to;
            value.unlock_burn_height = event.data.unlock_burn_height?.toString() ?? null;
            break;
          }
          case Pox2EventName.DelegateStackStx: {
            value.lock_period = event.data.lock_period.toString();
            value.lock_amount = event.data.lock_amount.toString();
            value.start_burn_height = event.data.start_burn_height.toString();
            value.unlock_burn_height = event.data.unlock_burn_height.toString();
            value.delegator = event.data.delegator;
            break;
          }
          case Pox2EventName.DelegateStackIncrease: {
            value.increase_by = event.data.increase_by.toString();
            value.total_locked = event.data.total_locked.toString();
            value.delegator = event.data.delegator;
            break;
          }
          case Pox2EventName.DelegateStackExtend: {
            value.extend_count = event.data.extend_count.toString();
            value.unlock_burn_height = event.data.unlock_burn_height.toString();
            value.delegator = event.data.delegator;
            break;
          }
          case Pox2EventName.StackAggregationCommit: {
            value.reward_cycle = event.data.reward_cycle.toString();
            value.amount_ustx = event.data.amount_ustx.toString();
            break;
          }
          case Pox2EventName.StackAggregationCommitIndexed: {
            value.reward_cycle = event.data.reward_cycle.toString();
            value.amount_ustx = event.data.amount_ustx.toString();
            break;
          }
          case Pox2EventName.StackAggregationIncrease: {
            value.reward_cycle = event.data.reward_cycle.toString();
            value.amount_ustx = event.data.amount_ustx.toString();
            break;
          }
          default: {
            throw new Error(`Unexpected Pox3 event name: ${(event as DbPox2Event).name}`);
          }
        }
        return value;
      });
      await sql`
        INSERT INTO pox3_events ${sql(values)}
      `;
    }
  }

  async updateStxLockEvents(sql: PgSqlClient, tx: DbTx, events: DbStxLockEvent[]) {
    for (const batch of batchIterate(events, Math.floor(PG_PARAM_LIMIT / 14))) {
      const values: StxLockEventInsertValues[] = batch.map(event => ({
        event_index: event.event_index,
        tx_id: event.tx_id,
        tx_index: event.tx_index,
        block_height: event.block_height,
        index_block_hash: tx.index_block_hash,
        parent_index_block_hash: tx.parent_index_block_hash,
        microblock_hash: tx.microblock_hash,
        microblock_sequence: tx.microblock_sequence,
        microblock_canonical: tx.microblock_canonical,
        canonical: event.canonical,
        locked_amount: event.locked_amount.toString(),
        unlock_height: event.unlock_height,
        locked_address: event.locked_address,
        contract_name: event.contract_name,
      }));
      await sql`
        INSERT INTO stx_lock_events ${sql(values)}
      `;
    }
  }

  async updateStxEvents(sql: PgSqlClient, tx: DbTx, events: DbStxEvent[]) {
    for (const eventBatch of batchIterate(events, Math.floor(PG_PARAM_LIMIT / 15))) {
      const values: StxEventInsertValues[] = eventBatch.map(event => ({
        event_index: event.event_index,
        tx_id: event.tx_id,
        tx_index: event.tx_index,
        block_height: event.block_height,
        index_block_hash: tx.index_block_hash,
        parent_index_block_hash: tx.parent_index_block_hash,
        microblock_hash: tx.microblock_hash,
        microblock_sequence: tx.microblock_sequence,
        microblock_canonical: tx.microblock_canonical,
        canonical: event.canonical,
        asset_event_type_id: event.asset_event_type_id,
        sender: event.sender ?? null,
        recipient: event.recipient ?? null,
        amount: event.amount,
        memo: event.memo ?? null,
      }));
      const res = await sql`
        INSERT INTO stx_events ${sql(values)}
      `;
      if (res.count !== eventBatch.length) {
        throw new Error(`Expected ${eventBatch.length} inserts, got ${res.count}`);
      }
    }
  }

  /**
   * Update the `principal_stx_tx` table with the latest `tx_id`s that resulted in a STX
   * transfer relevant to a principal (stx address or contract id).
   * @param sql - DB client
   * @param tx - Transaction
   * @param events - Transaction STX events
   */
  async updatePrincipalStxTxs(sql: PgSqlClient, tx: DbTx, events: DbStxEvent[]) {
    const insertPrincipalStxTxs = async (principals: string[]) => {
      principals = [...new Set(principals)]; // Remove duplicates
      const values: PrincipalStxTxsInsertValues[] = principals.map(principal => ({
        principal: principal,
        tx_id: tx.tx_id,
        block_height: tx.block_height,
        index_block_hash: tx.index_block_hash,
        microblock_hash: tx.microblock_hash,
        microblock_sequence: tx.microblock_sequence,
        tx_index: tx.tx_index,
        canonical: tx.canonical,
        microblock_canonical: tx.microblock_canonical,
      }));
      await sql`
        INSERT INTO principal_stx_txs ${sql(values)}
        ON CONFLICT ON CONSTRAINT unique_principal_tx_id_index_block_hash_microblock_hash DO NOTHING
      `;
    };
    // Insert tx data
    await insertPrincipalStxTxs(
      [
        tx.sender_address,
        tx.token_transfer_recipient_address,
        tx.contract_call_contract_id,
        tx.smart_contract_contract_id,
      ].filter((p): p is string => !!p) // Remove undefined
    );
    // Insert stx_event data
    for (const eventBatch of batchIterate(events, Math.floor(PG_PARAM_LIMIT / 9))) {
      const principals: string[] = [];
      for (const event of eventBatch) {
        if (event.sender) principals.push(event.sender);
        if (event.recipient) principals.push(event.recipient);
      }
      await insertPrincipalStxTxs(principals);
    }
  }

  async updateBatchZonefiles(
    sql: PgSqlClient,
    data: DataStoreAttachmentSubdomainData[]
  ): Promise<void> {
    const zonefileValues: BnsZonefileInsertValues[] = [];
    for (const dataItem of data) {
      if (dataItem.subdomains && dataItem.blockData) {
        for (const subdomain of dataItem.subdomains) {
          zonefileValues.push({
            name: subdomain.fully_qualified_subdomain,
            zonefile: subdomain.zonefile,
            zonefile_hash: validateZonefileHash(subdomain.zonefile_hash),
            tx_id: subdomain.tx_id,
            index_block_hash: dataItem.blockData.index_block_hash,
          });
        }
      }
      if (dataItem.attachment) {
        zonefileValues.push({
          name: `${dataItem.attachment.name}.${dataItem.attachment.namespace}`,
          zonefile: Buffer.from(dataItem.attachment.zonefile, 'hex').toString(),
          zonefile_hash: validateZonefileHash(dataItem.attachment.zonefileHash),
          tx_id: dataItem.attachment.txId,
          index_block_hash: dataItem.attachment.indexBlockHash,
        });
      }
    }
    if (zonefileValues.length === 0) {
      return;
    }
    const result = await sql`
      INSERT INTO zonefiles ${sql(zonefileValues)}
      ON CONFLICT ON CONSTRAINT unique_name_zonefile_hash_tx_id_index_block_hash DO
        UPDATE SET zonefile = EXCLUDED.zonefile
    `;
    if (result.count !== zonefileValues.length) {
      throw new Error(`Expected ${result.count} zonefile inserts, got ${zonefileValues.length}`);
    }
  }

  async updateBatchSubdomains(
    sql: PgSqlClient,
    data: DataStoreAttachmentSubdomainData[]
  ): Promise<void> {
    const subdomainValues: BnsSubdomainInsertValues[] = [];
    for (const dataItem of data) {
      if (dataItem.subdomains && dataItem.blockData) {
        for (const subdomain of dataItem.subdomains) {
          subdomainValues.push({
            name: subdomain.name,
            namespace_id: subdomain.namespace_id,
            fully_qualified_subdomain: subdomain.fully_qualified_subdomain,
            owner: subdomain.owner,
            zonefile_hash: validateZonefileHash(subdomain.zonefile_hash),
            parent_zonefile_hash: subdomain.parent_zonefile_hash,
            parent_zonefile_index: subdomain.parent_zonefile_index,
            block_height: subdomain.block_height,
            tx_index: subdomain.tx_index,
            zonefile_offset: subdomain.zonefile_offset,
            resolver: subdomain.resolver,
            canonical: subdomain.canonical,
            tx_id: subdomain.tx_id,
            index_block_hash: dataItem.blockData.index_block_hash,
            parent_index_block_hash: dataItem.blockData.parent_index_block_hash,
            microblock_hash: dataItem.blockData.microblock_hash,
            microblock_sequence: dataItem.blockData.microblock_sequence,
            microblock_canonical: dataItem.blockData.microblock_canonical,
          });
        }
      }
    }
    if (subdomainValues.length === 0) {
      return;
    }
    const result = await sql`
      INSERT INTO subdomains ${sql(subdomainValues)}
      ON CONFLICT ON CONSTRAINT unique_fqs_tx_id_index_block_hash_microblock_hash DO
        UPDATE SET
          name = EXCLUDED.name,
          namespace_id = EXCLUDED.namespace_id,
          owner = EXCLUDED.owner,
          zonefile_hash = EXCLUDED.zonefile_hash,
          parent_zonefile_hash = EXCLUDED.parent_zonefile_hash,
          parent_zonefile_index = EXCLUDED.parent_zonefile_index,
          block_height = EXCLUDED.block_height,
          tx_index = EXCLUDED.tx_index,
          zonefile_offset = EXCLUDED.zonefile_offset,
          resolver = EXCLUDED.resolver,
          canonical = EXCLUDED.canonical,
          parent_index_block_hash = EXCLUDED.parent_index_block_hash,
          microblock_sequence = EXCLUDED.microblock_sequence,
          microblock_canonical = EXCLUDED.microblock_canonical
    `;
    if (result.count !== subdomainValues.length) {
      throw new Error(`Expected ${subdomainValues.length} subdomain inserts, got ${result.count}`);
    }
  }

  async resolveBnsSubdomains(
    blockData: {
      index_block_hash: string;
      parent_index_block_hash: string;
      microblock_hash: string;
      microblock_sequence: number;
      microblock_canonical: boolean;
    },
    data: DbBnsSubdomain[]
  ): Promise<void> {
    if (data.length == 0) return;
    await this.sqlWriteTransaction(async sql => {
      await this.updateBatchSubdomains(sql, [{ blockData, subdomains: data }]);
      await this.updateBatchZonefiles(sql, [{ blockData, subdomains: data }]);
    });
  }

  async updateStxEvent(sql: PgSqlClient, tx: DbTx, event: DbStxEvent) {
    const values: StxEventInsertValues = {
      event_index: event.event_index,
      tx_id: event.tx_id,
      tx_index: event.tx_index,
      block_height: event.block_height,
      index_block_hash: tx.index_block_hash,
      parent_index_block_hash: tx.parent_index_block_hash,
      microblock_hash: tx.microblock_hash,
      microblock_sequence: tx.microblock_sequence,
      microblock_canonical: tx.microblock_canonical,
      canonical: event.canonical,
      asset_event_type_id: event.asset_event_type_id,
      sender: event.sender ?? null,
      recipient: event.recipient ?? null,
      amount: event.amount,
      memo: event.memo ?? null,
    };
    await sql`
      INSERT INTO stx_events ${sql(values)}
    `;
  }

  async updateFtEvents(sql: PgSqlClient, tx: DbTx, events: DbFtEvent[]) {
    for (const batch of batchIterate(events, Math.floor(PG_PARAM_LIMIT / 15))) {
      const values: FtEventInsertValues[] = batch.map(event => ({
        event_index: event.event_index,
        tx_id: event.tx_id,
        tx_index: event.tx_index,
        block_height: event.block_height,
        index_block_hash: tx.index_block_hash,
        parent_index_block_hash: tx.parent_index_block_hash,
        microblock_hash: tx.microblock_hash,
        microblock_sequence: tx.microblock_sequence,
        microblock_canonical: tx.microblock_canonical,
        canonical: event.canonical,
        asset_event_type_id: event.asset_event_type_id,
        sender: event.sender ?? null,
        recipient: event.recipient ?? null,
        asset_identifier: event.asset_identifier,
        amount: event.amount.toString(),
      }));
      await sql`
        INSERT INTO ft_events ${sql(values)}
      `;
    }
  }

  async updateNftEvents(
    sql: PgSqlClient,
    tx: DbTx,
    events: DbNftEvent[],
    microblock: boolean = false
  ) {
    for (const batch of batchIterate(events, Math.floor(PG_PARAM_LIMIT / 15))) {
      const custodyInsertsMap = new Map<string, NftCustodyInsertValues>();
      const nftEventInserts: NftEventInsertValues[] = [];
      for (const event of batch) {
        const custodyItem: NftCustodyInsertValues = {
          asset_identifier: event.asset_identifier,
          value: event.value,
          tx_id: event.tx_id,
          index_block_hash: tx.index_block_hash,
          parent_index_block_hash: tx.parent_index_block_hash,
          microblock_hash: tx.microblock_hash,
          microblock_sequence: tx.microblock_sequence,
          recipient: event.recipient ?? null,
          event_index: event.event_index,
          tx_index: event.tx_index,
          block_height: event.block_height,
        };
        // Avoid duplicates on NFT custody inserts, because we could run into an `ON CONFLICT DO
        // UPDATE command cannot affect row a second time` error otherwise.
        const custodyKey = `${event.asset_identifier}_${event.value}`;
        const currCustody = custodyInsertsMap.get(custodyKey);
        if (currCustody) {
          if (
            custodyItem.block_height > currCustody.block_height ||
            (custodyItem.block_height == currCustody.block_height &&
              custodyItem.microblock_sequence > currCustody.microblock_sequence) ||
            (custodyItem.block_height == currCustody.block_height &&
              custodyItem.microblock_sequence == currCustody.microblock_sequence &&
              custodyItem.tx_index > currCustody.tx_index) ||
            (custodyItem.block_height == currCustody.block_height &&
              custodyItem.microblock_sequence == currCustody.microblock_sequence &&
              custodyItem.tx_index == currCustody.tx_index &&
              custodyItem.event_index > currCustody.event_index)
          ) {
            custodyInsertsMap.set(custodyKey, custodyItem);
          }
        } else {
          custodyInsertsMap.set(custodyKey, custodyItem);
        }
        const valuesItem: NftEventInsertValues = {
          ...custodyItem,
          microblock_canonical: tx.microblock_canonical,
          canonical: event.canonical,
          sender: event.sender ?? null,
          asset_event_type_id: event.asset_event_type_id,
        };
        nftEventInserts.push(valuesItem);
      }
      await sql`
        INSERT INTO nft_events ${sql(nftEventInserts)}
      `;
      if (tx.canonical && tx.microblock_canonical) {
        const table = microblock ? sql`nft_custody_unanchored` : sql`nft_custody`;
        await sql`
          INSERT INTO ${table} ${sql(Array.from(custodyInsertsMap.values()))}
          ON CONFLICT ON CONSTRAINT ${table}_unique DO UPDATE SET
            tx_id = EXCLUDED.tx_id,
            index_block_hash = EXCLUDED.index_block_hash,
            parent_index_block_hash = EXCLUDED.parent_index_block_hash,
            microblock_hash = EXCLUDED.microblock_hash,
            microblock_sequence = EXCLUDED.microblock_sequence,
            recipient = EXCLUDED.recipient,
            event_index = EXCLUDED.event_index,
            tx_index = EXCLUDED.tx_index,
            block_height = EXCLUDED.block_height
          WHERE
            (
              EXCLUDED.block_height > ${table}.block_height
            )
            OR (
              EXCLUDED.block_height = ${table}.block_height
              AND EXCLUDED.microblock_sequence > ${table}.microblock_sequence
            )
            OR (
              EXCLUDED.block_height = ${table}.block_height
              AND EXCLUDED.microblock_sequence = ${table}.microblock_sequence
              AND EXCLUDED.tx_index > ${table}.tx_index
            )
            OR (
              EXCLUDED.block_height = ${table}.block_height
              AND EXCLUDED.microblock_sequence = ${table}.microblock_sequence
              AND EXCLUDED.tx_index = ${table}.tx_index
              AND EXCLUDED.event_index > ${table}.event_index
            )
        `;
      }
    }
  }

  async updateSmartContractEvents(sql: PgSqlClient, tx: DbTx, events: DbSmartContractEvent[]) {
    for (const eventBatch of batchIterate(events, Math.floor(PG_PARAM_LIMIT / 13))) {
      const values: SmartContractEventInsertValues[] = eventBatch.map(event => ({
        event_index: event.event_index,
        tx_id: event.tx_id,
        tx_index: event.tx_index,
        block_height: event.block_height,
        index_block_hash: tx.index_block_hash,
        parent_index_block_hash: tx.parent_index_block_hash,
        microblock_hash: tx.microblock_hash,
        microblock_sequence: tx.microblock_sequence,
        microblock_canonical: tx.microblock_canonical,
        canonical: event.canonical,
        contract_identifier: event.contract_identifier,
        topic: event.topic,
        value: event.value,
      }));
      const res = await sql`
        INSERT INTO contract_logs ${sql(values)}
      `;
      if (res.count !== eventBatch.length) {
        throw new Error(`Expected ${eventBatch.length} inserts, got ${res.count}`);
      }
    }
  }

  async updateSmartContractEvent(sql: PgSqlClient, tx: DbTx, event: DbSmartContractEvent) {
    const values: SmartContractEventInsertValues = {
      event_index: event.event_index,
      tx_id: event.tx_id,
      tx_index: event.tx_index,
      block_height: event.block_height,
      index_block_hash: tx.index_block_hash,
      parent_index_block_hash: tx.parent_index_block_hash,
      microblock_hash: tx.microblock_hash,
      microblock_sequence: tx.microblock_sequence,
      microblock_canonical: tx.microblock_canonical,
      canonical: event.canonical,
      contract_identifier: event.contract_identifier,
      topic: event.topic,
      value: event.value,
    };
    await sql`
      INSERT INTO contract_logs ${sql(values)}
    `;
  }

  async updateAttachments(attachments: DataStoreAttachmentData[]): Promise<void> {
    await this.sqlWriteTransaction(async sql => {
      // Each attachment will batch insert zonefiles for name and all subdomains that apply.
      for (const attachment of attachments) {
        const subdomainData: DataStoreAttachmentSubdomainData[] = [];
        if (attachment.op === 'name-update') {
          // If this is a zonefile update, break it down into subdomains and update all of them. We
          // must find the correct transaction that registered the zonefile in the first place and
          // associate it with each entry.
          const zonefile = Buffer.from(attachment.zonefile, 'hex').toString();
          const zoneFileContents = zoneFileParser.parseZoneFile(zonefile);
          const zoneFileTxt = zoneFileContents.txt;
          if (zoneFileTxt && zoneFileTxt.length > 0) {
            const dbTx = await sql<TxQueryResult[]>`
              SELECT ${sql(TX_COLUMNS)} FROM txs
              WHERE tx_id = ${attachment.txId} AND index_block_hash = ${attachment.indexBlockHash}
              ORDER BY canonical DESC, microblock_canonical DESC, block_height DESC
              LIMIT 1
            `;
            let isCanonical = true;
            let txIndex = -1;
            const blockData: DataStoreBnsBlockData = {
              index_block_hash: '',
              parent_index_block_hash: '',
              microblock_hash: '',
              microblock_sequence: I32_MAX,
              microblock_canonical: true,
            };
            if (dbTx.count > 0) {
              const parsedDbTx = parseTxQueryResult(dbTx[0]);
              isCanonical = parsedDbTx.canonical;
              txIndex = parsedDbTx.tx_index;
              blockData.index_block_hash = parsedDbTx.index_block_hash;
              blockData.parent_index_block_hash = parsedDbTx.parent_index_block_hash;
              blockData.microblock_hash = parsedDbTx.microblock_hash;
              blockData.microblock_sequence = parsedDbTx.microblock_sequence;
              blockData.microblock_canonical = parsedDbTx.microblock_canonical;
            } else {
              logger.warn(
                `Could not find transaction ${attachment.txId} associated with attachment`
              );
            }
            const subdomains: DbBnsSubdomain[] = [];
            for (let i = 0; i < zoneFileTxt.length; i++) {
              const zoneFile = zoneFileTxt[i];
              const parsedTxt = parseZoneFileTxt(zoneFile.txt);
              if (parsedTxt.owner === '') continue; //if txt has no owner , skip it
              const subdomain: DbBnsSubdomain = {
                name: attachment.name.concat('.', attachment.namespace),
                namespace_id: attachment.namespace,
                fully_qualified_subdomain: zoneFile.name.concat(
                  '.',
                  attachment.name,
                  '.',
                  attachment.namespace
                ),
                owner: parsedTxt.owner,
                zonefile_hash: parsedTxt.zoneFileHash,
                zonefile: parsedTxt.zoneFile,
                tx_id: attachment.txId,
                tx_index: txIndex,
                canonical: isCanonical,
                parent_zonefile_hash: attachment.zonefileHash.slice(2),
                parent_zonefile_index: 0,
                block_height: attachment.blockHeight,
                zonefile_offset: 1,
                resolver: zoneFileContents.uri ? parseResolver(zoneFileContents.uri) : '',
              };
              subdomains.push(subdomain);
            }
            subdomainData.push({ blockData, subdomains, attachment: attachment });
          }
        }
        await this.updateBatchSubdomains(sql, subdomainData);
        await this.updateBatchZonefiles(sql, subdomainData);
        // Update the name's zonefile as well.
        await this.updateBatchZonefiles(sql, [{ attachment }]);
      }
    });
    for (const txId of attachments.map(a => a.txId)) {
      await this.notifier?.sendName({ nameInfo: txId });
    }
  }

  async updateMicroCanonical(
    sql: PgSqlClient,
    blockData: {
      isCanonical: boolean;
      blockHeight: number;
      blockHash: string;
      indexBlockHash: string;
      parentIndexBlockHash: string;
      parentMicroblockHash: string;
      parentMicroblockSequence: number;
      burnBlockTime: number;
    }
  ): Promise<{
    acceptedMicroblockTxs: DbTx[];
    orphanedMicroblockTxs: DbTx[];
    acceptedMicroblocks: string[];
    orphanedMicroblocks: string[];
  }> {
    // Find the parent microblock if this anchor block points to one. If not, perform a sanity check for expected block headers in this case:
    // > Anchored blocks that do not have parent microblock streams will have their parent microblock header hashes set to all 0's, and the parent microblock sequence number set to 0.
    let acceptedMicroblockTip: DbMicroblock | undefined;
    if (BigInt(blockData.parentMicroblockHash) === 0n) {
      if (blockData.parentMicroblockSequence !== 0) {
        throw new Error(
          `Anchor block has a parent microblock sequence of ${blockData.parentMicroblockSequence} but the microblock parent of ${blockData.parentMicroblockHash}.`
        );
      }
      acceptedMicroblockTip = undefined;
    } else {
      const microblockTipQuery = await sql<MicroblockQueryResult[]>`
        SELECT ${sql(MICROBLOCK_COLUMNS)} FROM microblocks
        WHERE parent_index_block_hash = ${blockData.parentIndexBlockHash}
        AND microblock_hash = ${blockData.parentMicroblockHash}
      `;
      if (microblockTipQuery.length === 0) {
        throw new Error(
          `Could not find microblock ${blockData.parentMicroblockHash} while processing anchor block chain tip`
        );
      }
      acceptedMicroblockTip = parseMicroblockQueryResult(microblockTipQuery[0]);
    }

    // Identify microblocks that were either accepted or orphaned by this anchor block.
    const unanchoredMicroblocksAtTip = await this.findUnanchoredMicroblocksAtChainTip(
      sql,
      blockData.parentIndexBlockHash,
      blockData.blockHeight,
      acceptedMicroblockTip
    );
    if ('microblockGap' in unanchoredMicroblocksAtTip) {
      throw new Error(
        `Gap in parent microblock stream for block ${blockData.blockHash}, missing microblock ${unanchoredMicroblocksAtTip.missingMicroblockHash}, the oldest microblock ${unanchoredMicroblocksAtTip.oldestParentMicroblockHash} found in the chain has sequence ${unanchoredMicroblocksAtTip.oldestParentMicroblockSequence} rather than 0`
      );
    }

    const { acceptedMicroblocks, orphanedMicroblocks } = unanchoredMicroblocksAtTip;

    let orphanedMicroblockTxs: DbTx[] = [];
    if (orphanedMicroblocks.length > 0) {
      const microOrphanResult = await this.handleMicroReorg(sql, {
        isCanonical: blockData.isCanonical,
        isMicroCanonical: false,
        indexBlockHash: blockData.indexBlockHash,
        blockHash: blockData.blockHash,
        burnBlockTime: blockData.burnBlockTime,
        microblocks: orphanedMicroblocks,
      });
      orphanedMicroblockTxs = microOrphanResult.updatedTxs;
    }
    let acceptedMicroblockTxs: DbTx[] = [];
    if (acceptedMicroblocks.length > 0) {
      const microAcceptResult = await this.handleMicroReorg(sql, {
        isCanonical: blockData.isCanonical,
        isMicroCanonical: true,
        indexBlockHash: blockData.indexBlockHash,
        blockHash: blockData.blockHash,
        burnBlockTime: blockData.burnBlockTime,
        microblocks: acceptedMicroblocks,
      });
      acceptedMicroblockTxs = microAcceptResult.updatedTxs;
    }

    return {
      acceptedMicroblockTxs,
      orphanedMicroblockTxs,
      acceptedMicroblocks,
      orphanedMicroblocks,
    };
  }

  async updateBurnchainRewards({
    burnchainBlockHash,
    burnchainBlockHeight,
    rewards,
  }: {
    burnchainBlockHash: string;
    burnchainBlockHeight: number;
    rewards: DbBurnchainReward[];
  }): Promise<void> {
    return await this.sqlWriteTransaction(async sql => {
      const existingRewards = await sql<
        {
          reward_recipient: string;
          reward_amount: string;
        }[]
      >`
        UPDATE burnchain_rewards
        SET canonical = false
        WHERE canonical = true AND
          (burn_block_hash = ${burnchainBlockHash}
            OR burn_block_height >= ${burnchainBlockHeight})
      `;

      if (existingRewards.count > 0) {
        logger.warn(
          `Invalidated ${existingRewards.count} burnchain rewards after fork detected at burnchain block ${burnchainBlockHash}`
        );
      }

      for (const reward of rewards) {
        const values: BurnchainRewardInsertValues = {
          canonical: true,
          burn_block_hash: reward.burn_block_hash,
          burn_block_height: reward.burn_block_height,
          burn_amount: reward.burn_amount.toString(),
          reward_recipient: reward.reward_recipient,
          reward_amount: reward.reward_amount,
          reward_index: reward.reward_index,
        };
        const rewardInsertResult = await sql`
          INSERT into burnchain_rewards ${sql(values)}
        `;
        if (rewardInsertResult.count !== 1) {
          throw new Error(`Failed to insert burnchain reward at block ${reward.burn_block_hash}`);
        }
      }
    });
  }

  async insertSlotHoldersBatch(sql: PgSqlClient, slotHolders: DbRewardSlotHolder[]): Promise<void> {
    const slotValues: RewardSlotHolderInsertValues[] = slotHolders.map(slot => ({
      canonical: true,
      burn_block_hash: slot.burn_block_hash,
      burn_block_height: slot.burn_block_height,
      address: slot.address,
      slot_index: slot.slot_index,
    }));

    const result = await sql`
      INSERT INTO reward_slot_holders ${sql(slotValues)}
    `;

    if (result.count !== slotValues.length) {
      throw new Error(`Failed to insert slot holder for ${slotValues}`);
    }
  }

  async insertBurnchainRewardsBatch(sql: PgSqlClient, rewards: DbBurnchainReward[]): Promise<void> {
    const rewardValues: BurnchainRewardInsertValues[] = rewards.map(reward => ({
      canonical: true,
      burn_block_hash: reward.burn_block_hash,
      burn_block_height: reward.burn_block_height,
      burn_amount: reward.burn_amount.toString(),
      reward_recipient: reward.reward_recipient,
      reward_amount: reward.reward_amount,
      reward_index: reward.reward_index,
    }));

    const res = await sql`
      INSERT into burnchain_rewards ${sql(rewardValues)}
    `;

    if (res.count !== rewardValues.length) {
      throw new Error(`Failed to insert burnchain reward for ${rewardValues}`);
    }
  }

  async updateTx(sql: PgSqlClient, tx: DbTxRaw): Promise<number> {
    const values: TxInsertValues = {
      tx_id: tx.tx_id,
      raw_tx: tx.raw_tx,
      tx_index: tx.tx_index,
      index_block_hash: tx.index_block_hash,
      parent_index_block_hash: tx.parent_index_block_hash,
      block_hash: tx.block_hash,
      parent_block_hash: tx.parent_block_hash,
      block_height: tx.block_height,
      burn_block_time: tx.burn_block_time,
      parent_burn_block_time: tx.parent_burn_block_time,
      type_id: tx.type_id,
      anchor_mode: tx.anchor_mode,
      status: tx.status,
      canonical: tx.canonical,
      post_conditions: tx.post_conditions,
      nonce: tx.nonce,
      fee_rate: tx.fee_rate,
      sponsored: tx.sponsored,
      sponsor_nonce: tx.sponsor_nonce ?? null,
      sponsor_address: tx.sponsor_address ?? null,
      sender_address: tx.sender_address,
      origin_hash_mode: tx.origin_hash_mode,
      microblock_canonical: tx.microblock_canonical,
      microblock_sequence: tx.microblock_sequence,
      microblock_hash: tx.microblock_hash,
      token_transfer_recipient_address: tx.token_transfer_recipient_address ?? null,
      token_transfer_amount: tx.token_transfer_amount ?? null,
      token_transfer_memo: tx.token_transfer_memo ?? null,
      smart_contract_clarity_version: tx.smart_contract_clarity_version ?? null,
      smart_contract_contract_id: tx.smart_contract_contract_id ?? null,
      smart_contract_source_code: tx.smart_contract_source_code ?? null,
      contract_call_contract_id: tx.contract_call_contract_id ?? null,
      contract_call_function_name: tx.contract_call_function_name ?? null,
      contract_call_function_args: tx.contract_call_function_args ?? null,
      poison_microblock_header_1: tx.poison_microblock_header_1 ?? null,
      poison_microblock_header_2: tx.poison_microblock_header_2 ?? null,
      coinbase_payload: tx.coinbase_payload ?? null,
      coinbase_alt_recipient: tx.coinbase_alt_recipient ?? null,
      raw_result: tx.raw_result,
      event_count: tx.event_count,
      execution_cost_read_count: tx.execution_cost_read_count,
      execution_cost_read_length: tx.execution_cost_read_length,
      execution_cost_runtime: tx.execution_cost_runtime,
      execution_cost_write_count: tx.execution_cost_write_count,
      execution_cost_write_length: tx.execution_cost_write_length,
    };
    const result = await sql`
      INSERT INTO txs ${sql(values)}
      ON CONFLICT ON CONSTRAINT unique_tx_id_index_block_hash_microblock_hash DO NOTHING
    `;
    return result.count;
  }

  async insertDbMempoolTx(
    tx: DbMempoolTxRaw,
    chainTip: DbChainTip,
    sql: PgSqlClient
  ): Promise<boolean> {
    const values: MempoolTxInsertValues = {
      pruned: tx.pruned,
      tx_id: tx.tx_id,
      raw_tx: tx.raw_tx,
      type_id: tx.type_id,
      anchor_mode: tx.anchor_mode,
      status: tx.status,
      receipt_time: tx.receipt_time,
      receipt_block_height: chainTip.blockHeight,
      post_conditions: tx.post_conditions,
      nonce: tx.nonce,
      fee_rate: tx.fee_rate,
      sponsored: tx.sponsored,
      sponsor_nonce: tx.sponsor_nonce ?? null,
      sponsor_address: tx.sponsor_address ?? null,
      sender_address: tx.sender_address,
      origin_hash_mode: tx.origin_hash_mode,
      token_transfer_recipient_address: tx.token_transfer_recipient_address ?? null,
      token_transfer_amount: tx.token_transfer_amount ?? null,
      token_transfer_memo: tx.token_transfer_memo ?? null,
      smart_contract_clarity_version: tx.smart_contract_clarity_version ?? null,
      smart_contract_contract_id: tx.smart_contract_contract_id ?? null,
      smart_contract_source_code: tx.smart_contract_source_code ?? null,
      contract_call_contract_id: tx.contract_call_contract_id ?? null,
      contract_call_function_name: tx.contract_call_function_name ?? null,
      contract_call_function_args: tx.contract_call_function_args ?? null,
      poison_microblock_header_1: tx.poison_microblock_header_1 ?? null,
      poison_microblock_header_2: tx.poison_microblock_header_2 ?? null,
      coinbase_payload: tx.coinbase_payload ?? null,
      coinbase_alt_recipient: tx.coinbase_alt_recipient ?? null,
    };
    const result = await sql`
      INSERT INTO mempool_txs ${sql(values)}
      ON CONFLICT ON CONSTRAINT unique_tx_id DO NOTHING
    `;
    if (result.count !== 1) {
      const errMsg = `A duplicate transaction was attempted to be inserted into the mempool_txs table: ${tx.tx_id}`;
      logger.warn(errMsg);
      return false;
    } else {
      return true;
    }
  }

  async updateMempoolTxs({ mempoolTxs: txs }: { mempoolTxs: DbMempoolTxRaw[] }): Promise<void> {
    const updatedTxIds: string[] = [];
    await this.sqlWriteTransaction(async sql => {
      const chainTip = await this.getChainTip(sql, false);
      for (const tx of txs) {
        const inserted = await this.insertDbMempoolTx(tx, chainTip, sql);
        if (inserted) {
          updatedTxIds.push(tx.tx_id);
        }
      }
      if (!this.isEventReplay) {
        await this.reconcileMempoolStatus(sql);

        const mempoolStats = await this.getMempoolStatsInternal({ sql });
        this.eventEmitter.emit('mempoolStatsUpdate', mempoolStats);
      }
    });
    await this.refreshMaterializedView('mempool_digest');
    for (const txId of updatedTxIds) {
      await this.notifier?.sendTx({ txId: txId });
    }
  }

  async dropMempoolTxs({ status, txIds }: { status: DbTxStatus; txIds: string[] }): Promise<void> {
    const updateResults = await this.sql<MempoolTxQueryResult[]>`
      UPDATE mempool_txs
      SET pruned = true, status = ${status}
      WHERE tx_id IN ${this.sql(txIds)}
      RETURNING ${this.sql(MEMPOOL_TX_COLUMNS)}
    `;
    const updatedTxs = updateResults.map(r => parseMempoolTxQueryResult(r));
    await this.refreshMaterializedView('mempool_digest');
    for (const tx of updatedTxs) {
      await this.notifier?.sendTx({ txId: tx.tx_id });
    }
  }

<<<<<<< HEAD
  async updateTokenMetadataQueue(
    sql: PgSqlClient,
    entry: DbTokenMetadataQueueEntry
  ): Promise<DbTokenMetadataQueueEntry> {
    const values: TokenMetadataQueueEntryInsertValues = {
      tx_id: entry.txId,
      contract_id: entry.contractId,
      contract_abi: JSON.stringify(entry.contractAbi),
      block_height: entry.blockHeight,
      processed: false,
    };
    const queryResult = await sql<{ queue_id: number }[]>`
      INSERT INTO token_metadata_queue ${sql(values)}
      RETURNING queue_id
    `;
    const result: DbTokenMetadataQueueEntry = {
      ...entry,
      queueId: queryResult[0].queue_id,
    };
    return result;
  }

  async updateSmartContracts(sql: PgSqlClient, tx: DbTx, smartContracts: DbSmartContract[]) {
    for (const batch of batchIterate(smartContracts, Math.floor(PG_PARAM_LIMIT / 12))) {
      const values: SmartContractInsertValues[] = batch.map(smartContract => ({
        tx_id: smartContract.tx_id,
        canonical: smartContract.canonical,
        clarity_version: smartContract.clarity_version,
        contract_id: smartContract.contract_id,
        block_height: smartContract.block_height,
        index_block_hash: tx.index_block_hash,
        source_code: smartContract.source_code,
        abi: smartContract.abi ? JSON.parse(smartContract.abi) ?? 'null' : 'null',
        parent_index_block_hash: tx.parent_index_block_hash,
        microblock_hash: tx.microblock_hash,
        microblock_sequence: tx.microblock_sequence,
        microblock_canonical: tx.microblock_canonical,
      }));
      await sql`
        INSERT INTO smart_contracts ${sql(values)}
      `;
    }
=======
  async updateSmartContract(sql: PgSqlClient, tx: DbTx, smartContract: DbSmartContract) {
    const values: SmartContractInsertValues = {
      tx_id: smartContract.tx_id,
      canonical: smartContract.canonical,
      clarity_version: smartContract.clarity_version,
      contract_id: smartContract.contract_id,
      block_height: smartContract.block_height,
      index_block_hash: tx.index_block_hash,
      source_code: smartContract.source_code,
      abi: smartContract.abi ? JSON.parse(smartContract.abi) ?? 'null' : 'null',
      parent_index_block_hash: tx.parent_index_block_hash,
      microblock_hash: tx.microblock_hash,
      microblock_sequence: tx.microblock_sequence,
      microblock_canonical: tx.microblock_canonical,
    };
    await sql`
      INSERT INTO smart_contracts ${sql(values)}
    `;
>>>>>>> 3a2e1ea1
  }

  async updateNames(sql: PgSqlClient, tx: DataStoreBnsBlockTxData, names: DbBnsName[]) {
    // TODO: Move these to CTE queries for optimization
    for (const bnsName of names) {
      const {
        name,
        address,
        registered_at,
        expire_block,
        zonefile,
        zonefile_hash,
        namespace_id,
        tx_id,
        tx_index,
        event_index,
        status,
        canonical,
      } = bnsName;
      // Try to figure out the name's expiration block based on its namespace's lifetime.
      let expireBlock = expire_block;
      const namespaceLifetime = await sql<{ lifetime: number }[]>`
        SELECT lifetime
        FROM namespaces
        WHERE namespace_id = ${namespace_id}
        AND canonical = true AND microblock_canonical = true
        ORDER BY namespace_id, ready_block DESC, microblock_sequence DESC, tx_index DESC
        LIMIT 1
      `;
      if (namespaceLifetime.length > 0) {
        expireBlock = registered_at + namespaceLifetime[0].lifetime;
      }
      // If the name was transferred, keep the expiration from the last register/renewal we had (if
      // any).
      if (status === 'name-transfer') {
        const prevExpiration = await sql<{ expire_block: number }[]>`
          SELECT expire_block
          FROM names
          WHERE name = ${name}
            AND canonical = TRUE AND microblock_canonical = TRUE
          ORDER BY registered_at DESC, microblock_sequence DESC, tx_index DESC
          LIMIT 1
        `;
        if (prevExpiration.length > 0) {
          expireBlock = prevExpiration[0].expire_block;
        }
      }
      // If we didn't receive a zonefile, keep the last valid one.
      let finalZonefile = zonefile;
      let finalZonefileHash = zonefile_hash;
      if (finalZonefileHash === '') {
        const lastZonefile = await sql<{ zonefile: string; zonefile_hash: string }[]>`
          SELECT z.zonefile, z.zonefile_hash
          FROM zonefiles AS z
          INNER JOIN names AS n USING (name, tx_id, index_block_hash)
          WHERE z.name = ${name}
            AND n.canonical = TRUE
            AND n.microblock_canonical = TRUE
          ORDER BY n.registered_at DESC, n.microblock_sequence DESC, n.tx_index DESC
          LIMIT 1
        `;
        if (lastZonefile.length > 0) {
          finalZonefile = lastZonefile[0].zonefile;
          finalZonefileHash = lastZonefile[0].zonefile_hash;
        }
      }
      const validZonefileHash = validateZonefileHash(finalZonefileHash);
      const zonefileValues: BnsZonefileInsertValues = {
        name: name,
        zonefile: finalZonefile,
        zonefile_hash: validZonefileHash,
        tx_id: tx_id,
        index_block_hash: tx.index_block_hash,
      };
      await sql`
        INSERT INTO zonefiles ${sql(zonefileValues)}
        ON CONFLICT ON CONSTRAINT unique_name_zonefile_hash_tx_id_index_block_hash DO
          UPDATE SET zonefile = EXCLUDED.zonefile
      `;
      const nameValues: BnsNameInsertValues = {
        name: name,
        address: address,
        registered_at: registered_at,
        expire_block: expireBlock,
        zonefile_hash: validZonefileHash,
        namespace_id: namespace_id,
        tx_index: tx_index,
        tx_id: tx_id,
        event_index: event_index ?? null,
        status: status ?? null,
        canonical: canonical,
        index_block_hash: tx.index_block_hash,
        parent_index_block_hash: tx.parent_index_block_hash,
        microblock_hash: tx.microblock_hash,
        microblock_sequence: tx.microblock_sequence,
        microblock_canonical: tx.microblock_canonical,
      };
      await sql`
        INSERT INTO names ${sql(nameValues)}
        ON CONFLICT ON CONSTRAINT unique_name_tx_id_index_block_hash_microblock_hash_event_index DO
          UPDATE SET
            address = EXCLUDED.address,
            registered_at = EXCLUDED.registered_at,
            expire_block = EXCLUDED.expire_block,
            zonefile_hash = EXCLUDED.zonefile_hash,
            namespace_id = EXCLUDED.namespace_id,
            tx_index = EXCLUDED.tx_index,
            event_index = EXCLUDED.event_index,
            status = EXCLUDED.status,
            canonical = EXCLUDED.canonical,
            parent_index_block_hash = EXCLUDED.parent_index_block_hash,
            microblock_sequence = EXCLUDED.microblock_sequence,
            microblock_canonical = EXCLUDED.microblock_canonical
      `;
    }
  }

  async updateNamespaces(
    sql: PgSqlClient,
    tx: DataStoreBnsBlockTxData,
    namespaces: DbBnsNamespace[]
  ) {
    for (const batch of batchIterate(namespaces, Math.floor(PG_PARAM_LIMIT / 20))) {
      const values: BnsNamespaceInsertValues[] = batch.map(namespace => ({
        namespace_id: namespace.namespace_id,
        launched_at: namespace.launched_at ?? null,
        address: namespace.address,
        reveal_block: namespace.reveal_block,
        ready_block: namespace.ready_block,
        buckets: namespace.buckets,
        base: namespace.base.toString(),
        coeff: namespace.coeff.toString(),
        nonalpha_discount: namespace.nonalpha_discount.toString(),
        no_vowel_discount: namespace.no_vowel_discount.toString(),
        lifetime: namespace.lifetime,
        status: namespace.status ?? null,
        tx_index: namespace.tx_index,
        tx_id: namespace.tx_id,
        canonical: namespace.canonical,
        index_block_hash: tx.index_block_hash,
        parent_index_block_hash: tx.parent_index_block_hash,
        microblock_hash: tx.microblock_hash,
        microblock_sequence: tx.microblock_sequence,
        microblock_canonical: tx.microblock_canonical,
      }));
      await sql`
        INSERT INTO namespaces ${sql(values)}
        ON CONFLICT ON CONSTRAINT unique_namespace_id_tx_id_index_block_hash_microblock_hash DO
          UPDATE SET
            launched_at = EXCLUDED.launched_at,
            address = EXCLUDED.address,
            reveal_block = EXCLUDED.reveal_block,
            ready_block = EXCLUDED.ready_block,
            buckets = EXCLUDED.buckets,
            base = EXCLUDED.base,
            coeff = EXCLUDED.coeff,
            nonalpha_discount = EXCLUDED.nonalpha_discount,
            no_vowel_discount = EXCLUDED.no_vowel_discount,
            lifetime = EXCLUDED.lifetime,
            status = EXCLUDED.status,
            tx_index = EXCLUDED.tx_index,
            canonical = EXCLUDED.canonical,
            parent_index_block_hash = EXCLUDED.parent_index_block_hash,
            microblock_sequence = EXCLUDED.microblock_sequence,
            microblock_canonical = EXCLUDED.microblock_canonical
      `;
    }
  }

  async updateBatchTokenOfferingLocked(sql: PgSqlClient, lockedInfos: DbTokenOfferingLocked[]) {
    try {
      const res = await sql`
        INSERT INTO token_offering_locked ${sql(lockedInfos, 'address', 'value', 'block')}
      `;
      if (res.count !== lockedInfos.length) {
        throw new Error(`Expected ${lockedInfos.length} inserts, got ${res.count}`);
      }
    } catch (e: any) {
      logger.error(e, `Locked Info errors ${e.message}`);
      throw e;
    }
  }

  async getConfigState(): Promise<DbConfigState> {
    const queryResult = await this.sql<DbConfigState[]>`SELECT * FROM config_state`;
    return queryResult[0];
  }

  async updateConfigState(configState: DbConfigState, sql?: PgSqlClient): Promise<void> {
    const queryResult = await (sql ?? this.sql)`
      UPDATE config_state SET
        bns_names_onchain_imported = ${configState.bns_names_onchain_imported},
        bns_subdomains_imported = ${configState.bns_subdomains_imported},
        token_offering_imported = ${configState.token_offering_imported}
    `;
    await this.notifier?.sendConfigState(configState);
    if (queryResult.count !== 1) {
      throw new Error(`Unexpected config update row count: ${queryResult.count}`);
    }
  }

  async emitAddressTxUpdates(txs: DataStoreTxEventData[]) {
    // Record all addresses that had an associated tx.
    const addressTxUpdates = new Map<string, number>();
    for (const entry of txs) {
      const tx = entry.tx;
      const addAddressTx = (addr: string | undefined) => {
        if (addr) {
          getOrAdd(addressTxUpdates, addr, () => tx.block_height);
        }
      };
      addAddressTx(tx.sender_address);
      entry.stxLockEvents.forEach(event => {
        addAddressTx(event.locked_address);
      });
      entry.stxEvents.forEach(event => {
        addAddressTx(event.sender);
        addAddressTx(event.recipient);
      });
      entry.ftEvents.forEach(event => {
        addAddressTx(event.sender);
        addAddressTx(event.recipient);
      });
      entry.nftEvents.forEach(event => {
        addAddressTx(event.sender);
        addAddressTx(event.recipient);
      });
      entry.smartContracts.forEach(event => {
        addAddressTx(event.contract_id);
      });
      switch (tx.type_id) {
        case DbTxTypeId.ContractCall:
          addAddressTx(tx.contract_call_contract_id);
          break;
        case DbTxTypeId.VersionedSmartContract:
        case DbTxTypeId.SmartContract:
          addAddressTx(tx.smart_contract_contract_id);
          break;
        case DbTxTypeId.TokenTransfer:
          addAddressTx(tx.token_transfer_recipient_address);
          break;
      }
    }
    for (const [address, blockHeight] of addressTxUpdates) {
      await this.notifier?.sendAddress({
        address: address,
        blockHeight: blockHeight,
      });
    }
  }

  async insertFaucetRequest(faucetRequest: DbFaucetRequest) {
    try {
      const values: FaucetRequestInsertValues = {
        currency: faucetRequest.currency,
        address: faucetRequest.address,
        ip: faucetRequest.ip,
        occurred_at: faucetRequest.occurred_at,
      };
      await this.sql`
        INSERT INTO faucet_requests ${this.sql(values)}
      `;
    } catch (error) {
      logger.error(error, `Error performing faucet request update: ${error}`);
      throw error;
    }
  }

  async insertMicroblockData(
    sql: PgSqlClient,
    microblocks: DbMicroblock[],
    txs: DataStoreTxEventData[]
  ): Promise<void> {
    for (const mb of microblocks) {
      const values: MicroblockInsertValues = {
        canonical: mb.canonical,
        microblock_canonical: mb.microblock_canonical,
        microblock_hash: mb.microblock_hash,
        microblock_sequence: mb.microblock_sequence,
        microblock_parent_hash: mb.microblock_parent_hash,
        parent_index_block_hash: mb.parent_index_block_hash,
        block_height: mb.block_height,
        parent_block_height: mb.parent_block_height,
        parent_block_hash: mb.parent_block_hash,
        index_block_hash: mb.index_block_hash,
        block_hash: mb.block_hash,
        parent_burn_block_height: mb.parent_burn_block_height,
        parent_burn_block_hash: mb.parent_burn_block_hash,
        parent_burn_block_time: mb.parent_burn_block_time,
      };
      const mbResult = await sql`
        INSERT INTO microblocks ${sql(values)}
        ON CONFLICT ON CONSTRAINT unique_microblock_hash DO NOTHING
      `;
      if (mbResult.count !== 1) {
        const errMsg = `A duplicate microblock was attempted to be inserted into the microblocks table: ${mb.microblock_hash}`;
        logger.warn(errMsg);
        // A duplicate microblock entry really means we received a duplicate `/new_microblocks` node event.
        // We will ignore this whole microblock data entry in this case.
        return;
      }
    }

    for (const entry of txs) {
      const rowsUpdated = await this.updateTx(sql, entry.tx);
      if (rowsUpdated !== 1) {
        throw new Error(
          `Unexpected amount of rows updated for microblock tx insert: ${rowsUpdated}`
        );
      }

      await this.updateStxEvents(sql, entry.tx, entry.stxEvents);
      await this.updatePrincipalStxTxs(sql, entry.tx, entry.stxEvents);
      await this.updateSmartContractEvents(sql, entry.tx, entry.contractLogEvents);
      await this.updatePox2Events(sql, entry.tx, entry.pox2Events);
      await this.updatePox3Events(sql, entry.tx, entry.pox3Events);
      await this.updateStxLockEvents(sql, entry.tx, entry.stxLockEvents);
      await this.updateFtEvents(sql, entry.tx, entry.ftEvents);
      await this.updateNftEvents(sql, entry.tx, entry.nftEvents, true);
      await this.updateSmartContracts(sql, entry.tx, entry.smartContracts);
      await this.updateNamespaces(sql, entry.tx, entry.namespaces);
      await this.updateNames(sql, entry.tx, entry.names);
    }
  }

  async handleMicroReorg(
    sql: PgSqlClient,
    args: {
      isCanonical: boolean;
      isMicroCanonical: boolean;
      indexBlockHash: string;
      blockHash: string;
      burnBlockTime: number;
      microblocks: string[];
    }
  ): Promise<{ updatedTxs: DbTx[] }> {
    // Flag orphaned microblock rows as `microblock_canonical=false`
    const updatedMicroblocksQuery = await sql`
      UPDATE microblocks
      SET microblock_canonical = ${args.isMicroCanonical}, canonical = ${args.isCanonical},
        index_block_hash = ${args.indexBlockHash}, block_hash = ${args.blockHash}
      WHERE microblock_hash IN ${sql(args.microblocks)}
    `;
    if (updatedMicroblocksQuery.count !== args.microblocks.length) {
      throw new Error(`Unexpected number of rows updated when setting microblock_canonical`);
    }

    // Identify microblock transactions that were orphaned or accepted by this anchor block,
    // and update `microblock_canonical`, `canonical`, as well as anchor block data that may be missing
    // for unanchored entires.
    const updatedMbTxsQuery = await sql<TxQueryResult[]>`
      UPDATE txs
      SET microblock_canonical = ${args.isMicroCanonical},
        canonical = ${args.isCanonical}, index_block_hash = ${args.indexBlockHash},
        block_hash = ${args.blockHash}, burn_block_time = ${args.burnBlockTime}
      WHERE microblock_hash IN ${sql(args.microblocks)}
        AND (index_block_hash = ${args.indexBlockHash} OR index_block_hash = '\\x'::bytea)
      RETURNING ${sql(TX_COLUMNS)}
    `;
    // Any txs restored need to be pruned from the mempool
    const updatedMbTxs = updatedMbTxsQuery.map(r => parseTxQueryResult(r));
    const txsToPrune = updatedMbTxs
      .filter(tx => tx.canonical && tx.microblock_canonical)
      .map(tx => tx.tx_id);
    const removedTxsResult = await this.pruneMempoolTxs(sql, txsToPrune);
    if (removedTxsResult.removedTxs.length > 0) {
      logger.debug(
        `Removed ${removedTxsResult.removedTxs.length} txs from mempool table during micro-reorg handling`
      );
    }

    // Update the `index_block_hash` and `microblock_canonical` properties on all the tables containing other
    // microblock-tx metadata that have been accepted or orphaned in this anchor block.
    if (updatedMbTxs.length > 0) {
      const txIds = updatedMbTxs.map(tx => tx.tx_id);
      for (const associatedTableName of TX_METADATA_TABLES) {
        await sql`
          UPDATE ${sql(associatedTableName)}
          SET microblock_canonical = ${args.isMicroCanonical},
            canonical = ${args.isCanonical}, index_block_hash = ${args.indexBlockHash}
          WHERE microblock_hash IN ${sql(args.microblocks)}
            AND (index_block_hash = ${args.indexBlockHash} OR index_block_hash = '\\x'::bytea)
            AND tx_id IN ${sql(txIds)}
        `;
      }
      await sql`
        UPDATE principal_stx_txs
        SET microblock_canonical = ${args.isMicroCanonical},
          canonical = ${args.isCanonical}, index_block_hash = ${args.indexBlockHash}
        WHERE microblock_hash IN ${sql(args.microblocks)}
          AND (index_block_hash = ${args.indexBlockHash} OR index_block_hash = '\\x'::bytea)
          AND tx_id IN ${sql(txIds)}
      `;
      await this.updateNftCustodyFromReOrg(sql, {
        index_block_hash: args.indexBlockHash,
        microblocks: args.microblocks,
      });
    }

    return { updatedTxs: updatedMbTxs };
  }

  /**
   * Refreshes NFT custody data for events within a block or series of microblocks.
   * @param sql - SQL client
   * @param args - Block and microblock hashes
   */
  async updateNftCustodyFromReOrg(
    sql: PgSqlClient,
    args: {
      index_block_hash: string;
      microblocks: string[];
    }
  ): Promise<void> {
    for (const table of [sql`nft_custody`, sql`nft_custody_unanchored`]) {
      await sql`
        INSERT INTO ${table}
        (asset_identifier, value, tx_id, index_block_hash, parent_index_block_hash, microblock_hash,
          microblock_sequence, recipient, event_index, tx_index, block_height)
        (
          SELECT
            DISTINCT ON(asset_identifier, value) asset_identifier, value, tx_id, txs.index_block_hash,
            txs.parent_index_block_hash, txs.microblock_hash, txs.microblock_sequence, recipient,
            nft.event_index, txs.tx_index, txs.block_height
          FROM
            nft_events AS nft
          INNER JOIN
            txs USING (tx_id)
          WHERE
            txs.canonical = true
            AND txs.microblock_canonical = true
            AND nft.canonical = true
            AND nft.microblock_canonical = true
            AND nft.index_block_hash = ${args.index_block_hash}
            ${
              args.microblocks.length > 0
                ? sql`AND nft.microblock_hash IN ${sql(args.microblocks)}`
                : sql``
            }
          ORDER BY
            asset_identifier,
            value,
            txs.block_height DESC,
            txs.microblock_sequence DESC,
            txs.tx_index DESC,
            nft.event_index DESC
        )
        ON CONFLICT ON CONSTRAINT ${table}_unique DO UPDATE SET
          tx_id = EXCLUDED.tx_id,
          index_block_hash = EXCLUDED.index_block_hash,
          parent_index_block_hash = EXCLUDED.parent_index_block_hash,
          microblock_hash = EXCLUDED.microblock_hash,
          microblock_sequence = EXCLUDED.microblock_sequence,
          recipient = EXCLUDED.recipient,
          event_index = EXCLUDED.event_index,
          tx_index = EXCLUDED.tx_index,
          block_height = EXCLUDED.block_height
      `;
    }
  }

  /**
   * Fetches from the `microblocks` table with a given `parent_index_block_hash` and a known
   * latest unanchored microblock tip. Microblocks that are chained to the given tip are
   * returned as accepted, and all others are returned as orphaned/rejected. This function
   * only performs the lookup, it does not perform any updates to the db.
   * If a gap in the microblock stream is detected, that error information is returned instead.
   * @param microblockChainTip - undefined if processing an anchor block that doesn't point to a parent microblock.
   */
  async findUnanchoredMicroblocksAtChainTip(
    sql: PgSqlClient,
    parentIndexBlockHash: string,
    blockHeight: number,
    microblockChainTip: DbMicroblock | undefined
  ): Promise<
    | { acceptedMicroblocks: string[]; orphanedMicroblocks: string[] }
    | {
        microblockGap: true;
        missingMicroblockHash: string;
        oldestParentMicroblockHash: string;
        oldestParentMicroblockSequence: number;
      }
  > {
    // Get any microblocks that this anchor block is responsible for accepting or rejecting.
    // Note: we don't filter on `microblock_canonical=true` here because that could have been flipped in a previous anchor block
    // which could now be in the process of being re-org'd.
    const mbQuery = await sql<MicroblockQueryResult[]>`
      SELECT ${sql(MICROBLOCK_COLUMNS)}
      FROM microblocks
      WHERE (parent_index_block_hash = ${parentIndexBlockHash}
        OR block_height = ${blockHeight})
    `;
    const candidateMicroblocks = mbQuery.map(row => parseMicroblockQueryResult(row));

    // Accepted/orphaned status needs to be determined by walking through the microblock hash chain rather than a simple sequence number comparison,
    // because we can't depend on a `microblock_canonical=true` filter in the above query, so there could be microblocks with the same sequence number
    // if a leader has self-orphaned its own microblocks.
    let prevMicroblock: DbMicroblock | undefined = microblockChainTip;
    const acceptedMicroblocks = new Set<string>();
    const orphanedMicroblocks = new Set<string>();
    while (prevMicroblock) {
      acceptedMicroblocks.add(prevMicroblock.microblock_hash);
      const foundMb = candidateMicroblocks.find(
        mb => mb.microblock_hash === prevMicroblock?.microblock_parent_hash
      );
      // Sanity check that the first microblock in the chain is sequence 0
      if (!foundMb && prevMicroblock.microblock_sequence !== 0) {
        return {
          microblockGap: true,
          missingMicroblockHash: prevMicroblock?.microblock_parent_hash,
          oldestParentMicroblockHash: prevMicroblock.microblock_hash,
          oldestParentMicroblockSequence: prevMicroblock.microblock_sequence,
        };
      }
      prevMicroblock = foundMb;
    }
    candidateMicroblocks.forEach(mb => {
      if (!acceptedMicroblocks.has(mb.microblock_hash)) {
        orphanedMicroblocks.add(mb.microblock_hash);
      }
    });
    return {
      acceptedMicroblocks: [...acceptedMicroblocks],
      orphanedMicroblocks: [...orphanedMicroblocks],
    };
  }

  /**
   * Restore transactions in the mempool table. This should be called when mined transactions are
   * marked from canonical to non-canonical.
   * @param txIds - List of transactions to update in the mempool
   */
  async restoreMempoolTxs(sql: PgSqlClient, txIds: string[]): Promise<{ restoredTxs: string[] }> {
    if (txIds.length === 0) {
      // Avoid an unnecessary query.
      return { restoredTxs: [] };
    }
    for (const txId of txIds) {
      logger.debug(`Restoring mempool tx: ${txId}`);
    }

    const updatedRows = await sql<{ tx_id: string }[]>`
      UPDATE mempool_txs
      SET pruned = false
      WHERE tx_id IN ${sql(txIds)}
      RETURNING tx_id
    `;

    const updatedTxs = updatedRows.map(r => r.tx_id);
    for (const tx of updatedTxs) {
      logger.debug(`Updated mempool tx: ${tx}`);
    }

    let restoredTxs = updatedRows.map(r => r.tx_id);

    // txs that didnt exist in the mempool need to be inserted into the mempool
    if (updatedRows.length < txIds.length) {
      const txsRequiringInsertion = txIds.filter(txId => !updatedTxs.includes(txId));

      logger.debug(`To restore mempool txs, ${txsRequiringInsertion.length} txs require insertion`);

      const txs: TxQueryResult[] = await sql`
        SELECT DISTINCT ON(tx_id) ${sql(TX_COLUMNS)}
        FROM txs
        WHERE tx_id IN ${sql(txsRequiringInsertion)}
        ORDER BY tx_id, block_height DESC, microblock_sequence DESC, tx_index DESC
      `;

      if (txs.length !== txsRequiringInsertion.length) {
        logger.error(`Not all txs requiring insertion were found`);
      }

      const mempoolTxs = convertTxQueryResultToDbMempoolTx(txs);

      await this.updateMempoolTxs({ mempoolTxs });

      restoredTxs = [...restoredTxs, ...txsRequiringInsertion];

      for (const tx of mempoolTxs) {
        logger.debug(`Inserted mempool tx: ${tx.tx_id}`);
      }
    }

    return { restoredTxs: restoredTxs };
  }

  /**
   * Remove transactions in the mempool table. This should be called when transactions are
   * mined into a block.
   * @param txIds - List of transactions to update in the mempool
   */
  async pruneMempoolTxs(sql: PgSqlClient, txIds: string[]): Promise<{ removedTxs: string[] }> {
    if (txIds.length === 0) {
      // Avoid an unnecessary query.
      return { removedTxs: [] };
    }
    for (const txId of txIds) {
      logger.debug(`Pruning mempool tx: ${txId}`);
    }
    const updateResults = await sql<{ tx_id: string }[]>`
      UPDATE mempool_txs
      SET pruned = true
      WHERE tx_id IN ${sql(txIds)}
      RETURNING tx_id
    `;
    const removedTxs = updateResults.map(r => r.tx_id);
    return { removedTxs: removedTxs };
  }

  /**
   * Deletes mempool txs older than `STACKS_MEMPOOL_TX_GARBAGE_COLLECTION_THRESHOLD` blocks (default 256).
   * @param sql - DB client
   * @returns List of deleted `tx_id`s
   */
  async deleteGarbageCollectedMempoolTxs(sql: PgSqlClient): Promise<{ deletedTxs: string[] }> {
    // Get threshold block.
    const blockThreshold = process.env['STACKS_MEMPOOL_TX_GARBAGE_COLLECTION_THRESHOLD'] ?? 256;
    const cutoffResults = await sql<{ block_height: number }[]>`
      SELECT (MAX(block_height) - ${blockThreshold}) AS block_height
      FROM blocks
      WHERE canonical = TRUE
    `;
    if (cutoffResults.length != 1) {
      return { deletedTxs: [] };
    }
    const cutoffBlockHeight = cutoffResults[0].block_height;
    // Delete every mempool tx that came before that block.
    // TODO: Use DELETE instead of UPDATE once we implement a non-archival API replay mode.
    const deletedTxResults = await sql<{ tx_id: string }[]>`
      UPDATE mempool_txs
      SET pruned = TRUE, status = ${DbTxStatus.DroppedApiGarbageCollect}
      WHERE pruned = FALSE AND receipt_block_height < ${cutoffBlockHeight}
      RETURNING tx_id
    `;
    const deletedTxs = deletedTxResults.map(r => r.tx_id);
    return { deletedTxs: deletedTxs };
  }

  async markEntitiesCanonical(
    sql: PgSqlClient,
    indexBlockHash: string,
    canonical: boolean,
    updatedEntities: UpdatedEntities
  ): Promise<{ txsMarkedCanonical: string[]; txsMarkedNonCanonical: string[] }> {
    const txResult = await sql<TxQueryResult[]>`
      UPDATE txs
      SET canonical = ${canonical}
      WHERE index_block_hash = ${indexBlockHash} AND canonical != ${canonical}
      RETURNING ${sql(TX_COLUMNS)}
    `;
    const txIds = txResult.map(row => parseTxQueryResult(row));
    if (canonical) {
      updatedEntities.markedCanonical.txs += txResult.length;
    } else {
      updatedEntities.markedNonCanonical.txs += txResult.length;
    }
    for (const txId of txIds) {
      logger.debug(`Marked tx as ${canonical ? 'canonical' : 'non-canonical'}: ${txId.tx_id}`);
    }
    if (txIds.length) {
      await sql`
        UPDATE principal_stx_txs
        SET canonical = ${canonical}
        WHERE tx_id IN ${sql(txIds.map(tx => tx.tx_id))}
          AND index_block_hash = ${indexBlockHash} AND canonical != ${canonical}
      `;
    }

    const minerRewardResults = await sql`
      UPDATE miner_rewards
      SET canonical = ${canonical}
      WHERE index_block_hash = ${indexBlockHash} AND canonical != ${canonical}
    `;
    if (canonical) {
      updatedEntities.markedCanonical.minerRewards += minerRewardResults.count;
    } else {
      updatedEntities.markedNonCanonical.minerRewards += minerRewardResults.count;
    }

    const stxLockResults = await sql`
      UPDATE stx_lock_events
      SET canonical = ${canonical}
      WHERE index_block_hash = ${indexBlockHash} AND canonical != ${canonical}
    `;
    if (canonical) {
      updatedEntities.markedCanonical.stxLockEvents += stxLockResults.count;
    } else {
      updatedEntities.markedNonCanonical.stxLockEvents += stxLockResults.count;
    }

    const stxResults = await sql`
      UPDATE stx_events
      SET canonical = ${canonical}
      WHERE index_block_hash = ${indexBlockHash} AND canonical != ${canonical}
    `;
    if (canonical) {
      updatedEntities.markedCanonical.stxEvents += stxResults.count;
    } else {
      updatedEntities.markedNonCanonical.stxEvents += stxResults.count;
    }

    const ftResult = await sql`
      UPDATE ft_events
      SET canonical = ${canonical}
      WHERE index_block_hash = ${indexBlockHash} AND canonical != ${canonical}
    `;
    if (canonical) {
      updatedEntities.markedCanonical.ftEvents += ftResult.count;
    } else {
      updatedEntities.markedNonCanonical.ftEvents += ftResult.count;
    }

    const nftResult = await sql`
      UPDATE nft_events
      SET canonical = ${canonical}
      WHERE index_block_hash = ${indexBlockHash} AND canonical != ${canonical}
    `;
    if (canonical) {
      updatedEntities.markedCanonical.nftEvents += nftResult.count;
    } else {
      updatedEntities.markedNonCanonical.nftEvents += nftResult.count;
    }
    await this.updateNftCustodyFromReOrg(sql, {
      index_block_hash: indexBlockHash,
      microblocks: [],
    });

    // todo: do we still need pox2 marking here?
    const pox2Result = await sql`
      UPDATE pox2_events
      SET canonical = ${canonical}
      WHERE index_block_hash = ${indexBlockHash} AND canonical != ${canonical}
    `;
    if (canonical) {
      updatedEntities.markedCanonical.pox2Events += pox2Result.count;
    } else {
      updatedEntities.markedNonCanonical.pox2Events += pox2Result.count;
    }

    const pox3Result = await sql`
      UPDATE pox3_events
      SET canonical = ${canonical}
      WHERE index_block_hash = ${indexBlockHash} AND canonical != ${canonical}
    `;
    if (canonical) {
      updatedEntities.markedCanonical.pox3Events += pox3Result.count;
    } else {
      updatedEntities.markedNonCanonical.pox3Events += pox3Result.count;
    }

    const contractLogResult = await sql`
      UPDATE contract_logs
      SET canonical = ${canonical}
      WHERE index_block_hash = ${indexBlockHash} AND canonical != ${canonical}
    `;
    if (canonical) {
      updatedEntities.markedCanonical.contractLogs += contractLogResult.count;
    } else {
      updatedEntities.markedNonCanonical.contractLogs += contractLogResult.count;
    }

    const smartContractResult = await sql`
      UPDATE smart_contracts
      SET canonical = ${canonical}
      WHERE index_block_hash = ${indexBlockHash} AND canonical != ${canonical}
    `;
    if (canonical) {
      updatedEntities.markedCanonical.smartContracts += smartContractResult.count;
    } else {
      updatedEntities.markedNonCanonical.smartContracts += smartContractResult.count;
    }

    const nameResult = await sql`
      UPDATE names
      SET canonical = ${canonical}
      WHERE index_block_hash = ${indexBlockHash} AND canonical != ${canonical}
    `;
    if (canonical) {
      updatedEntities.markedCanonical.names += nameResult.count;
    } else {
      updatedEntities.markedNonCanonical.names += nameResult.count;
    }

    const namespaceResult = await sql`
      UPDATE namespaces
      SET canonical = ${canonical}
      WHERE index_block_hash = ${indexBlockHash} AND canonical != ${canonical}
    `;
    if (canonical) {
      updatedEntities.markedCanonical.namespaces += namespaceResult.count;
    } else {
      updatedEntities.markedNonCanonical.namespaces += namespaceResult.count;
    }

    const subdomainResult = await sql`
      UPDATE subdomains
      SET canonical = ${canonical}
      WHERE index_block_hash = ${indexBlockHash} AND canonical != ${canonical}
    `;
    if (canonical) {
      updatedEntities.markedCanonical.subdomains += subdomainResult.count;
    } else {
      updatedEntities.markedNonCanonical.subdomains += subdomainResult.count;
    }

    return {
      txsMarkedCanonical: canonical ? txIds.map(t => t.tx_id) : [],
      txsMarkedNonCanonical: canonical ? [] : txIds.map(t => t.tx_id),
    };
  }

  async restoreOrphanedChain(
    sql: PgSqlClient,
    indexBlockHash: string,
    updatedEntities: UpdatedEntities
  ): Promise<UpdatedEntities> {
    // Restore the previously orphaned block to canonical
    const restoredBlockResult = await sql<BlockQueryResult[]>`
      UPDATE blocks
      SET canonical = true
      WHERE index_block_hash = ${indexBlockHash} AND canonical = false
      RETURNING ${sql(BLOCK_COLUMNS)}
    `;

    if (restoredBlockResult.length === 0) {
      throw new Error(`Could not find orphaned block by index_hash ${indexBlockHash}`);
    }
    if (restoredBlockResult.length > 1) {
      throw new Error(`Found multiple non-canonical parents for index_hash ${indexBlockHash}`);
    }
    updatedEntities.markedCanonical.blocks++;

    // Orphan the now conflicting block at the same height
    const orphanedBlockResult = await sql<BlockQueryResult[]>`
      UPDATE blocks
      SET canonical = false
      WHERE block_height = ${restoredBlockResult[0].block_height}
        AND index_block_hash != ${indexBlockHash} AND canonical = true
      RETURNING ${sql(BLOCK_COLUMNS)}
    `;

    const microblocksOrphaned = new Set<string>();
    const microblocksAccepted = new Set<string>();

    if (orphanedBlockResult.length > 0) {
      const orphanedBlocks = orphanedBlockResult.map(b => parseBlockQueryResult(b));
      for (const orphanedBlock of orphanedBlocks) {
        const microCanonicalUpdateResult = await this.updateMicroCanonical(sql, {
          isCanonical: false,
          blockHeight: orphanedBlock.block_height,
          blockHash: orphanedBlock.block_hash,
          indexBlockHash: orphanedBlock.index_block_hash,
          parentIndexBlockHash: orphanedBlock.parent_index_block_hash,
          parentMicroblockHash: orphanedBlock.parent_microblock_hash,
          parentMicroblockSequence: orphanedBlock.parent_microblock_sequence,
          burnBlockTime: orphanedBlock.burn_block_time,
        });
        microCanonicalUpdateResult.orphanedMicroblocks.forEach(mb => {
          microblocksOrphaned.add(mb);
          microblocksAccepted.delete(mb);
        });
        microCanonicalUpdateResult.acceptedMicroblocks.forEach(mb => {
          microblocksOrphaned.delete(mb);
          microblocksAccepted.add(mb);
        });
      }

      updatedEntities.markedNonCanonical.blocks++;
      const markNonCanonicalResult = await this.markEntitiesCanonical(
        sql,
        orphanedBlockResult[0].index_block_hash,
        false,
        updatedEntities
      );
      await this.restoreMempoolTxs(sql, markNonCanonicalResult.txsMarkedNonCanonical);
    }

    // The canonical microblock tables _must_ be restored _after_ orphaning all other blocks at a given height,
    // because there is only 1 row per microblock hash, and both the orphaned blocks at this height and the
    // canonical block can be pointed to the same microblocks.
    const restoredBlock = parseBlockQueryResult(restoredBlockResult[0]);
    const microCanonicalUpdateResult = await this.updateMicroCanonical(sql, {
      isCanonical: true,
      blockHeight: restoredBlock.block_height,
      blockHash: restoredBlock.block_hash,
      indexBlockHash: restoredBlock.index_block_hash,
      parentIndexBlockHash: restoredBlock.parent_index_block_hash,
      parentMicroblockHash: restoredBlock.parent_microblock_hash,
      parentMicroblockSequence: restoredBlock.parent_microblock_sequence,
      burnBlockTime: restoredBlock.burn_block_time,
    });
    microCanonicalUpdateResult.orphanedMicroblocks.forEach(mb => {
      microblocksOrphaned.add(mb);
      microblocksAccepted.delete(mb);
    });
    microCanonicalUpdateResult.acceptedMicroblocks.forEach(mb => {
      microblocksOrphaned.delete(mb);
      microblocksAccepted.add(mb);
    });
    updatedEntities.markedCanonical.microblocks += microblocksAccepted.size;
    updatedEntities.markedNonCanonical.microblocks += microblocksOrphaned.size;

    microblocksOrphaned.forEach(mb => logger.debug(`Marked microblock as non-canonical: ${mb}`));
    microblocksAccepted.forEach(mb => logger.debug(`Marked microblock as canonical: ${mb}`));

    const markCanonicalResult = await this.markEntitiesCanonical(
      sql,
      indexBlockHash,
      true,
      updatedEntities
    );
    const removedTxsResult = await this.pruneMempoolTxs(
      sql,
      markCanonicalResult.txsMarkedCanonical
    );
    if (removedTxsResult.removedTxs.length > 0) {
      logger.debug(
        `Removed ${removedTxsResult.removedTxs.length} txs from mempool table during reorg handling`
      );
    }
    const parentResult = await sql<{ index_block_hash: string }[]>`
      SELECT index_block_hash
      FROM blocks
      WHERE
        block_height = ${restoredBlockResult[0].block_height - 1} AND
        index_block_hash = ${restoredBlockResult[0].parent_index_block_hash} AND
        canonical = false
    `;
    if (parentResult.length > 1) {
      throw new Error('Found more than one non-canonical parent to restore during reorg');
    }
    if (parentResult.length > 0) {
      await this.restoreOrphanedChain(sql, parentResult[0].index_block_hash, updatedEntities);
    }
    return updatedEntities;
  }

  async handleReorg(
    sql: PgSqlClient,
    block: DbBlock,
    chainTipHeight: number
  ): Promise<UpdatedEntities> {
    const updatedEntities: UpdatedEntities = {
      markedCanonical: {
        blocks: 0,
        microblocks: 0,
        minerRewards: 0,
        txs: 0,
        stxLockEvents: 0,
        stxEvents: 0,
        ftEvents: 0,
        nftEvents: 0,
        pox2Events: 0,
        pox3Events: 0,
        contractLogs: 0,
        smartContracts: 0,
        names: 0,
        namespaces: 0,
        subdomains: 0,
      },
      markedNonCanonical: {
        blocks: 0,
        microblocks: 0,
        minerRewards: 0,
        txs: 0,
        stxLockEvents: 0,
        stxEvents: 0,
        ftEvents: 0,
        nftEvents: 0,
        pox2Events: 0,
        pox3Events: 0,
        contractLogs: 0,
        smartContracts: 0,
        names: 0,
        namespaces: 0,
        subdomains: 0,
      },
    };

    // Check if incoming block's parent is canonical
    if (block.block_height > 1) {
      const parentResult = await sql<
        {
          canonical: boolean;
          index_block_hash: string;
          parent_index_block_hash: string;
        }[]
      >`
        SELECT canonical, index_block_hash, parent_index_block_hash
        FROM blocks
        WHERE block_height = ${block.block_height - 1}
          AND index_block_hash = ${block.parent_index_block_hash}
      `;

      if (parentResult.length > 1) {
        throw new Error(
          `DB contains multiple blocks at height ${block.block_height - 1} and index_hash ${
            block.parent_index_block_hash
          }`
        );
      }
      if (parentResult.length === 0) {
        throw new Error(
          `DB does not contain a parent block at height ${block.block_height - 1} with index_hash ${
            block.parent_index_block_hash
          }`
        );
      }

      // This blocks builds off a previously orphaned chain. Restore canonical status for this chain.
      if (!parentResult[0].canonical && block.block_height > chainTipHeight) {
        await this.restoreOrphanedChain(sql, parentResult[0].index_block_hash, updatedEntities);
        this.logReorgResultInfo(updatedEntities);
      }
    }
    return updatedEntities;
  }

  logReorgResultInfo(updatedEntities: UpdatedEntities) {
    const updates = [
      ['blocks', updatedEntities.markedCanonical.blocks, updatedEntities.markedNonCanonical.blocks],
      [
        'microblocks',
        updatedEntities.markedCanonical.microblocks,
        updatedEntities.markedNonCanonical.microblocks,
      ],
      ['txs', updatedEntities.markedCanonical.txs, updatedEntities.markedNonCanonical.txs],
      [
        'miner-rewards',
        updatedEntities.markedCanonical.minerRewards,
        updatedEntities.markedNonCanonical.minerRewards,
      ],
      [
        'stx-lock events',
        updatedEntities.markedCanonical.stxLockEvents,
        updatedEntities.markedNonCanonical.stxLockEvents,
      ],
      [
        'stx-token events',
        updatedEntities.markedCanonical.stxEvents,
        updatedEntities.markedNonCanonical.stxEvents,
      ],
      [
        'non-fungible-token events',
        updatedEntities.markedCanonical.nftEvents,
        updatedEntities.markedNonCanonical.nftEvents,
      ],
      [
        'fungible-token events',
        updatedEntities.markedCanonical.ftEvents,
        updatedEntities.markedNonCanonical.ftEvents,
      ],
      [
        'contract logs',
        updatedEntities.markedCanonical.contractLogs,
        updatedEntities.markedNonCanonical.contractLogs,
      ],
      [
        'smart contracts',
        updatedEntities.markedCanonical.smartContracts,
        updatedEntities.markedNonCanonical.smartContracts,
      ],
      ['names', updatedEntities.markedCanonical.names, updatedEntities.markedNonCanonical.names],
      [
        'namespaces',
        updatedEntities.markedCanonical.namespaces,
        updatedEntities.markedNonCanonical.namespaces,
      ],
      [
        'subdomains',
        updatedEntities.markedCanonical.subdomains,
        updatedEntities.markedNonCanonical.subdomains,
      ],
    ];
    const markedCanonical = updates.map(e => `${e[1]} ${e[0]}`).join(', ');
    logger.debug(`Entities marked as canonical: ${markedCanonical}`);
    const markedNonCanonical = updates.map(e => `${e[2]} ${e[0]}`).join(', ');
    logger.debug(`Entities marked as non-canonical: ${markedNonCanonical}`);
  }

  /**
   * Refreshes a Postgres materialized view.
   * @param viewName - Materialized view name
   * @param sql - Pg scoped client. Will use the default client if none specified
   * @param skipDuringEventReplay - If we should skip refreshing during event replay
   */
  async refreshMaterializedView(viewName: string, sql?: PgSqlClient, skipDuringEventReplay = true) {
    sql = sql ?? this.sql;
    if ((this.isEventReplay && skipDuringEventReplay) || !this.isIbdBlockHeightReached) {
      return;
    }
    await sql`REFRESH MATERIALIZED VIEW ${isProdEnv ? sql`CONCURRENTLY` : sql``} ${sql(viewName)}`;
  }

  /**
   * Called when a full event import is complete.
   */
  async finishEventReplay() {
    if (!this.isEventReplay) {
      return;
    }
    await this.sqlWriteTransaction(async sql => {
      await this.refreshMaterializedView('chain_tip', sql, false);
      await this.refreshMaterializedView('mempool_digest', sql, false);
    });
  }

  /**
   * batch operations (mainly for event-replay)
   */

  async insertBlockBatch(sql: PgSqlClient, blocks: DbBlock[]) {
    const values: BlockInsertValues[] = blocks.map(block => ({
      block_hash: block.block_hash,
      index_block_hash: block.index_block_hash,
      parent_index_block_hash: block.parent_index_block_hash,
      parent_block_hash: block.parent_block_hash,
      parent_microblock_hash: block.parent_microblock_hash,
      parent_microblock_sequence: block.parent_microblock_sequence,
      block_height: block.block_height,
      burn_block_time: block.burn_block_time,
      burn_block_hash: block.burn_block_hash,
      burn_block_height: block.burn_block_height,
      miner_txid: block.miner_txid,
      canonical: block.canonical,
      execution_cost_read_count: block.execution_cost_read_count,
      execution_cost_read_length: block.execution_cost_read_length,
      execution_cost_runtime: block.execution_cost_runtime,
      execution_cost_write_count: block.execution_cost_write_count,
      execution_cost_write_length: block.execution_cost_write_length,
    }));
    await sql`
      INSERT INTO blocks ${sql(values)}
    `;
  }

  async insertMicroblock(sql: PgSqlClient, microblocks: DbMicroblock[]): Promise<void> {
    const values: MicroblockInsertValues[] = microblocks.map(mb => ({
      canonical: mb.canonical,
      microblock_canonical: mb.microblock_canonical,
      microblock_hash: mb.microblock_hash,
      microblock_sequence: mb.microblock_sequence,
      microblock_parent_hash: mb.microblock_parent_hash,
      parent_index_block_hash: mb.parent_index_block_hash,
      block_height: mb.block_height,
      parent_block_height: mb.parent_block_height,
      parent_block_hash: mb.parent_block_hash,
      index_block_hash: mb.index_block_hash,
      block_hash: mb.block_hash,
      parent_burn_block_height: mb.parent_burn_block_height,
      parent_burn_block_hash: mb.parent_burn_block_hash,
      parent_burn_block_time: mb.parent_burn_block_time,
    }));
    const mbResult = await sql`
      INSERT INTO microblocks ${sql(values)}
    `;
    if (mbResult.count !== microblocks.length) {
      throw new Error(
        `Unexpected row count after inserting microblocks: ${mbResult.count} vs ${values.length}`
      );
    }
  }

  // alias to insertMicroblock
  async insertMicroblockBatch(sql: PgSqlClient, microblocks: DbMicroblock[]): Promise<void> {
    return this.insertMicroblock(sql, microblocks);
  }

  async insertTxBatch(sql: PgSqlClient, txs: DbTx[]): Promise<void> {
    const values: TxInsertValues[] = txs.map(tx => ({
      tx_id: tx.tx_id,
      raw_tx: tx.raw_result,
      tx_index: tx.tx_index,
      index_block_hash: tx.index_block_hash,
      parent_index_block_hash: tx.parent_index_block_hash,
      block_hash: tx.block_hash,
      parent_block_hash: tx.parent_block_hash,
      block_height: tx.block_height,
      burn_block_time: tx.burn_block_time,
      parent_burn_block_time: tx.parent_burn_block_time,
      type_id: tx.type_id,
      anchor_mode: tx.anchor_mode,
      status: tx.status,
      canonical: tx.canonical,
      post_conditions: tx.post_conditions,
      nonce: tx.nonce,
      fee_rate: tx.fee_rate,
      sponsored: tx.sponsored,
      sponsor_nonce: tx.sponsor_nonce ?? null,
      sponsor_address: tx.sponsor_address ?? null,
      sender_address: tx.sender_address,
      origin_hash_mode: tx.origin_hash_mode,
      microblock_canonical: tx.microblock_canonical,
      microblock_sequence: tx.microblock_sequence,
      microblock_hash: tx.microblock_hash,
      token_transfer_recipient_address: tx.token_transfer_recipient_address ?? null,
      token_transfer_amount: tx.token_transfer_amount ?? null,
      token_transfer_memo: tx.token_transfer_memo ?? null,
      smart_contract_clarity_version: tx.smart_contract_clarity_version ?? null,
      smart_contract_contract_id: tx.smart_contract_contract_id ?? null,
      smart_contract_source_code: tx.smart_contract_source_code ?? null,
      contract_call_contract_id: tx.contract_call_contract_id ?? null,
      contract_call_function_name: tx.contract_call_function_name ?? null,
      contract_call_function_args: tx.contract_call_function_args ?? null,
      poison_microblock_header_1: tx.poison_microblock_header_1 ?? null,
      poison_microblock_header_2: tx.poison_microblock_header_2 ?? null,
      coinbase_payload: tx.coinbase_payload ?? null,
      coinbase_alt_recipient: tx.coinbase_alt_recipient ?? null,
      raw_result: tx.raw_result,
      event_count: tx.event_count,
      execution_cost_read_count: tx.execution_cost_read_count,
      execution_cost_read_length: tx.execution_cost_read_length,
      execution_cost_runtime: tx.execution_cost_runtime,
      execution_cost_write_count: tx.execution_cost_write_count,
      execution_cost_write_length: tx.execution_cost_write_length,
    }));
    await sql`INSERT INTO txs ${sql(values)}`;
  }

  async insertPrincipalStxTxsBatch(sql: PgSqlClient, values: PrincipalStxTxsInsertValues[]) {
    await sql`
      INSERT INTO principal_stx_txs ${sql(values)}
    `;
  }

  async insertContractEventBatch(sql: PgSqlClient, values: SmartContractEventInsertValues[]) {
    await sql`
      INSERT INTO contract_logs ${sql(values)}
    `;
  }

  async insertFtEventBatch(sql: PgSqlClient, values: FtEventInsertValues[]) {
    await sql`
      INSERT INTO ft_events ${sql(values)}
    `;
  }

  async insertNftEventBatch(sql: PgSqlClient, values: NftEventInsertValues[]) {
    await sql`INSERT INTO nft_events ${sql(values)}`;
  }

  async insertNameBatch(sql: PgSqlClient, values: BnsNameInsertValues[]) {
    await sql`
      INSERT INTO names ${sql(values)}
    `;
  }

  async insertNamespace(
    sql: PgSqlClient,
    blockData: {
      index_block_hash: string;
      parent_index_block_hash: string;
      microblock_hash: string;
      microblock_sequence: number;
      microblock_canonical: boolean;
    },
    bnsNamespace: DbBnsNamespace
  ) {
    const values: BnsNamespaceInsertValues = {
      namespace_id: bnsNamespace.namespace_id,
      launched_at: bnsNamespace.launched_at ?? null,
      address: bnsNamespace.address,
      reveal_block: bnsNamespace.reveal_block,
      ready_block: bnsNamespace.ready_block,
      buckets: bnsNamespace.buckets,
      base: bnsNamespace.base.toString(),
      coeff: bnsNamespace.coeff.toString(),
      nonalpha_discount: bnsNamespace.nonalpha_discount.toString(),
      no_vowel_discount: bnsNamespace.no_vowel_discount.toString(),
      lifetime: bnsNamespace.lifetime,
      status: bnsNamespace.status ?? null,
      tx_index: bnsNamespace.tx_index,
      tx_id: bnsNamespace.tx_id,
      canonical: bnsNamespace.canonical,
      index_block_hash: blockData.index_block_hash,
      parent_index_block_hash: blockData.parent_index_block_hash,
      microblock_hash: blockData.microblock_hash,
      microblock_sequence: blockData.microblock_sequence,
      microblock_canonical: blockData.microblock_canonical,
    };
    await sql`
      INSERT INTO namespaces ${sql(values)}
    `;
  }

  async insertZonefileBatch(sql: PgSqlClient, values: BnsZonefileInsertValues[]) {
    await sql`
      INSERT INTO zonefiles ${sql(values)}
    `;
  }

  async insertRawEventRequestBatch(
    sql: PgSqlClient,
    events: RawEventRequestInsertValues[]
  ): Promise<void> {
    await sql`
      INSERT INTO event_observer_requests ${this.sql(events)}
    `;
  }

  /**
   * (event-replay) Enable or disable indexes for DB tables.
   */
  async toggleAllTableIndexes(sql: PgSqlClient, state: IndexesState): Promise<void> {
    const enable: boolean = Boolean(state);
    const dbName = sql.options.database;
    const tableSchema = sql.options.connection.search_path ?? 'public';
    const tablesQuery = await sql<{ tablename: string }[]>`
      SELECT tablename FROM pg_catalog.pg_tables
      WHERE tablename != ${MIGRATIONS_TABLE}
      AND schemaname = ${tableSchema}`;
    if (tablesQuery.length === 0) {
      const errorMsg = `No tables found in database '${dbName}', schema '${tableSchema}'`;
      console.error(errorMsg);
      throw new Error(errorMsg);
    }
    const tables: string[] = tablesQuery.map((r: { tablename: string }) => r.tablename);

    // Exclude subdomains table since its constraints
    // are need to handle the ingestion of attachments_new events.
    const filtered = tables.filter(item => item !== 'subdomains');

    const result = await sql`
      UPDATE pg_index
      SET ${sql({ indisready: enable, indisvalid: enable })}
      WHERE indrelid = ANY (
        SELECT oid FROM pg_class
        WHERE relname IN ${sql(filtered)}
        AND relnamespace = (
          SELECT oid FROM pg_namespace WHERE nspname = ${tableSchema}
        )
      )
    `;
    if (result.count === 0) {
      throw new Error(`No updates made while toggling table indexes`);
    }
  }

  /**
   * (event-replay) Reindex all DB tables.
   */
  async reindexAllTables(sql: PgSqlClient): Promise<void> {
    const dbName = sql.options.database;
    const tableSchema = sql.options.connection.search_path ?? 'public';
    const tablesQuery = await sql<{ tablename: string }[]>`
      SELECT tablename FROM pg_catalog.pg_tables
      WHERE tablename != ${MIGRATIONS_TABLE}
      AND schemaname = ${tableSchema}`;
    if (tablesQuery.length === 0) {
      const errorMsg = `No tables found in database '${dbName}', schema '${tableSchema}'`;
      console.error(errorMsg);
      throw new Error(errorMsg);
    }
    const tables: string[] = tablesQuery.map((r: { tablename: string }) => r.tablename);

    for (const table of tables) {
      const result = await sql`REINDEX TABLE ${sql(table)}`;
      if (result.count === 0) {
        throw new Error(`No updates made while toggling table indexes`);
      }
    }
  }
}<|MERGE_RESOLUTION|>--- conflicted
+++ resolved
@@ -45,7 +45,7 @@
   FaucetRequestInsertValues,
   MicroblockInsertValues,
   TxQueryResult,
-  UpdatedEntities,
+  ReOrgUpdatedEntities,
   BlockQueryResult,
   DataStoreAttachmentData,
   DataStoreAttachmentSubdomainData,
@@ -75,6 +75,8 @@
   TX_COLUMNS,
   TX_METADATA_TABLES,
   validateZonefileHash,
+  newReOrgUpdatedEntities,
+  logReorgResultInfo,
 } from './helpers';
 import { PgNotifier } from './pg-notifier';
 import { MIGRATIONS_DIR, PgStore } from './pg-store';
@@ -211,49 +213,20 @@
       if (!isCanonical) {
         markBlockUpdateDataAsNonCanonical(data);
       } else {
-        // When storing newly mined canonical txs, remove them from the mempool table.
-        const pruneRes = await this.pruneMempoolTxs(
-          sql,
-          data.txs.map(d => d.tx.tx_id)
-        );
-        if (pruneRes.removedTxs.length > 0) {
+        const txIds = data.txs.map(d => d.tx.tx_id);
+        const pruneRes = await this.pruneMempoolTxs(sql, txIds);
+        if (pruneRes.removedTxs.length > 0)
           logger.debug(
             `Removed ${pruneRes.removedTxs.length} txs from mempool table during new block ingestion`
           );
-        }
       }
       setTotalBlockUpdateDataExecutionCost(data);
       batchedTxData = data.txs;
 
-      // Find microblocks that weren't already inserted via the unconfirmed microblock event.
-      // This happens when a stacks-node is syncing and receives confirmed microblocks with their anchor block at the same time.
-      if (data.microblocks.length > 0) {
-        const existingMicroblocksQuery = await sql<{ microblock_hash: string }[]>`
-          SELECT microblock_hash
-          FROM microblocks
-          WHERE parent_index_block_hash = ${data.block.parent_index_block_hash}
-            AND microblock_hash IN ${sql(data.microblocks.map(mb => mb.microblock_hash))}
-        `;
-        const existingMicroblockHashes = new Set(
-          existingMicroblocksQuery.map(r => r.microblock_hash)
-        );
-
-        const missingMicroblocks = data.microblocks.filter(
-          mb => !existingMicroblockHashes.has(mb.microblock_hash)
-        );
-        if (missingMicroblocks.length > 0) {
-          const missingMicroblockHashes = new Set(missingMicroblocks.map(mb => mb.microblock_hash));
-          const missingTxs = data.txs.filter(entry =>
-            missingMicroblockHashes.has(entry.tx.microblock_hash)
-          );
-          await this.insertMicroblockData(sql, missingMicroblocks, missingTxs);
-
-          // Clear already inserted microblock txs from the anchor-block update data to avoid duplicate inserts.
-          batchedTxData = batchedTxData.filter(entry => {
-            return !missingMicroblockHashes.has(entry.tx.microblock_hash);
-          });
-        }
-      }
+      // Find and insert microblocks that weren't already inserted via the unconfirmed
+      // `/new_microblock` event. This happens when a stacks-node is syncing and receives confirmed
+      // microblocks with their anchor block at the same time.
+      await this.insertMissingMicroblocksFromBlockUpdate(sql, data);
 
       // When processing an immediately-non-canonical block, do not orphan and possible existing microblocks
       // which may be still considered canonical by the canonical block at this height.
@@ -371,6 +344,35 @@
         });
       }
     }
+  }
+
+  private async insertMissingMicroblocksFromBlockUpdate(
+    sql: PgSqlClient,
+    data: DataStoreBlockUpdateData
+  ): Promise<DataStoreTxEventData[]> {
+    if (data.microblocks.length == 0) return data.txs;
+    const existingMicroblocksQuery = await sql<{ microblock_hash: string }[]>`
+      SELECT DISTINCT microblock_hash
+      FROM microblocks
+      WHERE parent_index_block_hash = ${data.block.parent_index_block_hash}
+        AND microblock_hash IN ${sql(data.microblocks.map(mb => mb.microblock_hash))}
+    `;
+    const missingMicroblocks = data.microblocks.filter(
+      mb => !existingMicroblocksQuery.has(mb.microblock_hash)
+    );
+    if (missingMicroblocks.length > 0) {
+      const missingMicroblockHashes = new Set(missingMicroblocks.map(mb => mb.microblock_hash));
+      const missingTxs = data.txs.filter(entry =>
+        missingMicroblockHashes.has(entry.tx.microblock_hash)
+      );
+      await this.insertMicroblockData(sql, missingMicroblocks, missingTxs);
+
+      // Clear already inserted microblock txs from the anchor-block update data to avoid duplicate inserts.
+      return data.txs.filter(entry => {
+        return !missingMicroblockHashes.has(entry.tx.microblock_hash);
+      });
+    }
+    return data.txs;
   }
 
   private async updatePoxStateUnlockHeight(sql: PgSqlClient, data: DataStoreBlockUpdateData) {
@@ -1782,29 +1784,6 @@
     }
   }
 
-<<<<<<< HEAD
-  async updateTokenMetadataQueue(
-    sql: PgSqlClient,
-    entry: DbTokenMetadataQueueEntry
-  ): Promise<DbTokenMetadataQueueEntry> {
-    const values: TokenMetadataQueueEntryInsertValues = {
-      tx_id: entry.txId,
-      contract_id: entry.contractId,
-      contract_abi: JSON.stringify(entry.contractAbi),
-      block_height: entry.blockHeight,
-      processed: false,
-    };
-    const queryResult = await sql<{ queue_id: number }[]>`
-      INSERT INTO token_metadata_queue ${sql(values)}
-      RETURNING queue_id
-    `;
-    const result: DbTokenMetadataQueueEntry = {
-      ...entry,
-      queueId: queryResult[0].queue_id,
-    };
-    return result;
-  }
-
   async updateSmartContracts(sql: PgSqlClient, tx: DbTx, smartContracts: DbSmartContract[]) {
     for (const batch of batchIterate(smartContracts, Math.floor(PG_PARAM_LIMIT / 12))) {
       const values: SmartContractInsertValues[] = batch.map(smartContract => ({
@@ -1825,26 +1804,6 @@
         INSERT INTO smart_contracts ${sql(values)}
       `;
     }
-=======
-  async updateSmartContract(sql: PgSqlClient, tx: DbTx, smartContract: DbSmartContract) {
-    const values: SmartContractInsertValues = {
-      tx_id: smartContract.tx_id,
-      canonical: smartContract.canonical,
-      clarity_version: smartContract.clarity_version,
-      contract_id: smartContract.contract_id,
-      block_height: smartContract.block_height,
-      index_block_hash: tx.index_block_hash,
-      source_code: smartContract.source_code,
-      abi: smartContract.abi ? JSON.parse(smartContract.abi) ?? 'null' : 'null',
-      parent_index_block_hash: tx.parent_index_block_hash,
-      microblock_hash: tx.microblock_hash,
-      microblock_sequence: tx.microblock_sequence,
-      microblock_canonical: tx.microblock_canonical,
-    };
-    await sql`
-      INSERT INTO smart_contracts ${sql(values)}
-    `;
->>>>>>> 3a2e1ea1
   }
 
   async updateNames(sql: PgSqlClient, tx: DataStoreBnsBlockTxData, names: DbBnsName[]) {
@@ -2437,10 +2396,7 @@
    * @param txIds - List of transactions to update in the mempool
    */
   async pruneMempoolTxs(sql: PgSqlClient, txIds: string[]): Promise<{ removedTxs: string[] }> {
-    if (txIds.length === 0) {
-      // Avoid an unnecessary query.
-      return { removedTxs: [] };
-    }
+    if (txIds.length === 0) return { removedTxs: [] };
     for (const txId of txIds) {
       logger.debug(`Pruning mempool tx: ${txId}`);
     }
@@ -2487,7 +2443,7 @@
     sql: PgSqlClient,
     indexBlockHash: string,
     canonical: boolean,
-    updatedEntities: UpdatedEntities
+    updatedEntities: ReOrgUpdatedEntities
   ): Promise<{ txsMarkedCanonical: string[]; txsMarkedNonCanonical: string[] }> {
     const txResult = await sql<TxQueryResult[]>`
       UPDATE txs
@@ -2659,8 +2615,8 @@
   async restoreOrphanedChain(
     sql: PgSqlClient,
     indexBlockHash: string,
-    updatedEntities: UpdatedEntities
-  ): Promise<UpdatedEntities> {
+    updatedEntities: ReOrgUpdatedEntities
+  ): Promise<ReOrgUpdatedEntities> {
     // Restore the previously orphaned block to canonical
     const restoredBlockResult = await sql<BlockQueryResult[]>`
       UPDATE blocks
@@ -2786,44 +2742,8 @@
     sql: PgSqlClient,
     block: DbBlock,
     chainTipHeight: number
-  ): Promise<UpdatedEntities> {
-    const updatedEntities: UpdatedEntities = {
-      markedCanonical: {
-        blocks: 0,
-        microblocks: 0,
-        minerRewards: 0,
-        txs: 0,
-        stxLockEvents: 0,
-        stxEvents: 0,
-        ftEvents: 0,
-        nftEvents: 0,
-        pox2Events: 0,
-        pox3Events: 0,
-        contractLogs: 0,
-        smartContracts: 0,
-        names: 0,
-        namespaces: 0,
-        subdomains: 0,
-      },
-      markedNonCanonical: {
-        blocks: 0,
-        microblocks: 0,
-        minerRewards: 0,
-        txs: 0,
-        stxLockEvents: 0,
-        stxEvents: 0,
-        ftEvents: 0,
-        nftEvents: 0,
-        pox2Events: 0,
-        pox3Events: 0,
-        contractLogs: 0,
-        smartContracts: 0,
-        names: 0,
-        namespaces: 0,
-        subdomains: 0,
-      },
-    };
-
+  ): Promise<ReOrgUpdatedEntities> {
+    const updatedEntities = newReOrgUpdatedEntities();
     // Check if incoming block's parent is canonical
     if (block.block_height > 1) {
       const parentResult = await sql<
@@ -2838,91 +2758,26 @@
         WHERE block_height = ${block.block_height - 1}
           AND index_block_hash = ${block.parent_index_block_hash}
       `;
-
-      if (parentResult.length > 1) {
+      if (parentResult.length > 1)
         throw new Error(
           `DB contains multiple blocks at height ${block.block_height - 1} and index_hash ${
             block.parent_index_block_hash
           }`
         );
-      }
-      if (parentResult.length === 0) {
+      if (parentResult.length === 0)
         throw new Error(
           `DB does not contain a parent block at height ${block.block_height - 1} with index_hash ${
             block.parent_index_block_hash
           }`
         );
-      }
-
-      // This blocks builds off a previously orphaned chain. Restore canonical status for this chain.
+      // This blocks builds off a previously orphaned chain. Restore canonical status for this
+      // chain.
       if (!parentResult[0].canonical && block.block_height > chainTipHeight) {
         await this.restoreOrphanedChain(sql, parentResult[0].index_block_hash, updatedEntities);
-        this.logReorgResultInfo(updatedEntities);
+        logReorgResultInfo(updatedEntities);
       }
     }
     return updatedEntities;
-  }
-
-  logReorgResultInfo(updatedEntities: UpdatedEntities) {
-    const updates = [
-      ['blocks', updatedEntities.markedCanonical.blocks, updatedEntities.markedNonCanonical.blocks],
-      [
-        'microblocks',
-        updatedEntities.markedCanonical.microblocks,
-        updatedEntities.markedNonCanonical.microblocks,
-      ],
-      ['txs', updatedEntities.markedCanonical.txs, updatedEntities.markedNonCanonical.txs],
-      [
-        'miner-rewards',
-        updatedEntities.markedCanonical.minerRewards,
-        updatedEntities.markedNonCanonical.minerRewards,
-      ],
-      [
-        'stx-lock events',
-        updatedEntities.markedCanonical.stxLockEvents,
-        updatedEntities.markedNonCanonical.stxLockEvents,
-      ],
-      [
-        'stx-token events',
-        updatedEntities.markedCanonical.stxEvents,
-        updatedEntities.markedNonCanonical.stxEvents,
-      ],
-      [
-        'non-fungible-token events',
-        updatedEntities.markedCanonical.nftEvents,
-        updatedEntities.markedNonCanonical.nftEvents,
-      ],
-      [
-        'fungible-token events',
-        updatedEntities.markedCanonical.ftEvents,
-        updatedEntities.markedNonCanonical.ftEvents,
-      ],
-      [
-        'contract logs',
-        updatedEntities.markedCanonical.contractLogs,
-        updatedEntities.markedNonCanonical.contractLogs,
-      ],
-      [
-        'smart contracts',
-        updatedEntities.markedCanonical.smartContracts,
-        updatedEntities.markedNonCanonical.smartContracts,
-      ],
-      ['names', updatedEntities.markedCanonical.names, updatedEntities.markedNonCanonical.names],
-      [
-        'namespaces',
-        updatedEntities.markedCanonical.namespaces,
-        updatedEntities.markedNonCanonical.namespaces,
-      ],
-      [
-        'subdomains',
-        updatedEntities.markedCanonical.subdomains,
-        updatedEntities.markedNonCanonical.subdomains,
-      ],
-    ];
-    const markedCanonical = updates.map(e => `${e[1]} ${e[0]}`).join(', ');
-    logger.debug(`Entities marked as canonical: ${markedCanonical}`);
-    const markedNonCanonical = updates.map(e => `${e[2]} ${e[0]}`).join(', ');
-    logger.debug(`Entities marked as non-canonical: ${markedNonCanonical}`);
   }
 
   /**

import * as assert from 'assert';
import * as prom from 'prom-client';
import { getOrAdd, I32_MAX, getIbdBlockHeight, getUintEnvOrDefault } from '../helpers';
import {
  DbBlock,
  DbTx,
  DbStxEvent,
  DbFtEvent,
  DbNftEvent,
  DbTxTypeId,
  DbSmartContractEvent,
  DbSmartContract,
  DataStoreBlockUpdateData,
  DbStxLockEvent,
  DbMinerReward,
  DbBurnchainReward,
  DbTxStatus,
  DbRewardSlotHolder,
  DbBnsName,
  DbBnsNamespace,
  DbBnsSubdomain,
  DbConfigState,
  DbTokenOfferingLocked,
  DataStoreMicroblockUpdateData,
  DbMicroblock,
  DataStoreTxEventData,
  DbFaucetRequest,
  MinerRewardInsertValues,
  BlockInsertValues,
  RewardSlotHolderInsertValues,
  StxLockEventInsertValues,
  StxEventInsertValues,
  PrincipalStxTxsInsertValues,
  BnsSubdomainInsertValues,
  BnsZonefileInsertValues,
  FtEventInsertValues,
  NftEventInsertValues,
  SmartContractEventInsertValues,
  MicroblockQueryResult,
  BurnchainRewardInsertValues,
  TxInsertValues,
  MempoolTxInsertValues,
  SmartContractInsertValues,
  BnsNameInsertValues,
  BnsNamespaceInsertValues,
  FaucetRequestInsertValues,
  MicroblockInsertValues,
  TxQueryResult,
  ReOrgUpdatedEntities,
  BlockQueryResult,
  DataStoreAttachmentData,
  DataStoreAttachmentSubdomainData,
  DataStoreBnsBlockData,
  PoxSyntheticEventInsertValues,
  DbTxRaw,
  DbMempoolTxRaw,
  DbChainTip,
  RawEventRequestInsertValues,
  IndexesState,
  NftCustodyInsertValues,
  DataStoreBnsBlockTxData,
  DbPoxSyntheticEvent,
  PoxSyntheticEventTable,
  DbPoxSetSigners,
  PoxSetSignerValues,
  PoxCycleInsertValues,
} from './common';
import {
  BLOCK_COLUMNS,
  convertTxQueryResultToDbMempoolTx,
  markBlockUpdateDataAsNonCanonical,
  MICROBLOCK_COLUMNS,
  parseBlockQueryResult,
  parseMicroblockQueryResult,
  parseTxQueryResult,
  TX_COLUMNS,
  TX_METADATA_TABLES,
  validateZonefileHash,
  newReOrgUpdatedEntities,
  PgWriteQueue,
} from './helpers';
import { PgNotifier } from './pg-notifier';
import { MIGRATIONS_DIR, PgStore } from './pg-store';
import * as zoneFileParser from 'zone-file';
import { parseResolver, parseZoneFileTxt } from '../event-stream/bns/bns-helpers';
import { SyntheticPoxEventName } from '../pox-helpers';
import { logger } from '../logger';
import {
  PgSqlClient,
  batchIterate,
  connectPostgres,
  isProdEnv,
  isTestEnv,
  runMigrations,
} from '@hirosystems/api-toolkit';
import { PgServer, getConnectionArgs, getConnectionConfig } from './connection';
import { BigNumber } from 'bignumber.js';
import { ChainhooksNotifier } from './chainhooks-notifier';

const MIGRATIONS_TABLE = 'pgmigrations';
const INSERT_BATCH_SIZE = 500;
const MEMPOOL_STATS_DEBOUNCE_INTERVAL = getUintEnvOrDefault(
  'MEMPOOL_STATS_DEBOUNCE_INTERVAL',
  1000
);
const MEMPOOL_STATS_DEBOUNCE_MAX_INTERVAL = getUintEnvOrDefault(
  'MEMPOOL_STATS_DEBOUNCE_MAX_INTERVAL',
  10000
);

class MicroblockGapError extends Error {
  constructor(message: string) {
    super(message);
    this.message = message;
    this.name = this.constructor.name;
  }
}

type TransactionHeader = {
  txId: string;
  sender_address: string;
  sponsor_address?: string;
  sponsored: boolean;
  nonce: number;
};

/**
 * Extends `PgStore` to provide data insertion functions. These added features are usually called by
 * the `EventServer` upon receiving blockchain events from a Stacks node. It also deals with chain data
 * re-orgs and Postgres NOTIFY message broadcasts when important data is written into the DB.
 */
export class PgWriteStore extends PgStore {
  readonly isEventReplay: boolean;
  protected readonly chainhooksNotifier: ChainhooksNotifier | undefined = undefined;
  protected isIbdBlockHeightReached = false;
  private metrics:
    | {
        blockHeight: prom.Gauge;
        burnBlockHeight: prom.Gauge;
      }
    | undefined;

  constructor(
    sql: PgSqlClient,
    notifier: PgNotifier | undefined = undefined,
    isEventReplay: boolean = false,
    chainhooksNotifier: ChainhooksNotifier | undefined = undefined
  ) {
    super(sql, notifier);
    this.isEventReplay = isEventReplay;
<<<<<<< HEAD
    this.chainhooksNotifier = chainhooksNotifier;
=======
    if (isProdEnv) {
      this.metrics = {
        blockHeight: new prom.Gauge({
          name: 'stacks_block_height',
          help: 'Current chain tip block height',
        }),
        burnBlockHeight: new prom.Gauge({
          name: 'burn_block_height',
          help: 'Current burn block height',
        }),
      };
    }
>>>>>>> bde1037e
  }

  static async connect({
    usageName,
    skipMigrations = false,
    withNotifier = true,
    withChainhooksNotifier = false,
    isEventReplay = false,
  }: {
    usageName: string;
    skipMigrations?: boolean;
    withNotifier?: boolean;
    withChainhooksNotifier?: boolean;
    isEventReplay?: boolean;
  }): Promise<PgWriteStore> {
    const sql = await connectPostgres({
      usageName: usageName,
      connectionArgs: getConnectionArgs(PgServer.primary),
      connectionConfig: getConnectionConfig(PgServer.primary),
    });
    if (!skipMigrations) {
      await runMigrations(MIGRATIONS_DIR, 'up', getConnectionArgs(PgServer.primary), {
        logger: {
          debug: _ => {},
          info: msg => {
            if (msg.includes('Migrating files')) {
              logger.info(`Performing SQL migration, this may take a while...`);
            }
          },
          warn: msg => logger.warn(msg),
          error: msg => logger.error(msg),
        },
      });
    }
    const notifier = withNotifier ? await PgNotifier.create(usageName) : undefined;
    const chainhooksNotifier = withChainhooksNotifier ? new ChainhooksNotifier() : undefined;
    const store = new PgWriteStore(sql, notifier, isEventReplay, chainhooksNotifier);
    await store.connectPgNotifier();
    return store;
  }

  async storeRawEventRequest(eventPath: string, payload: any): Promise<void> {
    await this.sqlWriteTransaction(async sql => {
      const insertResult = await sql<
        {
          id: string;
          receive_timestamp: string;
          event_path: string;
        }[]
      >`WITH inserted AS (
          INSERT INTO event_observer_requests(
            event_path, payload
          ) values(${eventPath}, ${payload})
          RETURNING id, receive_timestamp, event_path
        ),
        latest AS (
          INSERT INTO event_observer_timestamps (id, receive_timestamp, event_path)
          (SELECT id, receive_timestamp, event_path FROM inserted)
          ON CONFLICT (event_path) DO UPDATE SET
            id = EXCLUDED.id,
            receive_timestamp = EXCLUDED.receive_timestamp
        )
        SELECT id, receive_timestamp::text, event_path FROM inserted
      `;
      if (insertResult.length !== 1) {
        throw new Error(
          `Unexpected row count ${insertResult.length} when storing event_observer_requests entry`
        );
      }
    });
  }

  async update(data: DataStoreBlockUpdateData): Promise<void> {
    let garbageCollectedMempoolTxs: string[] = [];
    let newTxData: DataStoreTxEventData[] = [];
    let updatedEntities: ReOrgUpdatedEntities = newReOrgUpdatedEntities();

    await this.sqlWriteTransaction(async sql => {
      const chainTip = await this.getChainTip(sql);
<<<<<<< HEAD
      updatedEntities = await this.handleReorg(sql, data.block, chainTip.block_height);
=======
      const reorg = await this.handleReorg(sql, data.block, chainTip.block_height);
>>>>>>> bde1037e
      const isCanonical = data.block.block_height > chainTip.block_height;
      if (!isCanonical) {
        markBlockUpdateDataAsNonCanonical(data);
      } else {
        const prunableTxs: TransactionHeader[] = data.txs.map(d => ({
          txId: d.tx.tx_id,
          sender_address: d.tx.sender_address,
          sponsor_address: d.tx.sponsor_address,
          sponsored: d.tx.sponsored,
          nonce: d.tx.nonce,
        }));
        await this.pruneMempoolTxs(sql, prunableTxs);
      }

      // Insert microblocks, if any. Clear already inserted microblock txs from the anchor-block
      // update data to avoid duplicate inserts.
      const insertedMicroblockHashes = await this.insertMicroblocksFromBlockUpdate(sql, data);
      newTxData = data.txs.filter(entry => {
        return !insertedMicroblockHashes.has(entry.tx.microblock_hash);
      });

      // When processing an immediately-non-canonical block, do not orphan and possible existing
      // microblocks which may be still considered canonical by the canonical block at this height.
      if (isCanonical) {
        const { acceptedMicroblockTxs, orphanedMicroblockTxs } = await this.updateMicroCanonical(
          sql,
          {
            isCanonical: isCanonical,
            blockHeight: data.block.block_height,
            blockHash: data.block.block_hash,
            indexBlockHash: data.block.index_block_hash,
            parentIndexBlockHash: data.block.parent_index_block_hash,
            parentMicroblockHash: data.block.parent_microblock_hash,
            parentMicroblockSequence: data.block.parent_microblock_sequence,
            burnBlockTime: data.block.burn_block_time,
            burnBlockHeight: data.block.burn_block_height,
          }
        );

        // Identify any micro-orphaned txs that also didn't make it into this anchor block, and
        // restore them into the mempool
        const orphanedAndMissingTxs = orphanedMicroblockTxs.filter(
          tx => !data.txs.find(r => tx.tx_id === r.tx.tx_id)
        );
        const restoredMempoolTxs = await this.restoreMempoolTxs(
          sql,
          orphanedAndMissingTxs.map(tx => ({
            txId: tx.tx_id,
            sender_address: tx.sender_address,
            sponsor_address: tx.sponsor_address,
            sponsored: tx.sponsored,
            nonce: tx.nonce,
          }))
        );
        restoredMempoolTxs.restoredTxs.forEach(txId => {
          logger.info(`Restored micro-orphaned tx to mempool ${txId}`);
        });

        // Clear accepted microblock txs from the anchor-block update data to avoid duplicate
        // inserts.
        newTxData = newTxData.filter(entry => {
          const matchingTx = acceptedMicroblockTxs.find(tx => tx.tx_id === entry.tx.tx_id);
          return !matchingTx;
        });

        await this.updatePoxStateUnlockHeight(sql, data);
      }

      // When receiving first block, check if "block 0" boot data was received,
      // if so, update their properties to correspond to "block 1", since we treat
      // the "block 0" concept as an internal implementation detail.
      if (data.block.block_height === 1) {
        const blockZero = await this.getBlockInternal(sql, { height: 0 });
        if (blockZero.found) {
          await this.fixBlockZeroData(sql, data.block);
        }
      }
      if ((await this.updateBlock(sql, data.block)) !== 0) {
        const q = new PgWriteQueue();
        q.enqueue(() => this.updateMinerRewards(sql, data.minerRewards));
        // Block 0 is non-canonical, but we need to make sure its STX mint events get considered in
        // balance calculations.
        if (data.block.block_height == 0 || isCanonical) {
          // Use `data.txs` directly instead of `newTxData` for these STX/FT balance updates because
          // we don't want to skip balance changes in transactions that were previously confirmed
          // via microblocks.
          q.enqueue(() => this.updateStxBalances(sql, data.txs, data.minerRewards));
          q.enqueue(() => this.updateFtBalances(sql, data.txs));
          // If this block re-orgs past microblocks, though, we must discount the balances generated
          // by their txs which are now also reorged. We must do this here because the block re-org
          // logic is decoupled from the microblock re-org logic so previous balance updates will
          // not apply.
          q.enqueue(async () => {
            await this.updateFtBalancesFromMicroblockReOrg(sql, [
              ...reorg.markedNonCanonical.microblockHashes,
              ...reorg.markedCanonical.microblockHashes,
            ]);
          });
        }
        if (data.poxSetSigners && data.poxSetSigners.signers) {
          const poxSet = data.poxSetSigners;
          q.enqueue(() => this.updatePoxSetsBatch(sql, data.block, poxSet));
        }
        if (newTxData.length > 0) {
          q.enqueue(() =>
            this.updateTx(
              sql,
              newTxData.map(b => b.tx)
            )
          );
          q.enqueue(() => this.updateStxEvents(sql, newTxData));
          q.enqueue(() => this.updatePrincipalStxTxs(sql, newTxData));
          q.enqueue(() => this.updateSmartContractEvents(sql, newTxData));
          q.enqueue(() => this.updatePoxSyntheticEvents(sql, 'pox2_events', newTxData));
          q.enqueue(() => this.updatePoxSyntheticEvents(sql, 'pox3_events', newTxData));
          q.enqueue(() => this.updatePoxSyntheticEvents(sql, 'pox4_events', newTxData));
          q.enqueue(() => this.updateStxLockEvents(sql, newTxData));
          q.enqueue(() => this.updateFtEvents(sql, newTxData));
          for (const entry of newTxData) {
            q.enqueue(() => this.updateNftEvents(sql, entry.tx, entry.nftEvents));
            q.enqueue(() => this.updateSmartContracts(sql, entry.tx, entry.smartContracts));
            q.enqueue(() => this.updateNamespaces(sql, entry.tx, entry.namespaces));
            q.enqueue(() => this.updateNames(sql, entry.tx, entry.names));
          }
        }
        q.enqueue(async () => {
          const mempoolGarbageResults = await this.deleteGarbageCollectedMempoolTxs(sql);
          garbageCollectedMempoolTxs = mempoolGarbageResults.deletedTxs;
        });
        q.enqueue(async () => {
          await this.updateReplacedByFeeStatusForTxIds(
            sql,
            data.txs.map(t => t.tx.tx_id),
            false
          );
        });
        await q.done();
      }

      if (!this.isEventReplay) {
        this.debounceMempoolStat();
      }
      if (isCanonical) {
        await sql`
          WITH new_tx_count AS (
            SELECT tx_count + ${data.txs.length} AS tx_count FROM chain_tip
          )
          UPDATE chain_tip SET
            block_height = ${data.block.block_height},
            block_hash = ${data.block.block_hash},
            index_block_hash = ${data.block.index_block_hash},
            burn_block_height = ${data.block.burn_block_height},
            microblock_hash = NULL,
            microblock_sequence = NULL,
            block_count = ${data.block.block_height},
            tx_count = (SELECT tx_count FROM new_tx_count),
            tx_count_unanchored = (SELECT tx_count FROM new_tx_count)
        `;
        if (this.metrics) {
          this.metrics.blockHeight.set(data.block.block_height);
        }
      }
    });
    // Do we have an IBD height defined in ENV? If so, check if this block update reached it.
    const ibdHeight = getIbdBlockHeight();
    this.isIbdBlockHeightReached = ibdHeight ? data.block.block_height > ibdHeight : true;
    // Send block updates but don't block current execution unless we're testing.
    if (isTestEnv) await this.sendBlockNotifications({ data, garbageCollectedMempoolTxs });
    else void this.sendBlockNotifications({ data, garbageCollectedMempoolTxs });
    await this.chainhooksNotifier?.notify(
      updatedEntities,
      data.block.index_block_hash,
      data.block.block_height
    );
  }

  /**
   * Send block update via Postgres NOTIFY
   * @param args - Block data
   */
  private async sendBlockNotifications(args: {
    data: DataStoreBlockUpdateData;
    garbageCollectedMempoolTxs: string[];
  }): Promise<void> {
    // Skip sending `PgNotifier` updates altogether if we're in the genesis block since this block
    // is the event replay of the v1 blockchain.
    if (!this.notifier || !(args.data.block.block_height > 1 || !isProdEnv)) return;
    await this.notifier.sendBlock({ blockHash: args.data.block.block_hash });
    for (const tx of args.data.txs) {
      await this.notifier.sendTx({ txId: tx.tx.tx_id });
      for (const smartContract of tx.smartContracts) {
        await this.notifier.sendSmartContract({
          contractId: smartContract.contract_id,
        });
      }
      for (const logEvent of tx.contractLogEvents) {
        await this.notifier.sendSmartContractLog({
          txId: logEvent.tx_id,
          eventIndex: logEvent.event_index,
        });
      }
    }
    for (const txId of args.garbageCollectedMempoolTxs) {
      await this.notifier.sendTx({ txId: txId });
    }
    await this.emitAddressTxUpdates(args.data.txs);
    for (const nftEvent of args.data.txs.map(tx => tx.nftEvents).flat()) {
      await this.notifier.sendNftEvent({
        txId: nftEvent.tx_id,
        eventIndex: nftEvent.event_index,
      });
    }
  }

  /**
   * Find and insert microblocks that weren't already inserted via the unconfirmed `/new_microblock`
   * event. This happens when a stacks-node is syncing and receives confirmed microblocks with their
   * anchor block at the same time.
   * @param sql - SQL client
   * @param data - Block data to insert
   * @returns Set of microblock hashes that were inserted in this update
   */
  private async insertMicroblocksFromBlockUpdate(
    sql: PgSqlClient,
    data: DataStoreBlockUpdateData
  ): Promise<Set<string>> {
    if (data.microblocks.length == 0) return new Set();
    const existingMicroblocksQuery = await sql<{ microblock_hash: string }[]>`
      SELECT DISTINCT microblock_hash
      FROM microblocks
      WHERE parent_index_block_hash = ${data.block.parent_index_block_hash}
        AND microblock_hash IN ${sql(data.microblocks.map(mb => mb.microblock_hash))}
    `;
    const existingHashes = existingMicroblocksQuery.map(i => i.microblock_hash);
    const missingMicroblocks = data.microblocks.filter(
      mb => !existingHashes.includes(mb.microblock_hash)
    );
    if (missingMicroblocks.length > 0) {
      const missingMicroblockHashes = new Set(missingMicroblocks.map(mb => mb.microblock_hash));
      const missingTxs = data.txs.filter(entry =>
        missingMicroblockHashes.has(entry.tx.microblock_hash)
      );
      await this.insertMicroblockData(sql, missingMicroblocks, missingTxs);
      return missingMicroblockHashes;
    }
    return new Set();
  }

  private async updatePoxStateUnlockHeight(sql: PgSqlClient, data: DataStoreBlockUpdateData) {
    if (data.pox_v1_unlock_height !== undefined) {
      // update the pox_state.pox_v1_unlock_height singleton
      await sql`
        UPDATE pox_state
        SET pox_v1_unlock_height = ${data.pox_v1_unlock_height}
        WHERE pox_v1_unlock_height != ${data.pox_v1_unlock_height}
      `;
    }
    if (data.pox_v2_unlock_height !== undefined) {
      // update the pox_state.pox_v2_unlock_height singleton
      await sql`
        UPDATE pox_state
        SET pox_v2_unlock_height = ${data.pox_v2_unlock_height}
        WHERE pox_v2_unlock_height != ${data.pox_v2_unlock_height}
      `;
    }
    if (data.pox_v3_unlock_height !== undefined) {
      // update the pox_state.pox_v3_unlock_height singleton
      await sql`
        UPDATE pox_state
        SET pox_v3_unlock_height = ${data.pox_v3_unlock_height}
        WHERE pox_v3_unlock_height != ${data.pox_v3_unlock_height}
      `;
    }
  }

  async updateMinerRewards(sql: PgSqlClient, minerRewards: DbMinerReward[]): Promise<void> {
    for (const batch of batchIterate(minerRewards, INSERT_BATCH_SIZE)) {
      const values: MinerRewardInsertValues[] = batch.map(minerReward => ({
        block_hash: minerReward.block_hash,
        index_block_hash: minerReward.index_block_hash,
        from_index_block_hash: minerReward.from_index_block_hash,
        mature_block_height: minerReward.mature_block_height,
        canonical: minerReward.canonical,
        recipient: minerReward.recipient,
        // If `miner_address` is null then it means pre-Stacks2.1 data, and the `recipient` can be accurately used
        miner_address: minerReward.miner_address ?? minerReward.recipient,
        coinbase_amount: minerReward.coinbase_amount.toString(),
        tx_fees_anchored: minerReward.tx_fees_anchored.toString(),
        tx_fees_streamed_confirmed: minerReward.tx_fees_streamed_confirmed.toString(),
        tx_fees_streamed_produced: minerReward.tx_fees_streamed_produced.toString(),
      }));
      await sql`
        INSERT INTO miner_rewards ${sql(values)}
      `;
    }
  }

  async updateBlock(sql: PgSqlClient, block: DbBlock): Promise<number> {
    const values: BlockInsertValues = {
      block_hash: block.block_hash,
      index_block_hash: block.index_block_hash,
      parent_index_block_hash: block.parent_index_block_hash,
      parent_block_hash: block.parent_block_hash,
      parent_microblock_hash: block.parent_microblock_hash,
      parent_microblock_sequence: block.parent_microblock_sequence,
      block_height: block.block_height,
      block_time: block.block_time,
      burn_block_time: block.burn_block_time,
      burn_block_hash: block.burn_block_hash,
      burn_block_height: block.burn_block_height,
      miner_txid: block.miner_txid,
      canonical: block.canonical,
      execution_cost_read_count: block.execution_cost_read_count,
      execution_cost_read_length: block.execution_cost_read_length,
      execution_cost_runtime: block.execution_cost_runtime,
      execution_cost_write_count: block.execution_cost_write_count,
      execution_cost_write_length: block.execution_cost_write_length,
      tx_total_size: block.tx_total_size,
      tx_count: block.tx_count,
      signer_bitvec: block.signer_bitvec,
      signer_signatures: block.signer_signatures,
      tenure_height: block.tenure_height,
    };
    const result = await sql`
      INSERT INTO blocks ${sql(values)}
      ON CONFLICT (index_block_hash) DO NOTHING
    `;
    return result.count;
  }

  async insertStxEventBatch(sql: PgSqlClient, stxEvents: StxEventInsertValues[]) {
    const values = stxEvents.map(s => {
      const value: StxEventInsertValues = {
        event_index: s.event_index,
        tx_id: s.tx_id,
        tx_index: s.tx_index,
        block_height: s.block_height,
        index_block_hash: s.index_block_hash,
        parent_index_block_hash: s.parent_index_block_hash,
        microblock_hash: s.microblock_hash,
        microblock_sequence: s.microblock_sequence,
        microblock_canonical: s.microblock_canonical,
        canonical: s.canonical,
        asset_event_type_id: s.asset_event_type_id,
        sender: s.sender,
        recipient: s.recipient,
        amount: s.amount,
        memo: s.memo ?? null,
      };
      return value;
    });
    await sql`
      INSERT INTO stx_events ${sql(values)}
    `;
  }

  async updateBurnchainRewardSlotHolders({
    burnchainBlockHash,
    burnchainBlockHeight,
    slotHolders,
  }: {
    burnchainBlockHash: string;
    burnchainBlockHeight: number;
    slotHolders: DbRewardSlotHolder[];
  }): Promise<void> {
    await this.sqlWriteTransaction(async sql => {
      const existingSlotHolders = await sql<{ address: string }[]>`
        UPDATE reward_slot_holders
        SET canonical = false
        WHERE canonical = true
          AND (burn_block_hash = ${burnchainBlockHash}
            OR burn_block_height >= ${burnchainBlockHeight})
      `;
      if (existingSlotHolders.count > 0) {
        logger.warn(
          `Invalidated ${existingSlotHolders.count} burnchain reward slot holders after fork detected at burnchain block ${burnchainBlockHash}`
        );
      }
      if (slotHolders.length === 0) {
        return;
      }
      const values: RewardSlotHolderInsertValues[] = slotHolders.map(val => ({
        canonical: val.canonical,
        burn_block_hash: val.burn_block_hash,
        burn_block_height: val.burn_block_height,
        address: val.address,
        slot_index: val.slot_index,
      }));
      const result = await sql`
        INSERT INTO reward_slot_holders ${sql(values)}
      `;
      if (result.count !== slotHolders.length) {
        throw new Error(
          `Unexpected row count after inserting reward slot holders: ${result.count} vs ${slotHolders.length}`
        );
      }
    });
  }

  async updateMicroblocks(data: DataStoreMicroblockUpdateData): Promise<void> {
    try {
      await this.updateMicroblocksInternal(data);
    } catch (error) {
      if (error instanceof MicroblockGapError) {
        // Log and ignore this error for now, see https://github.com/blockstack/stacks-blockchain/issues/2850
        // for more details.
        // In theory it would be possible for the API to cache out-of-order microblock data and use it to
        // restore data in this condition, but it would require several changes to sensitive re-org code,
        // as well as introduce a new kind of statefulness and responsibility to the API.
        logger.warn(error.message);
      } else {
        throw error;
      }
    }
  }

  async updateMicroblocksInternal(data: DataStoreMicroblockUpdateData): Promise<void> {
    const txData: DataStoreTxEventData[] = [];
    let dbMicroblocks: DbMicroblock[] = [];
    const deployedSmartContracts: DbSmartContract[] = [];
    const contractLogEvents: DbSmartContractEvent[] = [];

    await this.sqlWriteTransaction(async sql => {
      // Sanity check: ensure incoming microblocks have a `parent_index_block_hash` that matches the
      // API's current known canonical chain tip. We assume this holds true so incoming microblock
      // data is always treated as being built off the current canonical anchor block.
      const chainTip = await this.getChainTip(sql);
      const nonCanonicalMicroblock = data.microblocks.find(
        mb => mb.parent_index_block_hash !== chainTip.index_block_hash
      );
      // Note: the stacks-node event emitter can send old microblocks that have already been processed by a previous anchor block.
      // Log warning and return, nothing to do.
      if (nonCanonicalMicroblock) {
        logger.info(
          `Failure in microblock ingestion, microblock ${nonCanonicalMicroblock.microblock_hash} ` +
            `points to parent index block hash ${nonCanonicalMicroblock.parent_index_block_hash} rather ` +
            `than the current canonical tip's index block hash ${chainTip.index_block_hash}.`
        );
        return;
      }

      // The block height is just one after the current chain tip height
      const blockHeight = chainTip.block_height + 1;
      dbMicroblocks = data.microblocks.map(mb => {
        const dbMicroBlock: DbMicroblock = {
          canonical: true,
          microblock_canonical: true,
          microblock_hash: mb.microblock_hash,
          microblock_sequence: mb.microblock_sequence,
          microblock_parent_hash: mb.microblock_parent_hash,
          parent_index_block_hash: mb.parent_index_block_hash,
          parent_burn_block_height: mb.parent_burn_block_height,
          parent_burn_block_hash: mb.parent_burn_block_hash,
          parent_burn_block_time: mb.parent_burn_block_time,
          block_height: blockHeight,
          parent_block_height: chainTip.block_height,
          parent_block_hash: chainTip.block_hash,
          index_block_hash: '', // Empty until microblock is confirmed in an anchor block
          block_hash: '', // Empty until microblock is confirmed in an anchor block
        };
        return dbMicroBlock;
      });

      for (const entry of data.txs) {
        // Note: the properties block_hash and burn_block_time are empty here because the anchor
        // block with that data doesn't yet exist.
        const dbTx: DbTxRaw = {
          ...entry.tx,
          parent_block_hash: chainTip.block_hash,
          block_height: blockHeight,
        };

        // Set all the `block_height` properties for the related tx objects, since it wasn't known
        // when creating the objects using only the stacks-node message payload.
        txData.push({
          tx: dbTx,
          stxEvents: entry.stxEvents.map(e => ({ ...e, block_height: blockHeight })),
          contractLogEvents: entry.contractLogEvents.map(e => ({
            ...e,
            block_height: blockHeight,
          })),
          stxLockEvents: entry.stxLockEvents.map(e => ({ ...e, block_height: blockHeight })),
          ftEvents: entry.ftEvents.map(e => ({ ...e, block_height: blockHeight })),
          nftEvents: entry.nftEvents.map(e => ({ ...e, block_height: blockHeight })),
          smartContracts: entry.smartContracts.map(e => ({ ...e, block_height: blockHeight })),
          names: entry.names.map(e => ({ ...e, registered_at: blockHeight })),
          namespaces: entry.namespaces.map(e => ({ ...e, ready_block: blockHeight })),
          pox2Events: entry.pox2Events.map(e => ({ ...e, block_height: blockHeight })),
          pox3Events: entry.pox3Events.map(e => ({ ...e, block_height: blockHeight })),
          pox4Events: entry.pox4Events.map(e => ({ ...e, block_height: blockHeight })),
        });
        deployedSmartContracts.push(...entry.smartContracts);
        contractLogEvents.push(...entry.contractLogEvents);
      }

      await this.insertMicroblockData(sql, dbMicroblocks, txData);

      // Find any microblocks that have been orphaned by this latest microblock chain tip.
      // This function also checks that each microblock parent hash points to an existing microblock in the db.
      const currentMicroblockTip = dbMicroblocks[dbMicroblocks.length - 1];
      const unanchoredMicroblocksAtTip = await this.findUnanchoredMicroblocksAtChainTip(
        sql,
        currentMicroblockTip.parent_index_block_hash,
        blockHeight,
        currentMicroblockTip
      );
      if ('microblockGap' in unanchoredMicroblocksAtTip) {
        // Throw in order to trigger a SQL tx rollback to undo and db writes so far, but catch, log, and ignore this specific error.
        throw new MicroblockGapError(
          `Gap in parent microblock stream for ${currentMicroblockTip.microblock_hash}, missing microblock ${unanchoredMicroblocksAtTip.missingMicroblockHash}, the oldest microblock ${unanchoredMicroblocksAtTip.oldestParentMicroblockHash} found in the chain has sequence ${unanchoredMicroblocksAtTip.oldestParentMicroblockSequence} rather than 0`
        );
      }
      const { orphanedMicroblocks } = unanchoredMicroblocksAtTip;
      if (orphanedMicroblocks.length > 0) {
        // Handle microblocks reorgs here, these _should_ only be micro-forks off the same same
        // unanchored chain tip, e.g. a leader orphaning it's own unconfirmed microblocks
        const microOrphanResult = await this.handleMicroReorg(sql, {
          isCanonical: true,
          isMicroCanonical: false,
          indexBlockHash: '',
          blockHash: '',
          burnBlockTime: -1,
          burnBlockHeight: -1,
          microblocks: orphanedMicroblocks,
        });
        const microOrphanedTxs = microOrphanResult.updatedTxs;
        // Restore any micro-orphaned txs into the mempool
        const restoredMempoolTxs = await this.restoreMempoolTxs(
          sql,
          microOrphanedTxs.map(tx => ({
            txId: tx.tx_id,
            sender_address: tx.sender_address,
            sponsor_address: tx.sponsor_address,
            sponsored: tx.sponsored,
            nonce: tx.nonce,
          }))
        );
        restoredMempoolTxs.restoredTxs.forEach(txId => {
          logger.info(`Restored micro-orphaned tx to mempool ${txId}`);
        });
      }

      const prunableTxs: TransactionHeader[] = data.txs.map(d => ({
        txId: d.tx.tx_id,
        sender_address: d.tx.sender_address,
        sponsor_address: d.tx.sponsor_address,
        sponsored: d.tx.sponsored,
        nonce: d.tx.nonce,
      }));
      const removedTxsResult = await this.pruneMempoolTxs(sql, prunableTxs);
      if (removedTxsResult.removedTxs.length > 0) {
        logger.debug(
          `Removed ${removedTxsResult.removedTxs.length} microblock-txs from mempool table during microblock ingestion`
        );
      }

      if (!this.isEventReplay) {
        this.debounceMempoolStat();
      }
      if (currentMicroblockTip.microblock_canonical)
        await sql`
          UPDATE chain_tip SET
            microblock_hash = ${currentMicroblockTip.microblock_hash},
            microblock_sequence = ${currentMicroblockTip.microblock_sequence},
            microblock_count = microblock_count + ${data.microblocks.length},
            tx_count_unanchored = ${
              currentMicroblockTip.microblock_sequence === 0
                ? sql`tx_count + ${data.txs.length}`
                : sql`tx_count_unanchored + ${data.txs.length}`
            }
        `;
    });

    if (this.notifier) {
      for (const microblock of dbMicroblocks) {
        await this.notifier.sendMicroblock({ microblockHash: microblock.microblock_hash });
      }
      for (const tx of txData) {
        await this.notifier.sendTx({ txId: tx.tx.tx_id });
      }
      for (const smartContract of deployedSmartContracts) {
        await this.notifier.sendSmartContract({
          contractId: smartContract.contract_id,
        });
      }
      for (const logEvent of contractLogEvents) {
        await this.notifier.sendSmartContractLog({
          txId: logEvent.tx_id,
          eventIndex: logEvent.event_index,
        });
      }
      await this.emitAddressTxUpdates(txData);
    }
  }

  async fixBlockZeroData(sql: PgSqlClient, blockOne: DbBlock): Promise<void> {
    const tablesUpdates: Record<string, number> = {};
    const txsResult = await sql<TxQueryResult[]>`
      UPDATE txs
      SET
        canonical = true,
        block_height = 1,
        tx_index = tx_index + 1,
        block_hash = ${blockOne.block_hash},
        index_block_hash = ${blockOne.index_block_hash},
        burn_block_height = ${blockOne.burn_block_height},
        burn_block_time = ${blockOne.burn_block_time},
        parent_block_hash = ${blockOne.parent_block_hash}
      WHERE block_height = 0
    `;
    tablesUpdates['txs'] = txsResult.count;
    for (const table of TX_METADATA_TABLES) {
      // a couple tables have a different name for the 'block_height' column
      const heightCol =
        table === 'names'
          ? sql('registered_at')
          : table === 'namespaces'
          ? sql('ready_block')
          : sql('block_height');
      // The smart_contracts table does not have a tx_index column
      const txIndexBump = table === 'smart_contracts' ? sql`` : sql`tx_index = tx_index + 1,`;
      const metadataResult = await sql`
        UPDATE ${sql(table)}
        SET
          canonical = true,
          ${heightCol} = 1,
          ${txIndexBump}
          index_block_hash = ${blockOne.index_block_hash}
        WHERE ${heightCol} = 0
      `;
      tablesUpdates[table] = metadataResult.count;
    }
    logger.info('Updated block zero boot data', tablesUpdates);
  }

  async updatePoxSyntheticEvents<
    T extends PoxSyntheticEventTable,
    Entry extends { tx: DbTx } & ('pox2_events' extends T
      ? { pox2Events: DbPoxSyntheticEvent[] }
      : 'pox3_events' extends T
      ? { pox3Events: DbPoxSyntheticEvent[] }
      : 'pox4_events' extends T
      ? { pox4Events: DbPoxSyntheticEvent[] }
      : never)
  >(sql: PgSqlClient, poxTable: T, entries: Entry[]) {
    const values: PoxSyntheticEventInsertValues[] = [];
    for (const entry of entries) {
      let events: DbPoxSyntheticEvent[] | null = null;
      switch (poxTable) {
        case 'pox2_events':
          assert('pox2Events' in entry);
          events = entry.pox2Events;
          break;
        case 'pox3_events':
          assert('pox3Events' in entry);
          events = entry.pox3Events;
          break;
        case 'pox4_events':
          assert('pox4Events' in entry);
          events = entry.pox4Events;
          break;
        default:
          throw new Error(`unknown pox table: ${poxTable}`);
      }
      const tx = entry.tx;
      for (const event of events ?? []) {
        const value: PoxSyntheticEventInsertValues = {
          event_index: event.event_index,
          tx_id: event.tx_id,
          tx_index: event.tx_index,
          block_height: event.block_height,
          index_block_hash: tx.index_block_hash,
          parent_index_block_hash: tx.parent_index_block_hash,
          microblock_hash: tx.microblock_hash,
          microblock_sequence: tx.microblock_sequence,
          microblock_canonical: tx.microblock_canonical,
          canonical: event.canonical,
          stacker: event.stacker,
          locked: event.locked.toString(),
          balance: event.balance.toString(),
          burnchain_unlock_height: event.burnchain_unlock_height.toString(),
          name: event.name,
          pox_addr: event.pox_addr,
          pox_addr_raw: event.pox_addr_raw,
          first_cycle_locked: null,
          first_unlocked_cycle: null,
          delegate_to: null,
          lock_period: null,
          lock_amount: null,
          start_burn_height: null,
          unlock_burn_height: null,
          delegator: null,
          increase_by: null,
          total_locked: null,
          extend_count: null,
          reward_cycle: null,
          amount_ustx: null,
        };
        if (poxTable === 'pox4_events') {
          value.signer_key = null;
          value.end_cycle_id = null;
          value.start_burn_height = null;
        }

        // Set event-specific columns
        switch (event.name) {
          case SyntheticPoxEventName.HandleUnlock: {
            value.first_cycle_locked = event.data.first_cycle_locked.toString();
            value.first_unlocked_cycle = event.data.first_unlocked_cycle.toString();
            break;
          }
          case SyntheticPoxEventName.StackStx: {
            value.lock_period = event.data.lock_period.toString();
            value.lock_amount = event.data.lock_amount.toString();
            value.start_burn_height = event.data.start_burn_height.toString();
            value.unlock_burn_height = event.data.unlock_burn_height.toString();
            if (poxTable === 'pox4_events') {
              value.signer_key = event.data.signer_key;
              value.end_cycle_id = event.data.end_cycle_id?.toString() ?? null;
              value.start_cycle_id = event.data.start_cycle_id?.toString() ?? null;
            }
            break;
          }
          case SyntheticPoxEventName.StackIncrease: {
            value.increase_by = event.data.increase_by.toString();
            value.total_locked = event.data.total_locked.toString();
            if (poxTable === 'pox4_events') {
              value.signer_key = event.data.signer_key;
              value.end_cycle_id = event.data.end_cycle_id?.toString() ?? null;
              value.start_cycle_id = event.data.start_cycle_id?.toString() ?? null;
            }
            break;
          }
          case SyntheticPoxEventName.StackExtend: {
            value.extend_count = event.data.extend_count.toString();
            value.unlock_burn_height = event.data.unlock_burn_height.toString();
            if (poxTable === 'pox4_events') {
              value.signer_key = event.data.signer_key;
              value.end_cycle_id = event.data.end_cycle_id?.toString() ?? null;
              value.start_cycle_id = event.data.start_cycle_id?.toString() ?? null;
            }
            break;
          }
          case SyntheticPoxEventName.DelegateStx: {
            value.amount_ustx = event.data.amount_ustx.toString();
            value.delegate_to = event.data.delegate_to;
            value.unlock_burn_height = event.data.unlock_burn_height?.toString() ?? null;
            if (poxTable === 'pox4_events') {
              value.end_cycle_id = event.data.end_cycle_id?.toString() ?? null;
              value.start_cycle_id = event.data.start_cycle_id?.toString() ?? null;
            }
            break;
          }
          case SyntheticPoxEventName.DelegateStackStx: {
            value.lock_period = event.data.lock_period.toString();
            value.lock_amount = event.data.lock_amount.toString();
            value.start_burn_height = event.data.start_burn_height.toString();
            value.unlock_burn_height = event.data.unlock_burn_height.toString();
            value.delegator = event.data.delegator;
            if (poxTable === 'pox4_events') {
              value.end_cycle_id = event.data.end_cycle_id?.toString() ?? null;
              value.start_cycle_id = event.data.start_cycle_id?.toString() ?? null;
            }
            break;
          }
          case SyntheticPoxEventName.DelegateStackIncrease: {
            value.increase_by = event.data.increase_by.toString();
            value.total_locked = event.data.total_locked.toString();
            value.delegator = event.data.delegator;
            if (poxTable === 'pox4_events') {
              value.end_cycle_id = event.data.end_cycle_id?.toString() ?? null;
              value.start_cycle_id = event.data.start_cycle_id?.toString() ?? null;
            }
            break;
          }
          case SyntheticPoxEventName.DelegateStackExtend: {
            value.extend_count = event.data.extend_count.toString();
            value.unlock_burn_height = event.data.unlock_burn_height.toString();
            value.delegator = event.data.delegator;
            if (poxTable === 'pox4_events') {
              value.end_cycle_id = event.data.end_cycle_id?.toString() ?? null;
              value.start_cycle_id = event.data.start_cycle_id?.toString() ?? null;
            }
            break;
          }
          case SyntheticPoxEventName.StackAggregationCommit: {
            value.reward_cycle = event.data.reward_cycle.toString();
            value.amount_ustx = event.data.amount_ustx.toString();
            if (poxTable === 'pox4_events') {
              value.signer_key = event.data.signer_key;
              value.end_cycle_id = event.data.end_cycle_id?.toString() ?? null;
              value.start_cycle_id = event.data.start_cycle_id?.toString() ?? null;
            }
            break;
          }
          case SyntheticPoxEventName.StackAggregationCommitIndexed: {
            value.reward_cycle = event.data.reward_cycle.toString();
            value.amount_ustx = event.data.amount_ustx.toString();
            if (poxTable === 'pox4_events') {
              value.signer_key = event.data.signer_key;
              value.end_cycle_id = event.data.end_cycle_id?.toString() ?? null;
              value.start_cycle_id = event.data.start_cycle_id?.toString() ?? null;
            }
            break;
          }
          case SyntheticPoxEventName.StackAggregationIncrease: {
            value.reward_cycle = event.data.reward_cycle.toString();
            value.amount_ustx = event.data.amount_ustx.toString();
            if (poxTable === 'pox4_events') {
              value.end_cycle_id = event.data.end_cycle_id?.toString() ?? null;
              value.start_cycle_id = event.data.start_cycle_id?.toString() ?? null;
            }
            break;
          }
          case SyntheticPoxEventName.RevokeDelegateStx: {
            value.delegate_to = event.data.delegate_to;
            if (poxTable === 'pox4_events') {
              value.end_cycle_id = event.data.end_cycle_id?.toString() ?? null;
              value.start_cycle_id = event.data.start_cycle_id?.toString() ?? null;
            }
            break;
          }
          default: {
            throw new Error(
              `Unexpected Pox synthetic event name: ${(event as DbPoxSyntheticEvent).name}`
            );
          }
        }
        values.push(value);
      }
    }
    for (const batch of batchIterate(values, INSERT_BATCH_SIZE)) {
      const res = await sql`
        INSERT INTO ${sql(String(poxTable))} ${sql(batch)}
      `;
      assert(res.count === batch.length, `Expecting ${batch.length} inserts, got ${res.count}`);
    }
  }

  async updateStxLockEvents(
    sql: PgSqlClient,
    entries: { tx: DbTx; stxLockEvents: DbStxLockEvent[] }[]
  ) {
    const values: StxLockEventInsertValues[] = [];
    for (const { tx, stxLockEvents } of entries) {
      for (const event of stxLockEvents) {
        values.push({
          event_index: event.event_index,
          tx_id: event.tx_id,
          tx_index: event.tx_index,
          block_height: event.block_height,
          index_block_hash: tx.index_block_hash,
          parent_index_block_hash: tx.parent_index_block_hash,
          microblock_hash: tx.microblock_hash,
          microblock_sequence: tx.microblock_sequence,
          microblock_canonical: tx.microblock_canonical,
          canonical: event.canonical,
          locked_amount: event.locked_amount.toString(),
          unlock_height: event.unlock_height,
          locked_address: event.locked_address,
          contract_name: event.contract_name,
        });
      }
    }
    for (const batch of batchIterate(values, INSERT_BATCH_SIZE)) {
      const res = await sql`
        INSERT INTO stx_lock_events ${sql(batch)}
      `;
      assert(res.count === batch.length, `Expecting ${batch.length} inserts, got ${res.count}`);
    }
  }

  async updateStxBalances(
    sql: PgSqlClient,
    entries: { tx: DbTx; stxEvents: DbStxEvent[] }[],
    minerRewards: DbMinerReward[]
  ) {
    const balanceMap = new Map<string, bigint>();

    for (const { tx, stxEvents } of entries) {
      if (tx.sponsored) {
        // Decrease the tx sponsor balance by the fee
        const balance = balanceMap.get(tx.sponsor_address as string) ?? BigInt(0);
        balanceMap.set(tx.sponsor_address as string, balance - BigInt(tx.fee_rate));
      } else {
        // Decrease the tx sender balance by the fee
        const balance = balanceMap.get(tx.sender_address) ?? BigInt(0);
        balanceMap.set(tx.sender_address, balance - BigInt(tx.fee_rate));
      }

      for (const event of stxEvents) {
        if (event.sender) {
          // Decrease the tx sender balance by the transfer amount
          const balance = balanceMap.get(event.sender) ?? BigInt(0);
          balanceMap.set(event.sender, balance - BigInt(event.amount));
        }
        if (event.recipient) {
          // Increase the tx recipient balance by the transfer amount
          const balance = balanceMap.get(event.recipient) ?? BigInt(0);
          balanceMap.set(event.recipient, balance + BigInt(event.amount));
        }
      }
    }

    for (const reward of minerRewards) {
      const balance = balanceMap.get(reward.recipient) ?? BigInt(0);
      const amount =
        reward.coinbase_amount +
        reward.tx_fees_anchored +
        reward.tx_fees_streamed_confirmed +
        reward.tx_fees_streamed_produced;
      balanceMap.set(reward.recipient, balance + BigInt(amount));
    }

    const values = Array.from(balanceMap, ([address, balance]) => ({
      address,
      token: 'stx',
      balance: balance.toString(),
    }));

    for (const batch of batchIterate(values, INSERT_BATCH_SIZE)) {
      const res = await sql`
        INSERT INTO ft_balances ${sql(batch)}
        ON CONFLICT (address, token)
        DO UPDATE
        SET balance = ft_balances.balance + EXCLUDED.balance
      `;
      assert(res.count === batch.length, `Expecting ${batch.length} inserts, got ${res.count}`);
    }
  }

  async updateFtBalances(sql: PgSqlClient, entries: { ftEvents: DbFtEvent[] }[]) {
    const balanceMap = new Map<string, { address: string; token: string; balance: bigint }>();

    for (const { ftEvents } of entries) {
      for (const event of ftEvents) {
        if (event.sender) {
          // Decrease the sender balance by the transfer amount
          const key = `${event.sender}|${event.asset_identifier}`;
          const balance = balanceMap.get(key)?.balance ?? BigInt(0);
          balanceMap.set(key, {
            address: event.sender,
            token: event.asset_identifier,
            balance: balance - BigInt(event.amount),
          });
        }
        if (event.recipient) {
          // Increase the recipient balance by the transfer amount
          const key = `${event.recipient}|${event.asset_identifier}`;
          const balance = balanceMap.get(key)?.balance ?? BigInt(0);
          balanceMap.set(key, {
            address: event.recipient,
            token: event.asset_identifier,
            balance: balance + BigInt(event.amount),
          });
        }
      }
    }

    const values = Array.from(balanceMap, ([, entry]) => ({
      address: entry.address,
      token: entry.token,
      balance: entry.balance.toString(),
    }));

    for (const batch of batchIterate(values, INSERT_BATCH_SIZE)) {
      const res = await sql`
        INSERT INTO ft_balances ${sql(batch)}
        ON CONFLICT (address, token)
        DO UPDATE
        SET balance = ft_balances.balance + EXCLUDED.balance
      `;
      assert(res.count === batch.length, `Expecting ${batch.length} inserts, got ${res.count}`);
    }
  }

  async updateFtBalancesFromMicroblockReOrg(sql: PgSqlClient, microblockHashes: string[]) {
    if (microblockHashes.length === 0) return;
    await sql`
      WITH updated_txs AS (
        SELECT tx_id, sender_address, nonce, sponsor_address, fee_rate, sponsored, canonical, microblock_canonical
        FROM txs
        WHERE microblock_hash IN ${sql(microblockHashes)}
      ),
      affected_addresses AS (
          SELECT
            sender_address AS address,
            fee_rate AS fee_change,
            canonical,
            microblock_canonical,
            sponsored
          FROM updated_txs
          WHERE sponsored = false
        UNION ALL
          SELECT
            sponsor_address AS address,
            fee_rate AS fee_change,
            canonical,
            microblock_canonical,
            sponsored
          FROM updated_txs
          WHERE sponsored = true
      ),
      balances_update AS (
        SELECT
          a.address,
          SUM(CASE WHEN a.canonical AND a.microblock_canonical THEN -a.fee_change ELSE a.fee_change END) AS balance_change
        FROM affected_addresses a
        GROUP BY a.address
      )
      INSERT INTO ft_balances (address, token, balance)
      SELECT b.address, 'stx', b.balance_change
      FROM balances_update b
      ON CONFLICT (address, token)
      DO UPDATE
      SET balance = ft_balances.balance + EXCLUDED.balance
      RETURNING ft_balances.address
    `;
    await sql`
      WITH updated_events AS (
        SELECT sender, recipient, amount, asset_event_type_id, asset_identifier, canonical, microblock_canonical
        FROM ft_events
        WHERE microblock_hash IN ${sql(microblockHashes)}
      ),
      event_changes AS (
        SELECT address, asset_identifier, SUM(balance_change) AS balance_change
        FROM (
            SELECT sender AS address, asset_identifier,
              SUM(CASE WHEN canonical AND microblock_canonical THEN -amount ELSE amount END) AS balance_change
            FROM updated_events
            WHERE asset_event_type_id IN (1, 3) -- Transfers and Burns affect the sender's balance
            GROUP BY sender, asset_identifier
          UNION ALL
            SELECT recipient AS address, asset_identifier,
              SUM(CASE WHEN canonical AND microblock_canonical THEN amount ELSE -amount END) AS balance_change
            FROM updated_events
            WHERE asset_event_type_id IN (1, 2) -- Transfers and Mints affect the recipient's balance
            GROUP BY recipient, asset_identifier
        ) AS subquery
        GROUP BY address, asset_identifier
      )
      INSERT INTO ft_balances (address, token, balance)
      SELECT ec.address, ec.asset_identifier, ec.balance_change
      FROM event_changes ec
      ON CONFLICT (address, token)
      DO UPDATE
      SET balance = ft_balances.balance + EXCLUDED.balance
      RETURNING ft_balances.address
    `;
    await sql`
      WITH updated_events AS (
        SELECT sender, recipient, amount, asset_event_type_id, canonical, microblock_canonical
        FROM stx_events
        WHERE microblock_hash IN ${sql(microblockHashes)}
      ),
      event_changes AS (
        SELECT
          address,
          SUM(balance_change) AS balance_change
        FROM (
            SELECT
              sender AS address,
              SUM(CASE WHEN canonical AND microblock_canonical THEN -amount ELSE amount END) AS balance_change
            FROM updated_events
            WHERE asset_event_type_id IN (1, 3) -- Transfers and Burns affect the sender's balance
            GROUP BY sender
          UNION ALL
            SELECT
              recipient AS address,
              SUM(CASE WHEN canonical AND microblock_canonical THEN amount ELSE -amount END) AS balance_change
            FROM updated_events
            WHERE asset_event_type_id IN (1, 2) -- Transfers and Mints affect the recipient's balance
            GROUP BY recipient
        ) AS subquery
        GROUP BY address
      )
      INSERT INTO ft_balances (address, token, balance)
      SELECT ec.address, 'stx', ec.balance_change
      FROM event_changes ec
      ON CONFLICT (address, token)
      DO UPDATE
      SET balance = ft_balances.balance + EXCLUDED.balance
      RETURNING ft_balances.address
    `;
  }

  async updateStxEvents(sql: PgSqlClient, entries: { tx: DbTx; stxEvents: DbStxEvent[] }[]) {
    const values: StxEventInsertValues[] = [];
    for (const { tx, stxEvents } of entries) {
      for (const event of stxEvents) {
        values.push({
          event_index: event.event_index,
          tx_id: event.tx_id,
          tx_index: event.tx_index,
          block_height: event.block_height,
          index_block_hash: tx.index_block_hash,
          parent_index_block_hash: tx.parent_index_block_hash,
          microblock_hash: tx.microblock_hash,
          microblock_sequence: tx.microblock_sequence,
          microblock_canonical: tx.microblock_canonical,
          canonical: event.canonical,
          asset_event_type_id: event.asset_event_type_id,
          sender: event.sender ?? null,
          recipient: event.recipient ?? null,
          amount: event.amount,
          memo: event.memo ?? null,
        });
      }
    }
    for (const batch of batchIterate(values, INSERT_BATCH_SIZE)) {
      const res = await sql`
        INSERT INTO stx_events ${sql(batch)}
      `;
      assert(res.count === batch.length, `Expecting ${batch.length} inserts, got ${res.count}`);
    }
  }

  /**
   * Update the `principal_stx_tx` table with the latest `tx_id`s that resulted in a STX
   * transfer relevant to a principal (stx address or contract id).
   * @param sql - DB client
   * @param entries - list of tx and stxEvents
   */
  async updatePrincipalStxTxs(sql: PgSqlClient, entries: { tx: DbTx; stxEvents: DbStxEvent[] }[]) {
    const values: PrincipalStxTxsInsertValues[] = [];
    for (const { tx, stxEvents } of entries) {
      const principals = new Set<string>(
        [
          tx.sender_address,
          tx.token_transfer_recipient_address,
          tx.contract_call_contract_id,
          tx.smart_contract_contract_id,
          tx.sponsor_address,
        ].filter((p): p is string => !!p)
      );
      for (const event of stxEvents) {
        if (event.sender) principals.add(event.sender);
        if (event.recipient) principals.add(event.recipient);
      }
      for (const principal of principals) {
        values.push({
          principal: principal,
          tx_id: tx.tx_id,
          block_height: tx.block_height,
          index_block_hash: tx.index_block_hash,
          microblock_hash: tx.microblock_hash,
          microblock_sequence: tx.microblock_sequence,
          tx_index: tx.tx_index,
          canonical: tx.canonical,
          microblock_canonical: tx.microblock_canonical,
        });
      }
    }

    for (const eventBatch of batchIterate(values, INSERT_BATCH_SIZE)) {
      await sql`
        INSERT INTO principal_stx_txs ${sql(eventBatch)}
        ON CONFLICT ON CONSTRAINT unique_principal_tx_id_index_block_hash_microblock_hash DO NOTHING
      `;
    }
  }

  async updateBatchZonefiles(
    sql: PgSqlClient,
    data: DataStoreAttachmentSubdomainData[]
  ): Promise<void> {
    const zonefileValues: BnsZonefileInsertValues[] = [];
    for (const dataItem of data) {
      if (dataItem.subdomains && dataItem.blockData) {
        for (const subdomain of dataItem.subdomains) {
          zonefileValues.push({
            name: subdomain.fully_qualified_subdomain,
            zonefile: subdomain.zonefile,
            zonefile_hash: validateZonefileHash(subdomain.zonefile_hash),
            tx_id: subdomain.tx_id,
            index_block_hash: dataItem.blockData.index_block_hash,
          });
        }
      }
      if (dataItem.attachment) {
        zonefileValues.push({
          name: `${dataItem.attachment.name}.${dataItem.attachment.namespace}`,
          zonefile: Buffer.from(dataItem.attachment.zonefile, 'hex').toString(),
          zonefile_hash: validateZonefileHash(dataItem.attachment.zonefileHash),
          tx_id: dataItem.attachment.txId,
          index_block_hash: dataItem.attachment.indexBlockHash,
        });
      }
    }
    if (zonefileValues.length === 0) {
      return;
    }
    const result = await sql`
      INSERT INTO zonefiles ${sql(zonefileValues)}
      ON CONFLICT ON CONSTRAINT unique_name_zonefile_hash_tx_id_index_block_hash DO
        UPDATE SET zonefile = EXCLUDED.zonefile
    `;
    assert(
      result.count === zonefileValues.length,
      `Expecting ${result.count} zonefile inserts, got ${zonefileValues.length}`
    );
  }

  async updateBatchSubdomains(
    sql: PgSqlClient,
    data: DataStoreAttachmentSubdomainData[]
  ): Promise<void> {
    const subdomainValues: BnsSubdomainInsertValues[] = [];
    for (const dataItem of data) {
      if (dataItem.subdomains && dataItem.blockData) {
        for (const subdomain of dataItem.subdomains) {
          subdomainValues.push({
            name: subdomain.name,
            namespace_id: subdomain.namespace_id,
            fully_qualified_subdomain: subdomain.fully_qualified_subdomain,
            owner: subdomain.owner,
            zonefile_hash: validateZonefileHash(subdomain.zonefile_hash),
            parent_zonefile_hash: subdomain.parent_zonefile_hash,
            parent_zonefile_index: subdomain.parent_zonefile_index,
            block_height: subdomain.block_height,
            tx_index: subdomain.tx_index,
            zonefile_offset: subdomain.zonefile_offset,
            resolver: subdomain.resolver,
            canonical: subdomain.canonical,
            tx_id: subdomain.tx_id,
            index_block_hash: dataItem.blockData.index_block_hash,
            parent_index_block_hash: dataItem.blockData.parent_index_block_hash,
            microblock_hash: dataItem.blockData.microblock_hash,
            microblock_sequence: dataItem.blockData.microblock_sequence,
            microblock_canonical: dataItem.blockData.microblock_canonical,
          });
        }
      }
    }
    if (subdomainValues.length === 0) {
      return;
    }
    const result = await sql`
      INSERT INTO subdomains ${sql(subdomainValues)}
      ON CONFLICT ON CONSTRAINT unique_fqs_tx_id_index_block_hash_microblock_hash DO
        UPDATE SET
          name = EXCLUDED.name,
          namespace_id = EXCLUDED.namespace_id,
          owner = EXCLUDED.owner,
          zonefile_hash = EXCLUDED.zonefile_hash,
          parent_zonefile_hash = EXCLUDED.parent_zonefile_hash,
          parent_zonefile_index = EXCLUDED.parent_zonefile_index,
          block_height = EXCLUDED.block_height,
          tx_index = EXCLUDED.tx_index,
          zonefile_offset = EXCLUDED.zonefile_offset,
          resolver = EXCLUDED.resolver,
          canonical = EXCLUDED.canonical,
          parent_index_block_hash = EXCLUDED.parent_index_block_hash,
          microblock_sequence = EXCLUDED.microblock_sequence,
          microblock_canonical = EXCLUDED.microblock_canonical
    `;
    assert(
      result.count === subdomainValues.length,
      `Expecting ${subdomainValues.length} subdomain inserts, got ${result.count}`
    );
  }

  async resolveBnsSubdomains(
    blockData: {
      index_block_hash: string;
      parent_index_block_hash: string;
      microblock_hash: string;
      microblock_sequence: number;
      microblock_canonical: boolean;
    },
    data: DbBnsSubdomain[]
  ): Promise<void> {
    if (data.length == 0) return;
    await this.sqlWriteTransaction(async sql => {
      await this.updateBatchSubdomains(sql, [{ blockData, subdomains: data }]);
      await this.updateBatchZonefiles(sql, [{ blockData, subdomains: data }]);
    });
  }

  async updateFtEvents(sql: PgSqlClient, entries: { tx: DbTx; ftEvents: DbFtEvent[] }[]) {
    const values: FtEventInsertValues[] = [];
    for (const { tx, ftEvents } of entries) {
      for (const event of ftEvents) {
        values.push({
          event_index: event.event_index,
          tx_id: event.tx_id,
          tx_index: event.tx_index,
          block_height: event.block_height,
          index_block_hash: tx.index_block_hash,
          parent_index_block_hash: tx.parent_index_block_hash,
          microblock_hash: tx.microblock_hash,
          microblock_sequence: tx.microblock_sequence,
          microblock_canonical: tx.microblock_canonical,
          canonical: event.canonical,
          asset_event_type_id: event.asset_event_type_id,
          sender: event.sender ?? null,
          recipient: event.recipient ?? null,
          asset_identifier: event.asset_identifier,
          amount: event.amount.toString(),
        });
      }
    }
    for (const batch of batchIterate(values, INSERT_BATCH_SIZE)) {
      const res = await sql`
        INSERT INTO ft_events ${sql(batch)}
      `;
      assert(res.count === batch.length, `Expecting ${batch.length} inserts, got ${res.count}`);
    }
  }

  async updateNftEvents(
    sql: PgSqlClient,
    tx: DbTx,
    events: DbNftEvent[],
    microblock: boolean = false
  ) {
    for (const batch of batchIterate(events, INSERT_BATCH_SIZE)) {
      const custodyInsertsMap = new Map<string, NftCustodyInsertValues>();
      const nftEventInserts: NftEventInsertValues[] = [];
      for (const event of batch) {
        const custodyItem: NftCustodyInsertValues = {
          asset_identifier: event.asset_identifier,
          value: event.value,
          tx_id: event.tx_id,
          index_block_hash: tx.index_block_hash,
          parent_index_block_hash: tx.parent_index_block_hash,
          microblock_hash: tx.microblock_hash,
          microblock_sequence: tx.microblock_sequence,
          recipient: event.recipient ?? null,
          event_index: event.event_index,
          tx_index: event.tx_index,
          block_height: event.block_height,
        };
        // Avoid duplicates on NFT custody inserts, because we could run into an `ON CONFLICT DO
        // UPDATE command cannot affect row a second time` error otherwise.
        const custodyKey = `${event.asset_identifier}_${event.value}`;
        const currCustody = custodyInsertsMap.get(custodyKey);
        if (currCustody) {
          if (
            custodyItem.block_height > currCustody.block_height ||
            (custodyItem.block_height == currCustody.block_height &&
              custodyItem.microblock_sequence > currCustody.microblock_sequence) ||
            (custodyItem.block_height == currCustody.block_height &&
              custodyItem.microblock_sequence == currCustody.microblock_sequence &&
              custodyItem.tx_index > currCustody.tx_index) ||
            (custodyItem.block_height == currCustody.block_height &&
              custodyItem.microblock_sequence == currCustody.microblock_sequence &&
              custodyItem.tx_index == currCustody.tx_index &&
              custodyItem.event_index > currCustody.event_index)
          ) {
            custodyInsertsMap.set(custodyKey, custodyItem);
          }
        } else {
          custodyInsertsMap.set(custodyKey, custodyItem);
        }
        const valuesItem: NftEventInsertValues = {
          ...custodyItem,
          microblock_canonical: tx.microblock_canonical,
          canonical: event.canonical,
          sender: event.sender ?? null,
          asset_event_type_id: event.asset_event_type_id,
        };
        nftEventInserts.push(valuesItem);
      }
      await sql`
        INSERT INTO nft_events ${sql(nftEventInserts)}
      `;
      if (tx.canonical && tx.microblock_canonical) {
        await sql`
          INSERT INTO nft_custody ${sql(Array.from(custodyInsertsMap.values()))}
          ON CONFLICT ON CONSTRAINT nft_custody_unique DO UPDATE SET
            tx_id = EXCLUDED.tx_id,
            index_block_hash = EXCLUDED.index_block_hash,
            parent_index_block_hash = EXCLUDED.parent_index_block_hash,
            microblock_hash = EXCLUDED.microblock_hash,
            microblock_sequence = EXCLUDED.microblock_sequence,
            recipient = EXCLUDED.recipient,
            event_index = EXCLUDED.event_index,
            tx_index = EXCLUDED.tx_index,
            block_height = EXCLUDED.block_height
          WHERE
            (
              EXCLUDED.block_height > nft_custody.block_height
            )
            OR (
              EXCLUDED.block_height = nft_custody.block_height
              AND EXCLUDED.microblock_sequence > nft_custody.microblock_sequence
            )
            OR (
              EXCLUDED.block_height = nft_custody.block_height
              AND EXCLUDED.microblock_sequence = nft_custody.microblock_sequence
              AND EXCLUDED.tx_index > nft_custody.tx_index
            )
            OR (
              EXCLUDED.block_height = nft_custody.block_height
              AND EXCLUDED.microblock_sequence = nft_custody.microblock_sequence
              AND EXCLUDED.tx_index = nft_custody.tx_index
              AND EXCLUDED.event_index > nft_custody.event_index
            )
        `;
      }
    }
  }

  async updateSmartContractEvents(
    sql: PgSqlClient,
    entries: { tx: DbTx; contractLogEvents: DbSmartContractEvent[] }[]
  ) {
    const values: SmartContractEventInsertValues[] = [];
    for (const { tx, contractLogEvents } of entries) {
      for (const event of contractLogEvents) {
        values.push({
          event_index: event.event_index,
          tx_id: event.tx_id,
          tx_index: event.tx_index,
          block_height: event.block_height,
          index_block_hash: tx.index_block_hash,
          parent_index_block_hash: tx.parent_index_block_hash,
          microblock_hash: tx.microblock_hash,
          microblock_sequence: tx.microblock_sequence,
          microblock_canonical: tx.microblock_canonical,
          canonical: event.canonical,
          contract_identifier: event.contract_identifier,
          topic: event.topic,
          value: event.value,
        });
      }
    }
    for (const batch of batchIterate(values, INSERT_BATCH_SIZE)) {
      const res = await sql`
        INSERT INTO contract_logs ${sql(batch)}
      `;
      assert(res.count === batch.length, `Expecting ${batch.length} inserts, got ${res.count}`);
    }
  }

  async updateSmartContractEvent(sql: PgSqlClient, tx: DbTx, event: DbSmartContractEvent) {
    const values: SmartContractEventInsertValues = {
      event_index: event.event_index,
      tx_id: event.tx_id,
      tx_index: event.tx_index,
      block_height: event.block_height,
      index_block_hash: tx.index_block_hash,
      parent_index_block_hash: tx.parent_index_block_hash,
      microblock_hash: tx.microblock_hash,
      microblock_sequence: tx.microblock_sequence,
      microblock_canonical: tx.microblock_canonical,
      canonical: event.canonical,
      contract_identifier: event.contract_identifier,
      topic: event.topic,
      value: event.value,
    };
    await sql`
      INSERT INTO contract_logs ${sql(values)}
    `;
  }

  async updatePoxSetsBatch(sql: PgSqlClient, block: DbBlock, poxSet: DbPoxSetSigners) {
    const totalWeight = poxSet.signers.reduce((acc, signer) => acc + signer.weight, 0);
    const totalStacked = poxSet.signers.reduce((acc, signer) => acc + signer.stacked_amount, 0n);

    const cycleValues: PoxCycleInsertValues = {
      canonical: block.canonical,
      block_height: block.block_height,
      index_block_hash: block.index_block_hash,
      parent_index_block_hash: block.parent_index_block_hash,
      cycle_number: poxSet.cycle_number,
      total_stacked_amount: totalStacked,
      total_weight: totalWeight,
      total_signers: poxSet.signers.length,
    };
    await sql`
      INSERT INTO pox_cycles ${sql(cycleValues)}
      ON CONFLICT ON CONSTRAINT pox_cycles_unique DO NOTHING
    `;

    for (const signer of poxSet.signers) {
      const values: PoxSetSignerValues = {
        canonical: block.canonical,
        index_block_hash: block.index_block_hash,
        parent_index_block_hash: block.parent_index_block_hash,
        block_height: block.block_height,
        cycle_number: poxSet.cycle_number,
        pox_ustx_threshold: poxSet.pox_ustx_threshold,
        signing_key: signer.signing_key,
        weight: signer.weight,
        stacked_amount: signer.stacked_amount,
        weight_percent: (signer.weight / totalWeight) * 100,
        stacked_amount_percent: new BigNumber(signer.stacked_amount.toString())
          .div(totalStacked.toString())
          .times(100)
          .toNumber(),
        total_stacked_amount: totalStacked,
        total_weight: totalWeight,
      };
      const signerInsertResult = await sql`
        INSERT into pox_sets ${sql(values)}
      `;
      if (signerInsertResult.count !== 1) {
        throw new Error(`Failed to insert pox signer set at block ${block.index_block_hash}`);
      }
    }
  }

  async updateAttachments(attachments: DataStoreAttachmentData[]): Promise<void> {
    await this.sqlWriteTransaction(async sql => {
      // Each attachment will batch insert zonefiles for name and all subdomains that apply.
      for (const attachment of attachments) {
        const subdomainData: DataStoreAttachmentSubdomainData[] = [];
        if (attachment.op === 'name-update') {
          // If this is a zonefile update, break it down into subdomains and update all of them. We
          // must find the correct transaction that registered the zonefile in the first place and
          // associate it with each entry.
          const zonefile = Buffer.from(attachment.zonefile, 'hex').toString();
          const zoneFileContents = zoneFileParser.parseZoneFile(zonefile);
          const zoneFileTxt = zoneFileContents.txt;
          if (zoneFileTxt && zoneFileTxt.length > 0) {
            const dbTx = await sql<TxQueryResult[]>`
              SELECT ${sql(TX_COLUMNS)} FROM txs
              WHERE tx_id = ${attachment.txId} AND index_block_hash = ${attachment.indexBlockHash}
              ORDER BY canonical DESC, microblock_canonical DESC, block_height DESC
              LIMIT 1
            `;
            let isCanonical = true;
            let txIndex = -1;
            const blockData: DataStoreBnsBlockData = {
              index_block_hash: '',
              parent_index_block_hash: '',
              microblock_hash: '',
              microblock_sequence: I32_MAX,
              microblock_canonical: true,
            };
            if (dbTx.count > 0) {
              const parsedDbTx = parseTxQueryResult(dbTx[0]);
              isCanonical = parsedDbTx.canonical;
              txIndex = parsedDbTx.tx_index;
              blockData.index_block_hash = parsedDbTx.index_block_hash;
              blockData.parent_index_block_hash = parsedDbTx.parent_index_block_hash;
              blockData.microblock_hash = parsedDbTx.microblock_hash;
              blockData.microblock_sequence = parsedDbTx.microblock_sequence;
              blockData.microblock_canonical = parsedDbTx.microblock_canonical;
            } else {
              logger.warn(
                `Could not find transaction ${attachment.txId} associated with attachment`
              );
            }
            const subdomains: DbBnsSubdomain[] = [];
            for (let i = 0; i < zoneFileTxt.length; i++) {
              const zoneFile = zoneFileTxt[i];
              const parsedTxt = parseZoneFileTxt(zoneFile.txt);
              if (parsedTxt.owner === '') continue; //if txt has no owner , skip it
              const subdomain: DbBnsSubdomain = {
                name: attachment.name.concat('.', attachment.namespace),
                namespace_id: attachment.namespace,
                fully_qualified_subdomain: zoneFile.name.concat(
                  '.',
                  attachment.name,
                  '.',
                  attachment.namespace
                ),
                owner: parsedTxt.owner,
                zonefile_hash: parsedTxt.zoneFileHash,
                zonefile: parsedTxt.zoneFile,
                tx_id: attachment.txId,
                tx_index: txIndex,
                canonical: isCanonical,
                parent_zonefile_hash: attachment.zonefileHash.slice(2),
                parent_zonefile_index: 0,
                block_height: attachment.blockHeight,
                zonefile_offset: 1,
                resolver: zoneFileContents.uri ? parseResolver(zoneFileContents.uri) : '',
              };
              subdomains.push(subdomain);
            }
            subdomainData.push({ blockData, subdomains, attachment: attachment });
          }
        }
        await this.updateBatchSubdomains(sql, subdomainData);
        await this.updateBatchZonefiles(sql, subdomainData);
        // Update the name's zonefile as well.
        await this.updateBatchZonefiles(sql, [{ attachment }]);
      }
    });
    for (const txId of attachments.map(a => a.txId)) {
      await this.notifier?.sendName({ nameInfo: txId });
    }
  }

  async updateMicroCanonical(
    sql: PgSqlClient,
    blockData: {
      isCanonical: boolean;
      blockHeight: number;
      blockHash: string;
      indexBlockHash: string;
      parentIndexBlockHash: string;
      parentMicroblockHash: string;
      parentMicroblockSequence: number;
      burnBlockTime: number;
      burnBlockHeight: number;
    }
  ): Promise<{
    acceptedMicroblockTxs: DbTx[];
    orphanedMicroblockTxs: DbTx[];
    acceptedMicroblocks: string[];
    orphanedMicroblocks: string[];
  }> {
    // Find the parent microblock if this anchor block points to one. If not, perform a sanity check
    // for expected block headers in this case: Anchored blocks that do not have parent microblock
    // streams will have their parent microblock header hashes set to all 0's, and the parent
    // microblock sequence number set to 0.
    let acceptedMicroblockTip: DbMicroblock | undefined;
    if (BigInt(blockData.parentMicroblockHash) === 0n) {
      if (blockData.parentMicroblockSequence !== 0) {
        throw new Error(
          `Anchor block has a parent microblock sequence of ${blockData.parentMicroblockSequence} but the microblock parent of ${blockData.parentMicroblockHash}.`
        );
      }
      acceptedMicroblockTip = undefined;
    } else {
      const microblockTipQuery = await sql<MicroblockQueryResult[]>`
        SELECT ${sql(MICROBLOCK_COLUMNS)} FROM microblocks
        WHERE parent_index_block_hash = ${blockData.parentIndexBlockHash}
        AND microblock_hash = ${blockData.parentMicroblockHash}
      `;
      if (microblockTipQuery.length === 0) {
        throw new Error(
          `Could not find microblock ${blockData.parentMicroblockHash} while processing anchor block chain tip`
        );
      }
      acceptedMicroblockTip = parseMicroblockQueryResult(microblockTipQuery[0]);
    }

    // Identify microblocks that were either accepted or orphaned by this anchor block.
    const unanchoredMicroblocksAtTip = await this.findUnanchoredMicroblocksAtChainTip(
      sql,
      blockData.parentIndexBlockHash,
      blockData.blockHeight,
      acceptedMicroblockTip
    );
    if ('microblockGap' in unanchoredMicroblocksAtTip) {
      throw new Error(
        `Gap in parent microblock stream for block ${blockData.blockHash}, missing microblock ${unanchoredMicroblocksAtTip.missingMicroblockHash}, the oldest microblock ${unanchoredMicroblocksAtTip.oldestParentMicroblockHash} found in the chain has sequence ${unanchoredMicroblocksAtTip.oldestParentMicroblockSequence} rather than 0`
      );
    }

    const { acceptedMicroblocks, orphanedMicroblocks } = unanchoredMicroblocksAtTip;

    let orphanedMicroblockTxs: DbTx[] = [];
    if (orphanedMicroblocks.length > 0) {
      const microOrphanResult = await this.handleMicroReorg(sql, {
        isCanonical: blockData.isCanonical,
        isMicroCanonical: false,
        indexBlockHash: blockData.indexBlockHash,
        blockHash: blockData.blockHash,
        burnBlockTime: blockData.burnBlockTime,
        burnBlockHeight: blockData.burnBlockHeight,
        microblocks: orphanedMicroblocks,
      });
      orphanedMicroblockTxs = microOrphanResult.updatedTxs;
    }
    let acceptedMicroblockTxs: DbTx[] = [];
    if (acceptedMicroblocks.length > 0) {
      const microAcceptResult = await this.handleMicroReorg(sql, {
        isCanonical: blockData.isCanonical,
        isMicroCanonical: true,
        indexBlockHash: blockData.indexBlockHash,
        blockHash: blockData.blockHash,
        burnBlockTime: blockData.burnBlockTime,
        burnBlockHeight: blockData.burnBlockHeight,
        microblocks: acceptedMicroblocks,
      });
      acceptedMicroblockTxs = microAcceptResult.updatedTxs;
    }

    return {
      acceptedMicroblockTxs,
      orphanedMicroblockTxs,
      acceptedMicroblocks,
      orphanedMicroblocks,
    };
  }

  async updateBurnchainRewards({
    burnchainBlockHash,
    burnchainBlockHeight,
    rewards,
  }: {
    burnchainBlockHash: string;
    burnchainBlockHeight: number;
    rewards: DbBurnchainReward[];
  }): Promise<void> {
    return await this.sqlWriteTransaction(async sql => {
      const existingRewards = await sql<
        {
          reward_recipient: string;
          reward_amount: string;
        }[]
      >`
        UPDATE burnchain_rewards
        SET canonical = false
        WHERE canonical = true AND
          (burn_block_hash = ${burnchainBlockHash}
            OR burn_block_height >= ${burnchainBlockHeight})
      `;

      if (existingRewards.count > 0) {
        logger.warn(
          `Invalidated ${existingRewards.count} burnchain rewards after fork detected at burnchain block ${burnchainBlockHash}`
        );
      }

      for (const reward of rewards) {
        const values: BurnchainRewardInsertValues = {
          canonical: true,
          burn_block_hash: reward.burn_block_hash,
          burn_block_height: reward.burn_block_height,
          burn_amount: reward.burn_amount.toString(),
          reward_recipient: reward.reward_recipient,
          reward_amount: reward.reward_amount,
          reward_index: reward.reward_index,
        };
        const rewardInsertResult = await sql`
          INSERT into burnchain_rewards ${sql(values)}
        `;
        if (rewardInsertResult.count !== 1) {
          throw new Error(`Failed to insert burnchain reward at block ${reward.burn_block_hash}`);
        }
      }
    });
  }

  async updateBurnChainBlockHeight(args: { blockHeight: number }): Promise<void> {
    const result = await this.sql<{ burn_block_height: number }[]>`
      UPDATE chain_tip SET burn_block_height = GREATEST(${args.blockHeight}, burn_block_height)
      RETURNING burn_block_height
    `;
    if (this.metrics && result.length > 0) {
      this.metrics.burnBlockHeight.set(result[0].burn_block_height);
    }
  }

  async insertSlotHoldersBatch(sql: PgSqlClient, slotHolders: DbRewardSlotHolder[]): Promise<void> {
    const slotValues: RewardSlotHolderInsertValues[] = slotHolders.map(slot => ({
      canonical: true,
      burn_block_hash: slot.burn_block_hash,
      burn_block_height: slot.burn_block_height,
      address: slot.address,
      slot_index: slot.slot_index,
    }));

    const result = await sql`
      INSERT INTO reward_slot_holders ${sql(slotValues)}
    `;

    if (result.count !== slotValues.length) {
      throw new Error(`Failed to insert slot holder for ${slotValues}`);
    }
  }

  async insertBurnchainRewardsBatch(sql: PgSqlClient, rewards: DbBurnchainReward[]): Promise<void> {
    const rewardValues: BurnchainRewardInsertValues[] = rewards.map(reward => ({
      canonical: true,
      burn_block_hash: reward.burn_block_hash,
      burn_block_height: reward.burn_block_height,
      burn_amount: reward.burn_amount.toString(),
      reward_recipient: reward.reward_recipient,
      reward_amount: reward.reward_amount,
      reward_index: reward.reward_index,
    }));

    const res = await sql`
      INSERT into burnchain_rewards ${sql(rewardValues)}
    `;

    if (res.count !== rewardValues.length) {
      throw new Error(`Failed to insert burnchain reward for ${rewardValues}`);
    }
  }

  async updateTx(sql: PgSqlClient, txs: DbTxRaw | DbTxRaw[]): Promise<number> {
    if (!Array.isArray(txs)) txs = [txs];
    const values: TxInsertValues[] = txs.map(tx => ({
      tx_id: tx.tx_id,
      raw_tx: tx.raw_tx,
      tx_index: tx.tx_index,
      index_block_hash: tx.index_block_hash,
      parent_index_block_hash: tx.parent_index_block_hash,
      block_hash: tx.block_hash,
      parent_block_hash: tx.parent_block_hash,
      block_height: tx.block_height,
      block_time: tx.block_time,
      burn_block_height: tx.burn_block_height,
      burn_block_time: tx.burn_block_time,
      parent_burn_block_time: tx.parent_burn_block_time,
      type_id: tx.type_id,
      anchor_mode: tx.anchor_mode,
      status: tx.status,
      canonical: tx.canonical,
      post_conditions: tx.post_conditions,
      nonce: tx.nonce,
      fee_rate: tx.fee_rate,
      sponsored: tx.sponsored,
      sponsor_nonce: tx.sponsor_nonce ?? null,
      sponsor_address: tx.sponsor_address ?? null,
      sender_address: tx.sender_address,
      origin_hash_mode: tx.origin_hash_mode,
      microblock_canonical: tx.microblock_canonical,
      microblock_sequence: tx.microblock_sequence,
      microblock_hash: tx.microblock_hash,
      token_transfer_recipient_address: tx.token_transfer_recipient_address ?? null,
      token_transfer_amount: tx.token_transfer_amount ?? null,
      token_transfer_memo: tx.token_transfer_memo ?? null,
      smart_contract_clarity_version: tx.smart_contract_clarity_version ?? null,
      smart_contract_contract_id: tx.smart_contract_contract_id ?? null,
      smart_contract_source_code: tx.smart_contract_source_code ?? null,
      contract_call_contract_id: tx.contract_call_contract_id ?? null,
      contract_call_function_name: tx.contract_call_function_name ?? null,
      contract_call_function_args: tx.contract_call_function_args ?? null,
      poison_microblock_header_1: tx.poison_microblock_header_1 ?? null,
      poison_microblock_header_2: tx.poison_microblock_header_2 ?? null,
      coinbase_payload: tx.coinbase_payload ?? null,
      coinbase_alt_recipient: tx.coinbase_alt_recipient ?? null,
      coinbase_vrf_proof: tx.coinbase_vrf_proof ?? null,
      tenure_change_tenure_consensus_hash: tx.tenure_change_tenure_consensus_hash ?? null,
      tenure_change_prev_tenure_consensus_hash: tx.tenure_change_prev_tenure_consensus_hash ?? null,
      tenure_change_burn_view_consensus_hash: tx.tenure_change_burn_view_consensus_hash ?? null,
      tenure_change_previous_tenure_end: tx.tenure_change_previous_tenure_end ?? null,
      tenure_change_previous_tenure_blocks: tx.tenure_change_previous_tenure_blocks ?? null,
      tenure_change_cause: tx.tenure_change_cause ?? null,
      tenure_change_pubkey_hash: tx.tenure_change_pubkey_hash ?? null,
      raw_result: tx.raw_result,
      event_count: tx.event_count,
      execution_cost_read_count: tx.execution_cost_read_count,
      execution_cost_read_length: tx.execution_cost_read_length,
      execution_cost_runtime: tx.execution_cost_runtime,
      execution_cost_write_count: tx.execution_cost_write_count,
      execution_cost_write_length: tx.execution_cost_write_length,
      vm_error: tx.vm_error ?? null,
    }));

    let count = 0;
    for (const eventBatch of batchIterate(values, INSERT_BATCH_SIZE)) {
      const res = await sql`
        INSERT INTO txs ${sql(eventBatch)}
        ON CONFLICT ON CONSTRAINT unique_tx_id_index_block_hash_microblock_hash DO NOTHING
      `;
      count += res.count;
    }
    return count;
  }

  async insertDbMempoolTxs(
    txs: DbMempoolTxRaw[],
    chainTip: DbChainTip,
    sql: PgSqlClient
  ): Promise<string[]> {
    const txIds: string[] = [];
    for (const batch of batchIterate(txs, INSERT_BATCH_SIZE)) {
      const values: MempoolTxInsertValues[] = batch.map(tx => ({
        pruned: tx.pruned,
        tx_id: tx.tx_id,
        raw_tx: tx.raw_tx,
        type_id: tx.type_id,
        anchor_mode: tx.anchor_mode,
        status: tx.status,
        replaced_by_tx_id: tx.replaced_by_tx_id ?? null,
        receipt_time: tx.receipt_time,
        receipt_block_height: chainTip.block_height,
        post_conditions: tx.post_conditions,
        nonce: tx.nonce,
        fee_rate: tx.fee_rate,
        sponsored: tx.sponsored,
        sponsor_nonce: tx.sponsor_nonce ?? null,
        sponsor_address: tx.sponsor_address ?? null,
        sender_address: tx.sender_address,
        origin_hash_mode: tx.origin_hash_mode,
        token_transfer_recipient_address: tx.token_transfer_recipient_address ?? null,
        token_transfer_amount: tx.token_transfer_amount ?? null,
        token_transfer_memo: tx.token_transfer_memo ?? null,
        smart_contract_clarity_version: tx.smart_contract_clarity_version ?? null,
        smart_contract_contract_id: tx.smart_contract_contract_id ?? null,
        smart_contract_source_code: tx.smart_contract_source_code ?? null,
        contract_call_contract_id: tx.contract_call_contract_id ?? null,
        contract_call_function_name: tx.contract_call_function_name ?? null,
        contract_call_function_args: tx.contract_call_function_args ?? null,
        poison_microblock_header_1: tx.poison_microblock_header_1 ?? null,
        poison_microblock_header_2: tx.poison_microblock_header_2 ?? null,
        coinbase_payload: tx.coinbase_payload ?? null,
        coinbase_alt_recipient: tx.coinbase_alt_recipient ?? null,
        coinbase_vrf_proof: tx.coinbase_vrf_proof ?? null,
        tenure_change_tenure_consensus_hash: tx.tenure_change_tenure_consensus_hash ?? null,
        tenure_change_prev_tenure_consensus_hash:
          tx.tenure_change_prev_tenure_consensus_hash ?? null,
        tenure_change_burn_view_consensus_hash: tx.tenure_change_burn_view_consensus_hash ?? null,
        tenure_change_previous_tenure_end: tx.tenure_change_previous_tenure_end ?? null,
        tenure_change_previous_tenure_blocks: tx.tenure_change_previous_tenure_blocks ?? null,
        tenure_change_cause: tx.tenure_change_cause ?? null,
        tenure_change_pubkey_hash: tx.tenure_change_pubkey_hash ?? null,
      }));

      // Revive mempool txs that were previously dropped.
      const revivedTxs = await sql<{ tx_id: string }[]>`
        UPDATE mempool_txs
        SET pruned = false,
            status = ${DbTxStatus.Pending},
            replaced_by_tx_id = NULL,
            receipt_block_height = ${values[0].receipt_block_height},
            receipt_time = ${values[0].receipt_time}
        WHERE tx_id IN ${sql(values.map(v => v.tx_id))}
          AND pruned = true
          AND NOT EXISTS (
            SELECT 1
            FROM txs
            WHERE txs.tx_id = mempool_txs.tx_id
              AND txs.canonical = true
              AND txs.microblock_canonical = true
          )
        RETURNING tx_id
      `;
      txIds.push(...revivedTxs.map(r => r.tx_id));

      // Insert new mempool txs.
      const inserted = await sql<{ tx_id: string }[]>`
        WITH inserted AS (
          INSERT INTO mempool_txs ${sql(values)}
          ON CONFLICT ON CONSTRAINT unique_tx_id DO NOTHING
          RETURNING tx_id
        ),
        count_update AS (
          UPDATE chain_tip SET
            mempool_tx_count = mempool_tx_count
              + (SELECT COUNT(*) FROM inserted)
              + ${revivedTxs.count},
            mempool_updated_at = NOW()
        )
        SELECT tx_id FROM inserted
      `;
      txIds.push(...inserted.map(r => r.tx_id));

      // The incoming mempool transactions might have already been mined. We need to mark them as
      // pruned to avoid inconsistent tx state.
      const pruned_tx = await sql<{ tx_id: string }[]>`
        SELECT tx_id
        FROM txs
        WHERE
          tx_id IN ${sql(batch.map(b => b.tx_id))} AND
          canonical = true AND
          microblock_canonical = true`;
      if (pruned_tx.length > 0) {
        await sql`
          WITH pruned AS (
            UPDATE mempool_txs
            SET pruned = true
            WHERE
              tx_id IN ${sql(pruned_tx.map(t => t.tx_id))} AND
              pruned = false
            RETURNING tx_id
          )
          UPDATE chain_tip SET
            mempool_tx_count = mempool_tx_count - (SELECT COUNT(*) FROM pruned),
            mempool_updated_at = NOW()
          `;
      }
    }
    await this.updateReplacedByFeeStatusForTxIds(sql, txIds);
    return txIds;
  }

  /**
   * Newly confirmed/pruned/restored transactions may have changed the RBF situation for
   * transactions with equal nonces. Look for these cases and update txs accordingly.
   * @param sql - SQL client
   * @param txIds - Updated mempool tx ids
   * @param mempool - If we should look in the mempool for these txs
   */
  private async updateReplacedByFeeStatusForTxIds(
    sql: PgSqlClient,
    txIds: string[],
    mempool: boolean = true
  ): Promise<void> {
    if (txIds.length === 0) return;

    // If a transaction with equal nonce was confirmed in a block, mark all conflicting mempool txs
    // as RBF. Otherwise, look for the one with the highest fee in the mempool and RBF all the
    // others.
    //
    // Note that we're not filtering by `pruned` when we look at the mempool, because we want the
    // RBF data to be retroactively applied to all conflicting txs we've ever seen.
    for (const batch of batchIterate(txIds, INSERT_BATCH_SIZE)) {
      await sql`
        WITH input_txids (tx_id) AS (
          VALUES ${sql(batch.map(id => [id.replace('0x', '\\x')]))}
        ),
        source_txs AS (
          SELECT DISTINCT
            tx_id,
            (CASE sponsored WHEN true THEN sponsor_address ELSE sender_address END) AS address,
            nonce
          FROM ${mempool ? sql`mempool_txs` : sql`txs`}
          WHERE tx_id IN (SELECT tx_id::bytea FROM input_txids)
        ),
        affected_groups AS (
          SELECT DISTINCT address, nonce
          FROM source_txs
        ),
        same_nonce_mempool_txs AS (
          SELECT
            m.tx_id,
            m.fee_rate,
            m.receipt_time,
            m.pruned,
            g.address,
            g.nonce
          FROM mempool_txs m
          INNER JOIN affected_groups g
            ON m.nonce = g.nonce
            AND (m.sponsor_address = g.address OR m.sender_address = g.address)
        ),
        mined_txs AS (
          SELECT
            t.tx_id,
            g.address,
            g.nonce
          FROM txs t
          INNER JOIN affected_groups g
            ON t.nonce = g.nonce
            AND (t.sponsor_address = g.address OR t.sender_address = g.address)
          WHERE t.canonical = true AND t.microblock_canonical = true
          ORDER BY t.block_height DESC, t.microblock_sequence DESC, t.tx_index DESC
        ),
        latest_mined_txs AS (
          SELECT DISTINCT ON (address, nonce) tx_id, address, nonce
          FROM mined_txs
        ),
        highest_fee_mempool_txs AS (
          SELECT DISTINCT ON (address, nonce) tx_id, address, nonce
          FROM same_nonce_mempool_txs
          ORDER BY address, nonce, fee_rate DESC, receipt_time DESC
        ),
        winning_txs AS (
          SELECT
            g.address,
            g.nonce,
            COALESCE(l.tx_id, h.tx_id) AS tx_id
          FROM affected_groups g
          LEFT JOIN latest_mined_txs l USING (address, nonce)
          LEFT JOIN highest_fee_mempool_txs h USING (address, nonce)
        ),
        txs_to_prune AS (
          SELECT
            s.tx_id,
            s.pruned
          FROM same_nonce_mempool_txs s
          INNER JOIN winning_txs w USING (address, nonce)
          WHERE s.tx_id <> w.tx_id
        ),
        pruned AS (
          UPDATE mempool_txs m
          SET pruned = TRUE,
            status = ${DbTxStatus.DroppedReplaceByFee},
            replaced_by_tx_id = (
              SELECT w.tx_id
              FROM winning_txs w
              INNER JOIN same_nonce_mempool_txs s ON w.address = s.address AND w.nonce = s.nonce
              WHERE s.tx_id = m.tx_id
            )
          FROM txs_to_prune p
          WHERE m.tx_id = p.tx_id
          RETURNING m.tx_id
        )
        UPDATE chain_tip SET
          mempool_tx_count = mempool_tx_count - (SELECT COUNT(*) FROM txs_to_prune WHERE pruned = FALSE),
          mempool_updated_at = NOW()
      `;
    }
  }

  private _debounceMempoolStat: {
    triggeredAt?: number | null;
    debounce?: NodeJS.Timeout | null;
    running: boolean;
  } = { running: false };
  /**
   * Debounce the mempool stat process in case new transactions pour in.
   */
  private debounceMempoolStat() {
    if (this._debounceMempoolStat.triggeredAt == null) {
      this._debounceMempoolStat.triggeredAt = Date.now();
    }
    if (this._debounceMempoolStat.running) return;
    const waited = Date.now() - this._debounceMempoolStat.triggeredAt;
    const delay = Math.max(
      0,
      Math.min(MEMPOOL_STATS_DEBOUNCE_MAX_INTERVAL - waited, MEMPOOL_STATS_DEBOUNCE_INTERVAL)
    );
    if (this._debounceMempoolStat.debounce != null) {
      clearTimeout(this._debounceMempoolStat.debounce);
    }
    this._debounceMempoolStat.debounce = setTimeout(async () => {
      this._debounceMempoolStat.running = true;
      this._debounceMempoolStat.triggeredAt = null;
      const sql = await connectPostgres({
        usageName: `mempool-debounce`,
        connectionArgs: getConnectionArgs(PgServer.primary),
        connectionConfig: getConnectionConfig(PgServer.primary),
      });
      try {
        const mempoolStats = await sql.begin(async sql => {
          return await this.getMempoolStatsInternal({ sql });
        });
        this.eventEmitter.emit('mempoolStatsUpdate', mempoolStats);
      } catch (e: unknown) {
        const connectionError = e as Error & { code: string };
        if (
          connectionError instanceof Error &&
          ['CONNECTION_ENDED', 'CONNECTION_DESTROYED', 'CONNECTION_CLOSED'].includes(
            connectionError.code
          )
        ) {
          logger.info(`Skipping mempool stats query because ${connectionError.code}`);
        } else {
          logger.error(e, `failed to run mempool stats update`);
        }
      } finally {
        await sql.end();
        this._debounceMempoolStat.running = false;
        this._debounceMempoolStat.debounce = null;
        if (this._debounceMempoolStat.triggeredAt != null) {
          this.debounceMempoolStat();
        }
      }
    }, delay);
  }

  async updateMempoolTxs({ mempoolTxs: txs }: { mempoolTxs: DbMempoolTxRaw[] }): Promise<void> {
    const updatedTxIds: string[] = [];
    await this.sqlWriteTransaction(async sql => {
      const chainTip = await this.getChainTip(sql);
      updatedTxIds.push(...(await this.insertDbMempoolTxs(txs, chainTip, sql)));
    });
    if (!this.isEventReplay) {
      this.debounceMempoolStat();
    }
    for (const txId of updatedTxIds) {
      await this.notifier?.sendTx({ txId });
    }
  }

  async dropMempoolTxs({
    status,
    txIds,
    new_tx_id,
  }: {
    status: DbTxStatus;
    txIds: string[];
    new_tx_id: string | null;
  }): Promise<void> {
    for (const batch of batchIterate(txIds, INSERT_BATCH_SIZE)) {
      const updateResults = await this.sql<{ tx_id: string }[]>`
        WITH pruned AS (
          UPDATE mempool_txs
          SET pruned = TRUE, status = ${status}, replaced_by_tx_id = ${new_tx_id}
          WHERE tx_id IN ${this.sql(batch)} AND pruned = FALSE
          RETURNING tx_id
        ),
        count_update AS (
          UPDATE chain_tip SET
            mempool_tx_count = mempool_tx_count - (SELECT COUNT(*) FROM pruned),
            mempool_updated_at = NOW()
        )
        SELECT tx_id FROM pruned
      `;
      for (const txId of updateResults.map(r => r.tx_id)) {
        await this.notifier?.sendTx({ txId });
      }
    }
  }

  async updateSmartContracts(sql: PgSqlClient, tx: DbTx, smartContracts: DbSmartContract[]) {
    for (const batch of batchIterate(smartContracts, INSERT_BATCH_SIZE)) {
      const values: SmartContractInsertValues[] = batch.map(smartContract => ({
        tx_id: smartContract.tx_id,
        canonical: smartContract.canonical,
        clarity_version: smartContract.clarity_version ?? null,
        contract_id: smartContract.contract_id,
        block_height: smartContract.block_height,
        index_block_hash: tx.index_block_hash,
        source_code: smartContract.source_code,
        abi: smartContract.abi ? JSON.parse(smartContract.abi) ?? 'null' : 'null',
        parent_index_block_hash: tx.parent_index_block_hash,
        microblock_hash: tx.microblock_hash,
        microblock_sequence: tx.microblock_sequence,
        microblock_canonical: tx.microblock_canonical,
      }));
      await sql`
        INSERT INTO smart_contracts ${sql(values)}
      `;
    }
  }

  async updateNames(sql: PgSqlClient, tx: DataStoreBnsBlockTxData, names: DbBnsName[]) {
    // TODO: Move these to CTE queries for optimization
    for (const bnsName of names) {
      const {
        name,
        address,
        registered_at,
        expire_block,
        zonefile,
        zonefile_hash,
        namespace_id,
        tx_id,
        tx_index,
        event_index,
        status,
        canonical,
      } = bnsName;
      // Try to figure out the name's expiration block based on its namespace's lifetime.
      let expireBlock = expire_block;
      const namespaceLifetime = await sql<{ lifetime: number }[]>`
        SELECT lifetime
        FROM namespaces
        WHERE namespace_id = ${namespace_id}
        AND canonical = true AND microblock_canonical = true
        ORDER BY namespace_id, ready_block DESC, microblock_sequence DESC, tx_index DESC
        LIMIT 1
      `;
      if (namespaceLifetime.length > 0) {
        expireBlock = registered_at + namespaceLifetime[0].lifetime;
      }
      // If the name was transferred, keep the expiration from the last register/renewal we had (if
      // any).
      if (status === 'name-transfer') {
        const prevExpiration = await sql<{ expire_block: number }[]>`
          SELECT expire_block
          FROM names
          WHERE name = ${name}
            AND canonical = TRUE AND microblock_canonical = TRUE
          ORDER BY registered_at DESC, microblock_sequence DESC, tx_index DESC
          LIMIT 1
        `;
        if (prevExpiration.length > 0) {
          expireBlock = prevExpiration[0].expire_block;
        }
      }
      // If we didn't receive a zonefile, keep the last valid one.
      let finalZonefile = zonefile;
      let finalZonefileHash = zonefile_hash;
      if (finalZonefileHash === '') {
        const lastZonefile = await sql<{ zonefile: string; zonefile_hash: string }[]>`
          SELECT z.zonefile, z.zonefile_hash
          FROM zonefiles AS z
          INNER JOIN names AS n USING (name, tx_id, index_block_hash)
          WHERE z.name = ${name}
            AND n.canonical = TRUE
            AND n.microblock_canonical = TRUE
          ORDER BY n.registered_at DESC, n.microblock_sequence DESC, n.tx_index DESC
          LIMIT 1
        `;
        if (lastZonefile.length > 0) {
          finalZonefile = lastZonefile[0].zonefile;
          finalZonefileHash = lastZonefile[0].zonefile_hash;
        }
      }
      const validZonefileHash = validateZonefileHash(finalZonefileHash);
      const zonefileValues: BnsZonefileInsertValues = {
        name: name,
        zonefile: finalZonefile,
        zonefile_hash: validZonefileHash,
        tx_id: tx_id,
        index_block_hash: tx.index_block_hash,
      };
      await sql`
        INSERT INTO zonefiles ${sql(zonefileValues)}
        ON CONFLICT ON CONSTRAINT unique_name_zonefile_hash_tx_id_index_block_hash DO
          UPDATE SET zonefile = EXCLUDED.zonefile
      `;
      const nameValues: BnsNameInsertValues = {
        name: name,
        address: address,
        registered_at: registered_at,
        expire_block: expireBlock,
        zonefile_hash: validZonefileHash,
        namespace_id: namespace_id,
        tx_index: tx_index,
        tx_id: tx_id,
        event_index: event_index ?? null,
        status: status ?? null,
        canonical: canonical,
        index_block_hash: tx.index_block_hash,
        parent_index_block_hash: tx.parent_index_block_hash,
        microblock_hash: tx.microblock_hash,
        microblock_sequence: tx.microblock_sequence,
        microblock_canonical: tx.microblock_canonical,
      };
      await sql`
        INSERT INTO names ${sql(nameValues)}
        ON CONFLICT ON CONSTRAINT unique_name_tx_id_index_block_hash_microblock_hash_event_index DO
          UPDATE SET
            address = EXCLUDED.address,
            registered_at = EXCLUDED.registered_at,
            expire_block = EXCLUDED.expire_block,
            zonefile_hash = EXCLUDED.zonefile_hash,
            namespace_id = EXCLUDED.namespace_id,
            tx_index = EXCLUDED.tx_index,
            event_index = EXCLUDED.event_index,
            status = EXCLUDED.status,
            canonical = EXCLUDED.canonical,
            parent_index_block_hash = EXCLUDED.parent_index_block_hash,
            microblock_sequence = EXCLUDED.microblock_sequence,
            microblock_canonical = EXCLUDED.microblock_canonical
      `;
    }
  }

  async updateNamespaces(
    sql: PgSqlClient,
    tx: DataStoreBnsBlockTxData,
    namespaces: DbBnsNamespace[]
  ) {
    for (const batch of batchIterate(namespaces, INSERT_BATCH_SIZE)) {
      const values: BnsNamespaceInsertValues[] = batch.map(namespace => ({
        namespace_id: namespace.namespace_id,
        launched_at: namespace.launched_at ?? null,
        address: namespace.address,
        reveal_block: namespace.reveal_block,
        ready_block: namespace.ready_block,
        buckets: namespace.buckets,
        base: namespace.base.toString(),
        coeff: namespace.coeff.toString(),
        nonalpha_discount: namespace.nonalpha_discount.toString(),
        no_vowel_discount: namespace.no_vowel_discount.toString(),
        lifetime: namespace.lifetime,
        status: namespace.status ?? null,
        tx_index: namespace.tx_index,
        tx_id: namespace.tx_id,
        canonical: namespace.canonical,
        index_block_hash: tx.index_block_hash,
        parent_index_block_hash: tx.parent_index_block_hash,
        microblock_hash: tx.microblock_hash,
        microblock_sequence: tx.microblock_sequence,
        microblock_canonical: tx.microblock_canonical,
      }));
      await sql`
        INSERT INTO namespaces ${sql(values)}
        ON CONFLICT ON CONSTRAINT unique_namespace_id_tx_id_index_block_hash_microblock_hash DO
          UPDATE SET
            launched_at = EXCLUDED.launched_at,
            address = EXCLUDED.address,
            reveal_block = EXCLUDED.reveal_block,
            ready_block = EXCLUDED.ready_block,
            buckets = EXCLUDED.buckets,
            base = EXCLUDED.base,
            coeff = EXCLUDED.coeff,
            nonalpha_discount = EXCLUDED.nonalpha_discount,
            no_vowel_discount = EXCLUDED.no_vowel_discount,
            lifetime = EXCLUDED.lifetime,
            status = EXCLUDED.status,
            tx_index = EXCLUDED.tx_index,
            canonical = EXCLUDED.canonical,
            parent_index_block_hash = EXCLUDED.parent_index_block_hash,
            microblock_sequence = EXCLUDED.microblock_sequence,
            microblock_canonical = EXCLUDED.microblock_canonical
      `;
    }
  }

  async updateBatchTokenOfferingLocked(sql: PgSqlClient, lockedInfos: DbTokenOfferingLocked[]) {
    try {
      const res = await sql`
        INSERT INTO token_offering_locked ${sql(lockedInfos, 'address', 'value', 'block')}
      `;
      assert(
        res.count === lockedInfos.length,
        `Expecting ${lockedInfos.length} inserts, got ${res.count}`
      );
    } catch (e: any) {
      logger.error(e, `Locked Info errors ${e.message}`);
      throw e;
    }
  }

  async getConfigState(): Promise<DbConfigState> {
    const queryResult = await this.sql<DbConfigState[]>`SELECT * FROM config_state`;
    return queryResult[0];
  }

  async updateConfigState(configState: DbConfigState, sql?: PgSqlClient): Promise<void> {
    const queryResult = await (sql ?? this.sql)`
      UPDATE config_state SET
        bns_names_onchain_imported = ${configState.bns_names_onchain_imported},
        bns_subdomains_imported = ${configState.bns_subdomains_imported},
        token_offering_imported = ${configState.token_offering_imported}
    `;
    await this.notifier?.sendConfigState(configState);
    if (queryResult.count !== 1) {
      throw new Error(`Unexpected config update row count: ${queryResult.count}`);
    }
  }

  async emitAddressTxUpdates(txs: DataStoreTxEventData[]) {
    // Record all addresses that had an associated tx.
    const addressTxUpdates = new Map<string, number>();
    for (const entry of txs) {
      const tx = entry.tx;
      const addAddressTx = (addr: string | undefined) => {
        if (addr) {
          getOrAdd(addressTxUpdates, addr, () => tx.block_height);
        }
      };
      addAddressTx(tx.sender_address);
      entry.stxLockEvents.forEach(event => {
        addAddressTx(event.locked_address);
      });
      entry.stxEvents.forEach(event => {
        addAddressTx(event.sender);
        addAddressTx(event.recipient);
      });
      entry.ftEvents.forEach(event => {
        addAddressTx(event.sender);
        addAddressTx(event.recipient);
      });
      entry.nftEvents.forEach(event => {
        addAddressTx(event.sender);
        addAddressTx(event.recipient);
      });
      entry.smartContracts.forEach(event => {
        addAddressTx(event.contract_id);
      });
      switch (tx.type_id) {
        case DbTxTypeId.ContractCall:
          addAddressTx(tx.contract_call_contract_id);
          break;
        case DbTxTypeId.VersionedSmartContract:
        case DbTxTypeId.SmartContract:
          addAddressTx(tx.smart_contract_contract_id);
          break;
        case DbTxTypeId.TokenTransfer:
          addAddressTx(tx.token_transfer_recipient_address);
          break;
      }
    }
    for (const [address, blockHeight] of addressTxUpdates) {
      await this.notifier?.sendAddress({
        address: address,
        blockHeight: blockHeight,
      });
    }
  }

  async insertFaucetRequest(faucetRequest: DbFaucetRequest) {
    try {
      const values: FaucetRequestInsertValues = {
        currency: faucetRequest.currency,
        address: faucetRequest.address,
        ip: faucetRequest.ip,
        occurred_at: faucetRequest.occurred_at,
      };
      await this.sql`
        INSERT INTO faucet_requests ${this.sql(values)}
      `;
    } catch (error) {
      logger.error(error, `Error performing faucet request update: ${error}`);
      throw error;
    }
  }

  async insertMicroblockData(
    sql: PgSqlClient,
    microblocks: DbMicroblock[],
    txs: DataStoreTxEventData[]
  ): Promise<void> {
    for (const mb of microblocks) {
      const values: MicroblockInsertValues = {
        canonical: mb.canonical,
        microblock_canonical: mb.microblock_canonical,
        microblock_hash: mb.microblock_hash,
        microblock_sequence: mb.microblock_sequence,
        microblock_parent_hash: mb.microblock_parent_hash,
        parent_index_block_hash: mb.parent_index_block_hash,
        block_height: mb.block_height,
        parent_block_height: mb.parent_block_height,
        parent_block_hash: mb.parent_block_hash,
        index_block_hash: mb.index_block_hash,
        block_hash: mb.block_hash,
        parent_burn_block_height: mb.parent_burn_block_height,
        parent_burn_block_hash: mb.parent_burn_block_hash,
        parent_burn_block_time: mb.parent_burn_block_time,
      };
      const mbResult = await sql`
        INSERT INTO microblocks ${sql(values)}
        ON CONFLICT ON CONSTRAINT unique_microblock_hash DO NOTHING
      `;
      if (mbResult.count !== 1) {
        const errMsg = `A duplicate microblock was attempted to be inserted into the microblocks table: ${mb.microblock_hash}`;
        logger.warn(errMsg);
        // A duplicate microblock entry really means we received a duplicate `/new_microblocks` node event.
        // We will ignore this whole microblock data entry in this case.
        return;
      }
    }

    if (txs.length > 0) {
      const q = new PgWriteQueue();
      q.enqueue(async () => {
        const rowsUpdated = await this.updateTx(
          sql,
          txs.map(t => t.tx)
        );
        if (rowsUpdated !== txs.length)
          throw new Error(
            `Unexpected amount of rows updated for microblock tx insert: ${rowsUpdated}, expecting ${txs.length}`
          );
      });
      q.enqueue(() => this.updateStxEvents(sql, txs));
      q.enqueue(() => this.updatePrincipalStxTxs(sql, txs));
      q.enqueue(() => this.updateSmartContractEvents(sql, txs));
      q.enqueue(() => this.updatePoxSyntheticEvents(sql, 'pox2_events', txs));
      q.enqueue(() => this.updatePoxSyntheticEvents(sql, 'pox3_events', txs));
      q.enqueue(() => this.updatePoxSyntheticEvents(sql, 'pox4_events', txs));
      q.enqueue(() => this.updateStxLockEvents(sql, txs));
      q.enqueue(() => this.updateFtEvents(sql, txs));
      for (const entry of txs) {
        q.enqueue(() => this.updateNftEvents(sql, entry.tx, entry.nftEvents, true));
        q.enqueue(() => this.updateSmartContracts(sql, entry.tx, entry.smartContracts));
        q.enqueue(() => this.updateNamespaces(sql, entry.tx, entry.namespaces));
        q.enqueue(() => this.updateNames(sql, entry.tx, entry.names));
      }
      await q.done();
    }
  }

  async handleMicroReorg(
    sql: PgSqlClient,
    args: {
      isCanonical: boolean;
      isMicroCanonical: boolean;
      indexBlockHash: string;
      blockHash: string;
      burnBlockTime: number;
      burnBlockHeight: number;
      microblocks: string[];
    }
  ): Promise<{ updatedTxs: DbTx[] }> {
    // Flag orphaned microblock rows as `microblock_canonical=false`
    const updatedMicroblocksQuery = await sql`
      UPDATE microblocks
      SET microblock_canonical = ${args.isMicroCanonical}, canonical = ${args.isCanonical},
        index_block_hash = ${args.indexBlockHash}, block_hash = ${args.blockHash}
      WHERE microblock_hash IN ${sql(args.microblocks)}
    `;
    if (updatedMicroblocksQuery.count !== args.microblocks.length) {
      throw new Error(`Unexpected number of rows updated when setting microblock_canonical`);
    }

    // Identify microblock transactions that were orphaned or accepted by this anchor block,
    // and update `microblock_canonical`, `canonical`, as well as anchor block data that may be missing
    // for unanchored entires.
    const updatedMbTxsQuery = await sql<TxQueryResult[]>`
      UPDATE txs
      SET microblock_canonical = ${args.isMicroCanonical},
        canonical = ${args.isCanonical}, index_block_hash = ${args.indexBlockHash},
        block_hash = ${args.blockHash}, burn_block_time = ${args.burnBlockTime},
        burn_block_height = ${args.burnBlockHeight}
      WHERE microblock_hash IN ${sql(args.microblocks)}
        AND (index_block_hash = ${args.indexBlockHash} OR index_block_hash = '\\x'::bytea)
      RETURNING ${sql(TX_COLUMNS)}
    `;
    // Any txs restored need to be pruned from the mempool
    const updatedMbTxs = updatedMbTxsQuery.map(r => parseTxQueryResult(r));
    const txsToPrune: TransactionHeader[] = updatedMbTxs
      .filter(tx => tx.canonical && tx.microblock_canonical)
      .map(tx => ({
        txId: tx.tx_id,
        sender_address: tx.sender_address,
        sponsor_address: tx.sponsor_address,
        sponsored: tx.sponsored,
        nonce: tx.nonce,
      }));
    const removedTxsResult = await this.pruneMempoolTxs(sql, txsToPrune);
    if (removedTxsResult.removedTxs.length > 0) {
      logger.debug(
        `Removed ${removedTxsResult.removedTxs.length} txs from mempool table during micro-reorg handling`
      );
    }

    // Update the `index_block_hash` and `microblock_canonical` properties on all the tables containing other
    // microblock-tx metadata that have been accepted or orphaned in this anchor block.
    if (updatedMbTxs.length > 0) {
      const txIds = updatedMbTxs.map(tx => tx.tx_id);
      for (const associatedTableName of TX_METADATA_TABLES) {
        await sql`
          UPDATE ${sql(associatedTableName)}
          SET microblock_canonical = ${args.isMicroCanonical},
            canonical = ${args.isCanonical}, index_block_hash = ${args.indexBlockHash}
          WHERE microblock_hash IN ${sql(args.microblocks)}
            AND (index_block_hash = ${args.indexBlockHash} OR index_block_hash = '\\x'::bytea)
            AND tx_id IN ${sql(txIds)}
        `;
      }
      await sql`
        UPDATE principal_stx_txs
        SET microblock_canonical = ${args.isMicroCanonical},
          canonical = ${args.isCanonical}, index_block_hash = ${args.indexBlockHash}
        WHERE microblock_hash IN ${sql(args.microblocks)}
          AND (index_block_hash = ${args.indexBlockHash} OR index_block_hash = '\\x'::bytea)
          AND tx_id IN ${sql(txIds)}
      `;
    }

    // Update unanchored tx count in `chain_tip` table
    const txCountDelta = updatedMbTxs.length * (args.isMicroCanonical ? 1 : -1);
    await sql`
      UPDATE chain_tip SET tx_count_unanchored = tx_count_unanchored + ${txCountDelta}
    `;

    return { updatedTxs: updatedMbTxs };
  }

  /**
   * Refreshes NFT custody data for events within a block or series of microblocks.
   * @param sql - SQL client
   * @param args - Block and microblock hashes
   */
  async updateNftCustodyFromReOrg(
    sql: PgSqlClient,
    args: {
      index_block_hash: string;
    }
  ): Promise<void> {
    await sql`
      INSERT INTO nft_custody
      (asset_identifier, value, tx_id, index_block_hash, parent_index_block_hash, microblock_hash,
        microblock_sequence, recipient, event_index, tx_index, block_height)
      (
        SELECT
          DISTINCT ON(asset_identifier, value) asset_identifier, value, tx_id, txs.index_block_hash,
          txs.parent_index_block_hash, txs.microblock_hash, txs.microblock_sequence, recipient,
          nft.event_index, txs.tx_index, txs.block_height
        FROM
          nft_events AS nft
        INNER JOIN
          txs USING (tx_id)
        WHERE
          txs.canonical = true
          AND txs.microblock_canonical = true
          AND nft.canonical = true
          AND nft.microblock_canonical = true
          AND nft.index_block_hash = ${args.index_block_hash}
        ORDER BY
          asset_identifier,
          value,
          txs.block_height DESC,
          txs.microblock_sequence DESC,
          txs.tx_index DESC,
          nft.event_index DESC
      )
      ON CONFLICT ON CONSTRAINT nft_custody_unique DO UPDATE SET
        tx_id = EXCLUDED.tx_id,
        index_block_hash = EXCLUDED.index_block_hash,
        parent_index_block_hash = EXCLUDED.parent_index_block_hash,
        microblock_hash = EXCLUDED.microblock_hash,
        microblock_sequence = EXCLUDED.microblock_sequence,
        recipient = EXCLUDED.recipient,
        event_index = EXCLUDED.event_index,
        tx_index = EXCLUDED.tx_index,
        block_height = EXCLUDED.block_height
    `;
  }

  /**
   * Fetches from the `microblocks` table with a given `parent_index_block_hash` and a known
   * latest unanchored microblock tip. Microblocks that are chained to the given tip are
   * returned as accepted, and all others are returned as orphaned/rejected. This function
   * only performs the lookup, it does not perform any updates to the db.
   * If a gap in the microblock stream is detected, that error information is returned instead.
   * @param microblockChainTip - undefined if processing an anchor block that doesn't point to a parent microblock.
   */
  async findUnanchoredMicroblocksAtChainTip(
    sql: PgSqlClient,
    parentIndexBlockHash: string,
    blockHeight: number,
    microblockChainTip: DbMicroblock | undefined
  ): Promise<
    | { acceptedMicroblocks: string[]; orphanedMicroblocks: string[] }
    | {
        microblockGap: true;
        missingMicroblockHash: string;
        oldestParentMicroblockHash: string;
        oldestParentMicroblockSequence: number;
      }
  > {
    // Get any microblocks that this anchor block is responsible for accepting or rejecting.
    // Note: we don't filter on `microblock_canonical=true` here because that could have been flipped in a previous anchor block
    // which could now be in the process of being re-org'd.
    const mbQuery = await sql<MicroblockQueryResult[]>`
      SELECT ${sql(MICROBLOCK_COLUMNS)}
      FROM microblocks
      WHERE (parent_index_block_hash = ${parentIndexBlockHash}
        OR block_height = ${blockHeight})
    `;
    const candidateMicroblocks = mbQuery.map(row => parseMicroblockQueryResult(row));

    // Accepted/orphaned status needs to be determined by walking through the microblock hash chain rather than a simple sequence number comparison,
    // because we can't depend on a `microblock_canonical=true` filter in the above query, so there could be microblocks with the same sequence number
    // if a leader has self-orphaned its own microblocks.
    let prevMicroblock: DbMicroblock | undefined = microblockChainTip;
    const acceptedMicroblocks = new Set<string>();
    const orphanedMicroblocks = new Set<string>();
    while (prevMicroblock) {
      acceptedMicroblocks.add(prevMicroblock.microblock_hash);
      const foundMb = candidateMicroblocks.find(
        mb => mb.microblock_hash === prevMicroblock?.microblock_parent_hash
      );
      // Sanity check that the first microblock in the chain is sequence 0
      if (!foundMb && prevMicroblock.microblock_sequence !== 0) {
        return {
          microblockGap: true,
          missingMicroblockHash: prevMicroblock?.microblock_parent_hash,
          oldestParentMicroblockHash: prevMicroblock.microblock_hash,
          oldestParentMicroblockSequence: prevMicroblock.microblock_sequence,
        };
      }
      prevMicroblock = foundMb;
    }
    candidateMicroblocks.forEach(mb => {
      if (!acceptedMicroblocks.has(mb.microblock_hash)) {
        orphanedMicroblocks.add(mb.microblock_hash);
      }
    });
    return {
      acceptedMicroblocks: [...acceptedMicroblocks],
      orphanedMicroblocks: [...orphanedMicroblocks],
    };
  }

  /**
   * Restore transactions in the mempool table. This should be called when mined transactions are
   * marked from canonical to non-canonical.
   * @param txIds - List of transactions to update in the mempool
   */
  async restoreMempoolTxs(
    sql: PgSqlClient,
    transactions: TransactionHeader[]
  ): Promise<{ restoredTxs: string[] }> {
    if (transactions.length === 0) return { restoredTxs: [] };
    if (logger.isLevelEnabled('debug'))
      for (const tx of transactions)
        logger.debug(
          `Restoring mempool tx: ${tx.txId} sender: ${tx.sender_address} nonce: ${tx.nonce}`
        );

    // Restore new non-canonical txs into the mempool. Also restore transactions for the same
    // senders/sponsors with the same `nonce`s. We will recalculate replace-by-fee ordering shortly
    // afterwards.
    const inputData = transactions.map(t => [
      t.txId.replace('0x', '\\x'),
      t.sender_address,
      t.sponsor_address ?? 'null',
      t.sponsored.toString(),
      t.nonce,
    ]);
    const updatedRows = await sql<{ tx_id: string }[]>`
      WITH input_data (tx_id, sender_address, sponsor_address, sponsored, nonce) AS (
        VALUES ${sql(inputData)}
      ),
      sponsored_inputs AS (SELECT * FROM input_data WHERE sponsored::boolean),
      non_sponsored_inputs AS (SELECT * FROM input_data WHERE NOT sponsored::boolean),
      affected_sponsored AS (
        SELECT m.tx_id
        FROM mempool_txs m
        INNER JOIN sponsored_inputs i ON m.nonce = i.nonce::int
        AND (m.sponsor_address = i.sponsor_address OR m.sender_address = i.sponsor_address)
      ),
      affected_non_sponsored AS (
        SELECT m.tx_id
        FROM mempool_txs m
        INNER JOIN non_sponsored_inputs i ON m.nonce = i.nonce::int
        AND (m.sponsor_address = i.sender_address OR m.sender_address = i.sender_address)
      ),
      affected_mempool_tx_ids AS (
        SELECT tx_id FROM affected_sponsored
        UNION
        SELECT tx_id FROM affected_non_sponsored
        UNION
        SELECT tx_id::bytea FROM input_data
      ),
      restored AS (
        UPDATE mempool_txs
        SET pruned = false, status = ${DbTxStatus.Pending}, replaced_by_tx_id = NULL
        WHERE pruned = true AND tx_id IN (SELECT DISTINCT tx_id FROM affected_mempool_tx_ids)
        RETURNING tx_id
      ),
      count_update AS (
        UPDATE chain_tip SET
          mempool_tx_count = mempool_tx_count + (SELECT COUNT(*) FROM restored),
          mempool_updated_at = NOW()
      )
      SELECT tx_id FROM restored
    `;
    const restoredTxIds = updatedRows.map(r => r.tx_id);
    if (logger.isLevelEnabled('debug'))
      for (const txId of restoredTxIds) logger.debug(`Restored mempool tx: ${txId}`);

    // Transactions that didn't exist in the mempool need to be inserted into the mempool
    const txIdsRequiringInsertion = transactions
      .filter(tx => !restoredTxIds.includes(tx.txId))
      .map(tx => tx.txId);
    if (txIdsRequiringInsertion.length) {
      logger.debug(
        `To restore mempool txs, ${txIdsRequiringInsertion.length} txs require insertion`
      );
      const txs: TxQueryResult[] = await sql`
        SELECT DISTINCT ON(tx_id) ${sql(TX_COLUMNS)}
        FROM txs
        WHERE tx_id IN ${sql(txIdsRequiringInsertion)}
        ORDER BY tx_id, block_height DESC, microblock_sequence DESC, tx_index DESC
      `;
      if (txs.length !== txIdsRequiringInsertion.length) {
        logger.error(`Not all txs requiring insertion were found`);
      }

      const mempoolTxs = convertTxQueryResultToDbMempoolTx(txs);
      await this.updateMempoolTxs({ mempoolTxs });
      if (logger.isLevelEnabled('debug'))
        for (const tx of mempoolTxs) logger.debug(`Inserted non-existing mempool tx: ${tx.tx_id}`);
    }

    return { restoredTxs: [...restoredTxIds, ...txIdsRequiringInsertion] };
  }

  /**
   * Remove transactions in the mempool table. This should be called when transactions are
   * mined into a block.
   * @param txIds - List of transactions to update in the mempool
   */
  async pruneMempoolTxs(
    sql: PgSqlClient,
    transactions: TransactionHeader[]
  ): Promise<{ removedTxs: string[] }> {
    if (transactions.length === 0) return { removedTxs: [] };
    if (logger.isLevelEnabled('debug'))
      for (const tx of transactions)
        logger.debug(
          `Pruning mempool tx: ${tx.txId} sender: ${tx.sender_address} nonce: ${tx.nonce}`
        );

    // Prune confirmed txs from the mempool. Also prune transactions for the same senders/sponsors
    // with the same `nonce`s. We'll recalculate replaced-by-fee data later when new block data is
    // written to the DB.
    const inputData = transactions.map(t => [
      t.txId.replace('0x', '\\x'),
      t.sender_address,
      t.sponsor_address ?? 'null',
      t.sponsored.toString(),
      t.nonce,
    ]);
    const updateResults = await sql<{ tx_id: string }[]>`
      WITH input_data (tx_id, sender_address, sponsor_address, sponsored, nonce) AS (
        VALUES ${sql(inputData)}
      ),
      sponsored_inputs AS (SELECT * FROM input_data WHERE sponsored::boolean),
      non_sponsored_inputs AS (SELECT * FROM input_data WHERE NOT sponsored::boolean),
      affected_sponsored AS (
        SELECT m.tx_id
        FROM mempool_txs m
        INNER JOIN sponsored_inputs i ON m.nonce = i.nonce::int
        AND (m.sponsor_address = i.sponsor_address OR m.sender_address = i.sponsor_address)
      ),
      affected_non_sponsored AS (
        SELECT m.tx_id
        FROM mempool_txs m
        INNER JOIN non_sponsored_inputs i ON m.nonce = i.nonce::int
        AND (m.sponsor_address = i.sender_address OR m.sender_address = i.sender_address)
      ),
      affected_mempool_tx_ids AS (
        SELECT tx_id FROM affected_sponsored
        UNION
        SELECT tx_id FROM affected_non_sponsored
        UNION
        SELECT tx_id::bytea FROM input_data
      ),
      pruned AS (
        UPDATE mempool_txs
        SET pruned = true, replaced_by_tx_id = NULL
        WHERE pruned = false AND tx_id IN (SELECT tx_id FROM affected_mempool_tx_ids)
        RETURNING tx_id
      ),
      count_update AS (
        UPDATE chain_tip SET
          mempool_tx_count = mempool_tx_count - (SELECT COUNT(*) FROM pruned),
          mempool_updated_at = NOW()
      )
      SELECT tx_id FROM pruned
    `;
    return { removedTxs: updateResults.map(r => r.tx_id) };
  }

  /**
   * Deletes mempool txs that should be dropped by block age or time age depending on which Stacks
   * epoch we're on.
   * @param sql - DB client
   * @returns List of deleted `tx_id`s
   */
  async deleteGarbageCollectedMempoolTxs(sql: PgSqlClient): Promise<{ deletedTxs: string[] }> {
    // Is 3.0 active? Check if the latest block was signed by signers.
    const nakamotoActive =
      (
        await sql<{ index_block_hash: string }[]>`
          SELECT b.index_block_hash
          FROM blocks AS b
          INNER JOIN chain_tip AS c ON c.index_block_hash = b.index_block_hash
          WHERE b.signer_bitvec IS NOT NULL
          LIMIT 1
        `
      ).count > 0;
    // If 3.0 is active, drop transactions older than 2560 minutes.
    // If 2.5 or earlier is active, drop transactions older than 256 blocks.
    const deletedTxResults = await sql<{ tx_id: string }[]>`
      WITH pruned AS (
        UPDATE mempool_txs
        SET pruned = TRUE, status = ${DbTxStatus.DroppedApiGarbageCollect}
        WHERE pruned = FALSE AND
          ${
            nakamotoActive
              ? sql`receipt_time <= EXTRACT(EPOCH FROM (CURRENT_TIMESTAMP - INTERVAL '2560 minutes'))::int`
              : sql`receipt_block_height <= (SELECT block_height - 256 FROM chain_tip)`
          }
        RETURNING tx_id
      ),
      count_update AS (
        UPDATE chain_tip SET
          mempool_tx_count = mempool_tx_count - (SELECT COUNT(*) FROM pruned),
          mempool_updated_at = NOW()
      )
      SELECT tx_id FROM pruned
    `;
    const txIds = deletedTxResults.map(r => r.tx_id);
    if (txIds.length > 0) logger.debug(`Garbage collected ${txIds.length} mempool txs`);
    return { deletedTxs: deletedTxResults.map(r => r.tx_id) };
  }

  async markEntitiesCanonical(
    sql: PgSqlClient,
    indexBlockHash: string,
    canonical: boolean,
    updatedEntities: ReOrgUpdatedEntities
  ): Promise<{
    txsMarkedCanonical: TransactionHeader[];
    txsMarkedNonCanonical: TransactionHeader[];
  }> {
    const result: {
      txsMarkedCanonical: TransactionHeader[];
      txsMarkedNonCanonical: TransactionHeader[];
    } = {
      txsMarkedCanonical: [],
      txsMarkedNonCanonical: [],
    };

    const q = new PgWriteQueue();
    q.enqueue(async () => {
      const txResult = await sql<
        {
          tx_id: string;
          sender_address: string;
          sponsor_address: string | null;
          sponsored: boolean;
          nonce: number;
          update_balances_count: number;
        }[]
      >`
        WITH updated_txs AS (
          UPDATE txs
          SET canonical = ${canonical}
          WHERE index_block_hash = ${indexBlockHash} AND canonical != ${canonical}
          RETURNING tx_id, sender_address, nonce, sponsor_address, fee_rate, sponsored, canonical
        ),
        affected_addresses AS (
            SELECT 
              sender_address AS address,
              fee_rate AS fee_change,
              canonical,
              sponsored
            FROM updated_txs
            WHERE sponsored = false
          UNION ALL
            SELECT 
              sponsor_address AS address,
              fee_rate AS fee_change,
              canonical,
              sponsored
            FROM updated_txs
            WHERE sponsored = true
        ),
        balances_update AS (
          SELECT
            a.address,
            SUM(CASE WHEN a.canonical THEN -a.fee_change ELSE a.fee_change END) AS balance_change
          FROM affected_addresses a
          GROUP BY a.address
        ),
        update_ft_balances AS (
          INSERT INTO ft_balances (address, token, balance)
          SELECT b.address, 'stx', b.balance_change
          FROM balances_update b
          ON CONFLICT (address, token)
          DO UPDATE
          SET balance = ft_balances.balance + EXCLUDED.balance
          RETURNING ft_balances.address
        )
        SELECT tx_id, sender_address, sponsor_address, sponsored, nonce,
          (SELECT COUNT(*)::int FROM update_ft_balances) AS update_balances_count
        FROM updated_txs
      `;
      const txs = txResult.map(row => ({
        txId: row.tx_id,
        sender_address: row.sender_address,
        sponsor_address: row.sponsor_address ?? undefined,
        sponsored: row.sponsored,
        nonce: row.nonce,
      }));
      if (canonical) {
        updatedEntities.markedCanonical.txs += txResult.count;
        result.txsMarkedCanonical = txs;
      } else {
        updatedEntities.markedNonCanonical.txs += txResult.count;
        result.txsMarkedNonCanonical = txs;
      }
      if (txResult.count) {
        await sql`
          UPDATE principal_stx_txs
          SET canonical = ${canonical}
          WHERE tx_id IN ${sql(txs.map(t => t.txId))}
            AND index_block_hash = ${indexBlockHash} AND canonical != ${canonical}
        `;
      }
    });
    q.enqueue(async () => {
      const minerRewardResults = await sql<{ updated_rewards_count: number }[]>`
        WITH updated_rewards AS (
          UPDATE miner_rewards
          SET canonical = ${canonical}
          WHERE index_block_hash = ${indexBlockHash} AND canonical != ${canonical}
          RETURNING recipient, coinbase_amount, tx_fees_anchored, tx_fees_streamed_confirmed, tx_fees_streamed_produced, canonical
        ),
        reward_changes AS (
          SELECT 
            recipient AS address,
            SUM(CASE WHEN canonical THEN 
                (coinbase_amount + tx_fees_anchored + tx_fees_streamed_confirmed + tx_fees_streamed_produced) 
              ELSE 
                -(coinbase_amount + tx_fees_anchored + tx_fees_streamed_confirmed + tx_fees_streamed_produced) 
              END) AS balance_change
          FROM updated_rewards
          GROUP BY recipient
        ),
        update_balances AS (
          INSERT INTO ft_balances (address, token, balance)
          SELECT rc.address, 'stx', rc.balance_change
          FROM reward_changes rc
          ON CONFLICT (address, token)
          DO UPDATE
          SET balance = ft_balances.balance + EXCLUDED.balance
          RETURNING ft_balances.address
        )
        SELECT 
          (SELECT COUNT(*)::int FROM updated_rewards) AS updated_rewards_count
      `;
      const updateCount = minerRewardResults[0]?.updated_rewards_count ?? 0;
      if (canonical) {
        updatedEntities.markedCanonical.minerRewards += updateCount;
      } else {
        updatedEntities.markedNonCanonical.minerRewards += updateCount;
      }
    });
    q.enqueue(async () => {
      const stxLockResults = await sql`
        UPDATE stx_lock_events
        SET canonical = ${canonical}
        WHERE index_block_hash = ${indexBlockHash} AND canonical != ${canonical}
      `;
      if (canonical) {
        updatedEntities.markedCanonical.stxLockEvents += stxLockResults.count;
      } else {
        updatedEntities.markedNonCanonical.stxLockEvents += stxLockResults.count;
      }
    });
    q.enqueue(async () => {
      const stxResults = await sql<{ updated_events_count: number }[]>`
        WITH updated_events AS (
          UPDATE stx_events
          SET canonical = ${canonical}
          WHERE index_block_hash = ${indexBlockHash} AND canonical != ${canonical}
          RETURNING sender, recipient, amount, asset_event_type_id, canonical
        ),
        event_changes AS (
          SELECT 
            address,
            SUM(balance_change) AS balance_change
          FROM (
              SELECT 
                sender AS address,
                SUM(CASE WHEN canonical THEN -amount ELSE amount END) AS balance_change
              FROM updated_events
              WHERE asset_event_type_id IN (1, 3) -- Transfers and Burns affect the sender's balance
              GROUP BY sender
            UNION ALL
              SELECT 
                recipient AS address,
                SUM(CASE WHEN canonical THEN amount ELSE -amount END) AS balance_change
              FROM updated_events
              WHERE asset_event_type_id IN (1, 2) -- Transfers and Mints affect the recipient's balance
              GROUP BY recipient
          ) AS subquery
          GROUP BY address
        ),
        update_balances AS (
          INSERT INTO ft_balances (address, token, balance)
          SELECT ec.address, 'stx', ec.balance_change
          FROM event_changes ec
          ON CONFLICT (address, token)
          DO UPDATE
          SET balance = ft_balances.balance + EXCLUDED.balance
          RETURNING ft_balances.address
        )
        SELECT 
          (SELECT COUNT(*)::int FROM updated_events) AS updated_events_count
      `;
      const updateCount = stxResults[0]?.updated_events_count ?? 0;
      if (canonical) {
        updatedEntities.markedCanonical.stxEvents += updateCount;
      } else {
        updatedEntities.markedNonCanonical.stxEvents += updateCount;
      }
    });
    q.enqueue(async () => {
      const ftResult = await sql<{ updated_events_count: number }[]>`
        WITH updated_events AS (
          UPDATE ft_events
          SET canonical = ${canonical}
          WHERE index_block_hash = ${indexBlockHash} AND canonical != ${canonical}
          RETURNING sender, recipient, amount, asset_event_type_id, asset_identifier, canonical
        ),
        event_changes AS (
          SELECT address, asset_identifier, SUM(balance_change) AS balance_change
          FROM (
              SELECT sender AS address, asset_identifier,
                SUM(CASE WHEN canonical THEN -amount ELSE amount END) AS balance_change
              FROM updated_events
              WHERE asset_event_type_id IN (1, 3) -- Transfers and Burns affect the sender's balance
              GROUP BY sender, asset_identifier
            UNION ALL
              SELECT recipient AS address, asset_identifier,
                SUM(CASE WHEN canonical THEN amount ELSE -amount END) AS balance_change
              FROM updated_events
              WHERE asset_event_type_id IN (1, 2) -- Transfers and Mints affect the recipient's balance
              GROUP BY recipient, asset_identifier
          ) AS subquery
          GROUP BY address, asset_identifier
        ),
        update_balances AS (
          INSERT INTO ft_balances (address, token, balance)
          SELECT ec.address, ec.asset_identifier, ec.balance_change
          FROM event_changes ec
          ON CONFLICT (address, token)
          DO UPDATE
          SET balance = ft_balances.balance + EXCLUDED.balance
          RETURNING ft_balances.address
        )
        SELECT 
          (SELECT COUNT(*)::int FROM updated_events) AS updated_events_count
      `;
      const updateCount = ftResult[0]?.updated_events_count ?? 0;
      if (canonical) {
        updatedEntities.markedCanonical.ftEvents += updateCount;
      } else {
        updatedEntities.markedNonCanonical.ftEvents += updateCount;
      }
    });
    q.enqueue(async () => {
      const nftResult = await sql`
        UPDATE nft_events
        SET canonical = ${canonical}
        WHERE index_block_hash = ${indexBlockHash} AND canonical != ${canonical}
      `;
      if (canonical) {
        updatedEntities.markedCanonical.nftEvents += nftResult.count;
      } else {
        updatedEntities.markedNonCanonical.nftEvents += nftResult.count;
      }
      if (nftResult.count)
        await this.updateNftCustodyFromReOrg(sql, { index_block_hash: indexBlockHash });
    });
    q.enqueue(async () => {
      const pox2Result = await sql`
        UPDATE pox2_events
        SET canonical = ${canonical}
        WHERE index_block_hash = ${indexBlockHash} AND canonical != ${canonical}
      `;
      if (canonical) {
        updatedEntities.markedCanonical.pox2Events += pox2Result.count;
      } else {
        updatedEntities.markedNonCanonical.pox2Events += pox2Result.count;
      }
    });
    q.enqueue(async () => {
      const pox3Result = await sql`
        UPDATE pox3_events
        SET canonical = ${canonical}
        WHERE index_block_hash = ${indexBlockHash} AND canonical != ${canonical}
      `;
      if (canonical) {
        updatedEntities.markedCanonical.pox3Events += pox3Result.count;
      } else {
        updatedEntities.markedNonCanonical.pox3Events += pox3Result.count;
      }
    });
    q.enqueue(async () => {
      const pox4Result = await sql`
        UPDATE pox4_events
        SET canonical = ${canonical}
        WHERE index_block_hash = ${indexBlockHash} AND canonical != ${canonical}
      `;
      if (canonical) {
        updatedEntities.markedCanonical.pox4Events += pox4Result.count;
      } else {
        updatedEntities.markedNonCanonical.pox4Events += pox4Result.count;
      }
    });
    q.enqueue(async () => {
      const contractLogResult = await sql`
        UPDATE contract_logs
        SET canonical = ${canonical}
        WHERE index_block_hash = ${indexBlockHash} AND canonical != ${canonical}
      `;
      if (canonical) {
        updatedEntities.markedCanonical.contractLogs += contractLogResult.count;
      } else {
        updatedEntities.markedNonCanonical.contractLogs += contractLogResult.count;
      }
    });
    q.enqueue(async () => {
      const smartContractResult = await sql`
        UPDATE smart_contracts
        SET canonical = ${canonical}
        WHERE index_block_hash = ${indexBlockHash} AND canonical != ${canonical}
      `;
      if (canonical) {
        updatedEntities.markedCanonical.smartContracts += smartContractResult.count;
      } else {
        updatedEntities.markedNonCanonical.smartContracts += smartContractResult.count;
      }
    });
    q.enqueue(async () => {
      const nameResult = await sql`
        UPDATE names
        SET canonical = ${canonical}
        WHERE index_block_hash = ${indexBlockHash} AND canonical != ${canonical}
      `;
      if (canonical) {
        updatedEntities.markedCanonical.names += nameResult.count;
      } else {
        updatedEntities.markedNonCanonical.names += nameResult.count;
      }
    });
    q.enqueue(async () => {
      const namespaceResult = await sql`
        UPDATE namespaces
        SET canonical = ${canonical}
        WHERE index_block_hash = ${indexBlockHash} AND canonical != ${canonical}
      `;
      if (canonical) {
        updatedEntities.markedCanonical.namespaces += namespaceResult.count;
      } else {
        updatedEntities.markedNonCanonical.namespaces += namespaceResult.count;
      }
    });
    q.enqueue(async () => {
      const subdomainResult = await sql`
        UPDATE subdomains
        SET canonical = ${canonical}
        WHERE index_block_hash = ${indexBlockHash} AND canonical != ${canonical}
      `;
      if (canonical) {
        updatedEntities.markedCanonical.subdomains += subdomainResult.count;
      } else {
        updatedEntities.markedNonCanonical.subdomains += subdomainResult.count;
      }
    });
    q.enqueue(async () => {
      const poxSetResult = await sql`
        UPDATE pox_sets
        SET canonical = ${canonical}
        WHERE index_block_hash = ${indexBlockHash} AND canonical != ${canonical}
      `;
      if (canonical) {
        updatedEntities.markedCanonical.poxSigners += poxSetResult.count;
      } else {
        updatedEntities.markedNonCanonical.poxSigners += poxSetResult.count;
      }
    });
    q.enqueue(async () => {
      const poxCycleResult = await sql`
        UPDATE pox_cycles
        SET canonical = ${canonical}
        WHERE index_block_hash = ${indexBlockHash} AND canonical != ${canonical}
      `;
      if (canonical) {
        updatedEntities.markedCanonical.poxCycles += poxCycleResult.count;
      } else {
        updatedEntities.markedNonCanonical.poxCycles += poxCycleResult.count;
      }
    });

    await q.done();

    return result;
  }

  /**
   * Recursively restore previously orphaned blocks to canonical.
   * @param sql - The SQL client
   * @param indexBlockHash - The index block hash that we will restore first
   * @param updatedEntities - The updated entities
   * @returns The updated entities
   */
  async restoreOrphanedChain(
    sql: PgSqlClient,
    indexBlockHash: string,
    updatedEntities: ReOrgUpdatedEntities
  ): Promise<ReOrgUpdatedEntities> {
    // Restore the previously orphaned block to canonical
    const restoredBlockResult = await sql<BlockQueryResult[]>`
      UPDATE blocks
      SET canonical = true
      WHERE index_block_hash = ${indexBlockHash} AND canonical = false
      RETURNING ${sql(BLOCK_COLUMNS)}
    `;

    if (restoredBlockResult.length === 0) {
      throw new Error(`Could not find orphaned block by index_hash ${indexBlockHash}`);
    }
    if (restoredBlockResult.length > 1) {
      throw new Error(`Found multiple non-canonical parents for index_hash ${indexBlockHash}`);
    }
    updatedEntities.markedCanonical.blocks++;
    updatedEntities.markedCanonical.blockHeaders.unshift({
      index_block_hash: restoredBlockResult[0].index_block_hash,
      block_height: restoredBlockResult[0].block_height,
    });

    // Orphan the now conflicting block at the same height
    const orphanedBlockResult = await sql<BlockQueryResult[]>`
      UPDATE blocks
      SET canonical = false
      WHERE block_height = ${restoredBlockResult[0].block_height}
        AND index_block_hash != ${indexBlockHash} AND canonical = true
      RETURNING ${sql(BLOCK_COLUMNS)}
    `;

    const microblocksOrphaned = new Set<string>();
    const microblocksAccepted = new Set<string>();

    if (orphanedBlockResult.length > 0) {
      const orphanedBlocks = orphanedBlockResult.map(b => parseBlockQueryResult(b));
      for (const orphanedBlock of orphanedBlocks) {
        const microCanonicalUpdateResult = await this.updateMicroCanonical(sql, {
          isCanonical: false,
          blockHeight: orphanedBlock.block_height,
          blockHash: orphanedBlock.block_hash,
          indexBlockHash: orphanedBlock.index_block_hash,
          parentIndexBlockHash: orphanedBlock.parent_index_block_hash,
          parentMicroblockHash: orphanedBlock.parent_microblock_hash,
          parentMicroblockSequence: orphanedBlock.parent_microblock_sequence,
          burnBlockTime: orphanedBlock.burn_block_time,
          burnBlockHeight: orphanedBlock.burn_block_height,
        });
        microCanonicalUpdateResult.orphanedMicroblocks.forEach(mb => {
          microblocksOrphaned.add(mb);
          microblocksAccepted.delete(mb);
        });
        microCanonicalUpdateResult.acceptedMicroblocks.forEach(mb => {
          microblocksOrphaned.delete(mb);
          microblocksAccepted.add(mb);
        });
      }

      updatedEntities.markedNonCanonical.blocks++;
      updatedEntities.markedNonCanonical.blockHeaders.unshift({
        index_block_hash: orphanedBlockResult[0].index_block_hash,
        block_height: orphanedBlockResult[0].block_height,
      });
      const markNonCanonicalResult = await this.markEntitiesCanonical(
        sql,
        orphanedBlockResult[0].index_block_hash,
        false,
        updatedEntities
      );
      const restoredMempoolTxs = await this.restoreMempoolTxs(
        sql,
        markNonCanonicalResult.txsMarkedNonCanonical
      );
      updatedEntities.restoredMempoolTxs += restoredMempoolTxs.restoredTxs.length;
    }

    // The canonical microblock tables _must_ be restored _after_ orphaning all other blocks at a
    // given height, because there is only 1 row per microblock hash, and both the orphaned blocks
    // at this height and the canonical block can be pointed to the same microblocks.
    const restoredBlock = parseBlockQueryResult(restoredBlockResult[0]);
    const microCanonicalUpdateResult = await this.updateMicroCanonical(sql, {
      isCanonical: true,
      blockHeight: restoredBlock.block_height,
      blockHash: restoredBlock.block_hash,
      indexBlockHash: restoredBlock.index_block_hash,
      parentIndexBlockHash: restoredBlock.parent_index_block_hash,
      parentMicroblockHash: restoredBlock.parent_microblock_hash,
      parentMicroblockSequence: restoredBlock.parent_microblock_sequence,
      burnBlockTime: restoredBlock.burn_block_time,
      burnBlockHeight: restoredBlock.burn_block_height,
    });
    microCanonicalUpdateResult.orphanedMicroblocks.forEach(mb => {
      microblocksOrphaned.add(mb);
      microblocksAccepted.delete(mb);
    });
    microCanonicalUpdateResult.acceptedMicroblocks.forEach(mb => {
      microblocksOrphaned.delete(mb);
      microblocksAccepted.add(mb);
    });
    updatedEntities.markedCanonical.microblocks += microblocksAccepted.size;
    updatedEntities.markedCanonical.microblockHashes.push(
      ...microCanonicalUpdateResult.acceptedMicroblocks
    );
    updatedEntities.markedNonCanonical.microblocks += microblocksOrphaned.size;
    updatedEntities.markedNonCanonical.microblockHashes.push(
      ...microCanonicalUpdateResult.orphanedMicroblocks
    );

    const markCanonicalResult = await this.markEntitiesCanonical(
      sql,
      indexBlockHash,
      true,
      updatedEntities
    );
    const prunedMempoolTxs = await this.pruneMempoolTxs(
      sql,
      markCanonicalResult.txsMarkedCanonical
    );
    updatedEntities.prunedMempoolTxs += prunedMempoolTxs.removedTxs.length;

    // Do we have a parent that is non-canonical? If so, restore it recursively.
    const parentResult = await sql<{ index_block_hash: string }[]>`
      SELECT index_block_hash
      FROM blocks
      WHERE
        block_height = ${restoredBlockResult[0].block_height - 1} AND
        index_block_hash = ${restoredBlockResult[0].parent_index_block_hash} AND
        canonical = false
    `;
    if (parentResult.length > 1) {
      throw new Error('Found more than one non-canonical parent to restore during reorg');
    }
    if (parentResult.length > 0) {
      await this.restoreOrphanedChain(sql, parentResult[0].index_block_hash, updatedEntities);
    }
    return updatedEntities;
  }

  async handleReorg(
    sql: PgSqlClient,
    block: DbBlock,
    chainTipHeight: number
  ): Promise<ReOrgUpdatedEntities> {
    const updatedEntities = newReOrgUpdatedEntities();
    // Check if incoming block's parent is canonical
    if (block.block_height > 1) {
      const parentResult = await sql<
        {
          canonical: boolean;
          index_block_hash: string;
          parent_index_block_hash: string;
        }[]
      >`
        SELECT canonical, index_block_hash, parent_index_block_hash
        FROM blocks
        WHERE block_height = ${block.block_height - 1}
          AND index_block_hash = ${block.parent_index_block_hash}
      `;
      if (parentResult.length > 1)
        throw new Error(
          `DB contains multiple blocks at height ${block.block_height - 1} and index_hash ${
            block.parent_index_block_hash
          }`
        );
      if (parentResult.length === 0)
        throw new Error(
          `DB does not contain a parent block at height ${block.block_height - 1} with index_hash ${
            block.parent_index_block_hash
          }`
        );
      // This block builds off a previously orphaned chain. Restore canonical status for this chain.
      if (!parentResult[0].canonical && block.block_height > chainTipHeight) {
        await this.restoreOrphanedChain(sql, parentResult[0].index_block_hash, updatedEntities);
        logger.info(
          updatedEntities,
          `Re-org resolved. Block ${block.block_height} builds off a previously orphaned chain.`
        );
      }
      // Reflect updated transaction totals in `chain_tip` table.
      const txCountDelta =
        updatedEntities.markedCanonical.txs - updatedEntities.markedNonCanonical.txs;
      await sql`
        UPDATE chain_tip SET
          tx_count = tx_count + ${txCountDelta},
          tx_count_unanchored = tx_count_unanchored + ${txCountDelta}
      `;
    }
    return updatedEntities;
  }

  /**
   * batch operations (mainly for event-replay)
   */

  async insertBlockBatch(sql: PgSqlClient, blocks: DbBlock[]) {
    const values: BlockInsertValues[] = blocks.map(block => ({
      block_hash: block.block_hash,
      block_time: block.block_time,
      index_block_hash: block.index_block_hash,
      parent_index_block_hash: block.parent_index_block_hash,
      parent_block_hash: block.parent_block_hash,
      parent_microblock_hash: block.parent_microblock_hash,
      parent_microblock_sequence: block.parent_microblock_sequence,
      block_height: block.block_height,
      burn_block_time: block.burn_block_time,
      burn_block_hash: block.burn_block_hash,
      burn_block_height: block.burn_block_height,
      miner_txid: block.miner_txid,
      canonical: block.canonical,
      execution_cost_read_count: block.execution_cost_read_count,
      execution_cost_read_length: block.execution_cost_read_length,
      execution_cost_runtime: block.execution_cost_runtime,
      execution_cost_write_count: block.execution_cost_write_count,
      execution_cost_write_length: block.execution_cost_write_length,
      tx_total_size: block.tx_total_size,
      tx_count: block.tx_count,
      signer_bitvec: block.signer_bitvec,
      signer_signatures: block.signer_signatures,
      tenure_height: block.tenure_height,
    }));
    await sql`
      INSERT INTO blocks ${sql(values)}
    `;
  }

  async insertMicroblock(sql: PgSqlClient, microblocks: DbMicroblock[]): Promise<void> {
    const values: MicroblockInsertValues[] = microblocks.map(mb => ({
      canonical: mb.canonical,
      microblock_canonical: mb.microblock_canonical,
      microblock_hash: mb.microblock_hash,
      microblock_sequence: mb.microblock_sequence,
      microblock_parent_hash: mb.microblock_parent_hash,
      parent_index_block_hash: mb.parent_index_block_hash,
      block_height: mb.block_height,
      parent_block_height: mb.parent_block_height,
      parent_block_hash: mb.parent_block_hash,
      index_block_hash: mb.index_block_hash,
      block_hash: mb.block_hash,
      parent_burn_block_height: mb.parent_burn_block_height,
      parent_burn_block_hash: mb.parent_burn_block_hash,
      parent_burn_block_time: mb.parent_burn_block_time,
    }));
    const mbResult = await sql`
      INSERT INTO microblocks ${sql(values)}
    `;
    if (mbResult.count !== microblocks.length) {
      throw new Error(
        `Unexpected row count after inserting microblocks: ${mbResult.count} vs ${values.length}`
      );
    }
  }

  // alias to insertMicroblock
  async insertMicroblockBatch(sql: PgSqlClient, microblocks: DbMicroblock[]): Promise<void> {
    return this.insertMicroblock(sql, microblocks);
  }

  async insertTxBatch(sql: PgSqlClient, txs: DbTx[]): Promise<void> {
    const values: TxInsertValues[] = txs.map(tx => ({
      tx_id: tx.tx_id,
      raw_tx: tx.raw_result,
      tx_index: tx.tx_index,
      index_block_hash: tx.index_block_hash,
      parent_index_block_hash: tx.parent_index_block_hash,
      block_hash: tx.block_hash,
      parent_block_hash: tx.parent_block_hash,
      block_height: tx.block_height,
      block_time: tx.block_time ?? 0,
      burn_block_height: tx.burn_block_height,
      burn_block_time: tx.burn_block_time,
      parent_burn_block_time: tx.parent_burn_block_time,
      type_id: tx.type_id,
      anchor_mode: tx.anchor_mode,
      status: tx.status,
      canonical: tx.canonical,
      post_conditions: tx.post_conditions,
      nonce: tx.nonce,
      fee_rate: tx.fee_rate,
      sponsored: tx.sponsored,
      sponsor_nonce: tx.sponsor_nonce ?? null,
      sponsor_address: tx.sponsor_address ?? null,
      sender_address: tx.sender_address,
      origin_hash_mode: tx.origin_hash_mode,
      microblock_canonical: tx.microblock_canonical,
      microblock_sequence: tx.microblock_sequence,
      microblock_hash: tx.microblock_hash,
      token_transfer_recipient_address: tx.token_transfer_recipient_address ?? null,
      token_transfer_amount: tx.token_transfer_amount ?? null,
      token_transfer_memo: tx.token_transfer_memo ?? null,
      smart_contract_clarity_version: tx.smart_contract_clarity_version ?? null,
      smart_contract_contract_id: tx.smart_contract_contract_id ?? null,
      smart_contract_source_code: tx.smart_contract_source_code ?? null,
      contract_call_contract_id: tx.contract_call_contract_id ?? null,
      contract_call_function_name: tx.contract_call_function_name ?? null,
      contract_call_function_args: tx.contract_call_function_args ?? null,
      poison_microblock_header_1: tx.poison_microblock_header_1 ?? null,
      poison_microblock_header_2: tx.poison_microblock_header_2 ?? null,
      coinbase_payload: tx.coinbase_payload ?? null,
      coinbase_alt_recipient: tx.coinbase_alt_recipient ?? null,
      coinbase_vrf_proof: tx.coinbase_vrf_proof ?? null,
      tenure_change_tenure_consensus_hash: tx.tenure_change_tenure_consensus_hash ?? null,
      tenure_change_prev_tenure_consensus_hash: tx.tenure_change_prev_tenure_consensus_hash ?? null,
      tenure_change_burn_view_consensus_hash: tx.tenure_change_burn_view_consensus_hash ?? null,
      tenure_change_previous_tenure_end: tx.tenure_change_previous_tenure_end ?? null,
      tenure_change_previous_tenure_blocks: tx.tenure_change_previous_tenure_blocks ?? null,
      tenure_change_cause: tx.tenure_change_cause ?? null,
      tenure_change_pubkey_hash: tx.tenure_change_pubkey_hash ?? null,
      raw_result: tx.raw_result,
      event_count: tx.event_count,
      execution_cost_read_count: tx.execution_cost_read_count,
      execution_cost_read_length: tx.execution_cost_read_length,
      execution_cost_runtime: tx.execution_cost_runtime,
      execution_cost_write_count: tx.execution_cost_write_count,
      execution_cost_write_length: tx.execution_cost_write_length,
      vm_error: tx.vm_error ?? null,
    }));
    await sql`INSERT INTO txs ${sql(values)}`;
  }

  async insertPrincipalStxTxsBatch(sql: PgSqlClient, values: PrincipalStxTxsInsertValues[]) {
    await sql`
      INSERT INTO principal_stx_txs ${sql(values)}
    `;
  }

  async insertContractEventBatch(sql: PgSqlClient, values: SmartContractEventInsertValues[]) {
    await sql`
      INSERT INTO contract_logs ${sql(values)}
    `;
  }

  async insertFtEventBatch(sql: PgSqlClient, values: FtEventInsertValues[]) {
    await sql`
      INSERT INTO ft_events ${sql(values)}
    `;
  }

  async insertNftEventBatch(sql: PgSqlClient, values: NftEventInsertValues[]) {
    await sql`INSERT INTO nft_events ${sql(values)}`;
  }

  async insertNameBatch(sql: PgSqlClient, values: BnsNameInsertValues[]) {
    await sql`
      INSERT INTO names ${sql(values)}
    `;
  }

  async insertNamespace(
    sql: PgSqlClient,
    blockData: {
      index_block_hash: string;
      parent_index_block_hash: string;
      microblock_hash: string;
      microblock_sequence: number;
      microblock_canonical: boolean;
    },
    bnsNamespace: DbBnsNamespace
  ) {
    const values: BnsNamespaceInsertValues = {
      namespace_id: bnsNamespace.namespace_id,
      launched_at: bnsNamespace.launched_at ?? null,
      address: bnsNamespace.address,
      reveal_block: bnsNamespace.reveal_block,
      ready_block: bnsNamespace.ready_block,
      buckets: bnsNamespace.buckets,
      base: bnsNamespace.base.toString(),
      coeff: bnsNamespace.coeff.toString(),
      nonalpha_discount: bnsNamespace.nonalpha_discount.toString(),
      no_vowel_discount: bnsNamespace.no_vowel_discount.toString(),
      lifetime: bnsNamespace.lifetime,
      status: bnsNamespace.status ?? null,
      tx_index: bnsNamespace.tx_index,
      tx_id: bnsNamespace.tx_id,
      canonical: bnsNamespace.canonical,
      index_block_hash: blockData.index_block_hash,
      parent_index_block_hash: blockData.parent_index_block_hash,
      microblock_hash: blockData.microblock_hash,
      microblock_sequence: blockData.microblock_sequence,
      microblock_canonical: blockData.microblock_canonical,
    };
    await sql`
      INSERT INTO namespaces ${sql(values)}
    `;
  }

  async insertZonefileBatch(sql: PgSqlClient, values: BnsZonefileInsertValues[]) {
    await sql`
      INSERT INTO zonefiles ${sql(values)}
    `;
  }

  async insertRawEventRequestBatch(
    sql: PgSqlClient,
    events: RawEventRequestInsertValues[]
  ): Promise<void> {
    await sql`
      INSERT INTO event_observer_requests ${this.sql(events)}
    `;
  }

  /**
   * (event-replay) Enable or disable indexes for DB tables.
   */
  async toggleAllTableIndexes(sql: PgSqlClient, state: IndexesState): Promise<void> {
    const enable: boolean = Boolean(state);
    const dbName = sql.options.database;
    const tableSchema = sql.options.connection.search_path ?? 'public';
    const tablesQuery = await sql<{ tablename: string }[]>`
      SELECT tablename FROM pg_catalog.pg_tables
      WHERE tablename != ${MIGRATIONS_TABLE}
      AND schemaname = ${tableSchema}`;
    if (tablesQuery.length === 0) {
      const errorMsg = `No tables found in database '${dbName}', schema '${tableSchema}'`;
      console.error(errorMsg);
      throw new Error(errorMsg);
    }
    const tables: string[] = tablesQuery.map((r: { tablename: string }) => r.tablename);

    // Exclude subdomains table since its constraints
    // are need to handle the ingestion of attachments_new events.
    const filtered = tables.filter(item => item !== 'subdomains');

    const result = await sql`
      UPDATE pg_index
      SET ${sql({ indisready: enable, indisvalid: enable })}
      WHERE indrelid = ANY (
        SELECT oid FROM pg_class
        WHERE relname IN ${sql(filtered)}
        AND relnamespace = (
          SELECT oid FROM pg_namespace WHERE nspname = ${tableSchema}
        )
      )
    `;
    if (result.count === 0) {
      throw new Error(`No updates made while toggling table indexes`);
    }
  }

  /**
   * (event-replay) Reindex all DB tables.
   */
  async reindexAllTables(sql: PgSqlClient): Promise<void> {
    const dbName = sql.options.database;
    const tableSchema = sql.options.connection.search_path ?? 'public';
    const tablesQuery = await sql<{ tablename: string }[]>`
      SELECT tablename FROM pg_catalog.pg_tables
      WHERE tablename != ${MIGRATIONS_TABLE}
      AND schemaname = ${tableSchema}`;
    if (tablesQuery.length === 0) {
      const errorMsg = `No tables found in database '${dbName}', schema '${tableSchema}'`;
      console.error(errorMsg);
      throw new Error(errorMsg);
    }
    const tables: string[] = tablesQuery.map((r: { tablename: string }) => r.tablename);

    for (const table of tables) {
      const result = await sql`REINDEX TABLE ${sql(table)}`;
      if (result.count === 0) {
        throw new Error(`No updates made while toggling table indexes`);
      }
    }
  }

  async getLastIngestedSnpRedisMsgId(): Promise<string> {
    const [{ last_redis_msg_id }] = await this.sql<
      { last_redis_msg_id: string }[]
    >`SELECT last_redis_msg_id FROM snp_state`;
    return last_redis_msg_id;
  }

  async updateLastIngestedSnpRedisMsgId(sql: PgSqlClient, msgId: string): Promise<void> {
    await sql`UPDATE snp_state SET last_redis_msg_id = ${msgId}`;
  }

  async close(args?: { timeout?: number }): Promise<void> {
    if (this._debounceMempoolStat.debounce) {
      clearTimeout(this._debounceMempoolStat.debounce);
    }
    await this.chainhooksNotifier?.close();
    await super.close(args);
  }
}<|MERGE_RESOLUTION|>--- conflicted
+++ resolved
@@ -148,9 +148,7 @@
   ) {
     super(sql, notifier);
     this.isEventReplay = isEventReplay;
-<<<<<<< HEAD
     this.chainhooksNotifier = chainhooksNotifier;
-=======
     if (isProdEnv) {
       this.metrics = {
         blockHeight: new prom.Gauge({
@@ -163,7 +161,6 @@
         }),
       };
     }
->>>>>>> bde1037e
   }
 
   static async connect({
@@ -239,15 +236,11 @@
   async update(data: DataStoreBlockUpdateData): Promise<void> {
     let garbageCollectedMempoolTxs: string[] = [];
     let newTxData: DataStoreTxEventData[] = [];
-    let updatedEntities: ReOrgUpdatedEntities = newReOrgUpdatedEntities();
+    let reorg: ReOrgUpdatedEntities = newReOrgUpdatedEntities();
 
     await this.sqlWriteTransaction(async sql => {
       const chainTip = await this.getChainTip(sql);
-<<<<<<< HEAD
-      updatedEntities = await this.handleReorg(sql, data.block, chainTip.block_height);
-=======
-      const reorg = await this.handleReorg(sql, data.block, chainTip.block_height);
->>>>>>> bde1037e
+      reorg = await this.handleReorg(sql, data.block, chainTip.block_height);
       const isCanonical = data.block.block_height > chainTip.block_height;
       if (!isCanonical) {
         markBlockUpdateDataAsNonCanonical(data);
@@ -418,7 +411,7 @@
     if (isTestEnv) await this.sendBlockNotifications({ data, garbageCollectedMempoolTxs });
     else void this.sendBlockNotifications({ data, garbageCollectedMempoolTxs });
     await this.chainhooksNotifier?.notify(
-      updatedEntities,
+      reorg,
       data.block.index_block_hash,
       data.block.block_height
     );

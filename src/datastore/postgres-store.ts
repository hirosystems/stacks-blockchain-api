--- conflicted
+++ resolved
@@ -7256,35 +7256,6 @@
       if (nameZonefile.rowCount === 0) {
         return;
       }
-<<<<<<< HEAD
-=======
-      // The `names` and `zonefiles` tables only track latest zonefile changes. We need to check
-      // `nft_custody` for the latest name owner, but only for names that were NOT imported from v1
-      // since they did not generate an NFT event for us to track.
-      if (nameZonefile.rows[0].registered_at !== 1) {
-        let value: Buffer;
-        try {
-          value = bnsNameCV(name);
-        } catch (error) {
-          return;
-        }
-        const nameCustody = await client.query<{ recipient: string }>(
-          `
-          SELECT recipient
-          FROM ${includeUnanchored ? 'nft_custody_unanchored' : 'nft_custody'}
-          WHERE asset_identifier = $1 AND value = $2
-          `,
-          [getBnsSmartContractId(chainId), value]
-        );
-        if (nameCustody.rowCount === 0) {
-          return;
-        }
-        return {
-          ...nameZonefile.rows[0],
-          address: nameCustody.rows[0].recipient,
-        };
-      }
->>>>>>> bc59817a
       return nameZonefile.rows[0];
     });
     if (queryResult) {

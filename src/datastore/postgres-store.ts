import * as path from 'path';
import * as fs from 'fs';
import { EventEmitter } from 'events';
import { Readable, Writable } from 'stream';
import PgMigrate, { RunnerOption } from 'node-pg-migrate';
import {
  Pool,
  PoolClient,
  ClientConfig,
  Client,
  ClientBase,
  QueryResult,
  QueryConfig,
  PoolConfig,
} from 'pg';
import * as pgCopyStreams from 'pg-copy-streams';
import * as PgCursor from 'pg-cursor';

import {
  parseArgBoolean,
  parsePort,
  APP_DIR,
  isTestEnv,
  isDevEnv,
  bufferToHexPrefixString,
  hexToBuffer,
  stopwatch,
  timeout,
  logger,
  logError,
  FoundOrNot,
  getOrAdd,
  assertNotNullish,
  batchIterate,
  distinctBy,
  unwrapOptional,
  pipelineAsync,
  isProdEnv,
  has0xPrefix,
  isValidPrincipal,
  isSmartContractTx,
} from '../helpers';
import {
  DataStore,
  DbBlock,
  DbTx,
  DbStxEvent,
  DbFtEvent,
  DbNftEvent,
  DbTxTypeId,
  DbSmartContractEvent,
  DbSmartContract,
  DbEvent,
  DbFaucetRequest,
  DataStoreEventEmitter,
  DbEventTypeId,
  DataStoreBlockUpdateData,
  DbFaucetRequestCurrency,
  DbMempoolTx,
  DbMempoolTxId,
  DbSearchResult,
  DbStxBalance,
  DbStxLockEvent,
  DbFtBalance,
  DbMinerReward,
  DbBurnchainReward,
  DbInboundStxTransfer,
  DbTxStatus,
  AddressNftEventIdentifier,
  DbRewardSlotHolder,
  DbBnsName,
  DbBnsNamespace,
  DbBnsZoneFile,
  DbBnsSubdomain,
  DbConfigState,
  DbTokenOfferingLocked,
  DbTxWithAssetTransfers,
  DataStoreMicroblockUpdateData,
  DbMicroblock,
  DbTxAnchorMode,
  DbGetBlockWithMetadataOpts,
  DbGetBlockWithMetadataResponse,
  DbMicroblockPartial,
  DataStoreTxEventData,
  DbRawEventRequest,
  BlockIdentifier,
  StxUnlockEvent,
  DbNonFungibleTokenMetadata,
  DbFungibleTokenMetadata,
  DbTokenMetadataQueueEntry,
  DbSearchResultWithMetadata,
  DbChainTip,
  NftHoldingInfo,
  NftHoldingInfoWithTxMetadata,
  NftEventWithTxMetadata,
<<<<<<< HEAD
  DbAssetEventTypeId,
=======
>>>>>>> 66880791
} from './common';
import {
  AddressTokenOfferingLocked,
  TransactionType,
  AddressUnlockSchedule,
  Block,
} from '@stacks/stacks-blockchain-api-types';
import { getTxTypeId } from '../api/controllers/db-controller';
import { isProcessableTokenMetadata } from '../event-stream/tokens-contract-handler';
import { ClarityAbi } from '@stacks/transactions';
import {
  PgAddressNotificationPayload,
  PgBlockNotificationPayload,
  PgMicroblockNotificationPayload,
  PgNameNotificationPayload,
  PgNotifier,
  PgTokenMetadataNotificationPayload,
  PgTokensNotificationPayload,
  PgTxNotificationPayload,
} from './postgres-notifier';

const MIGRATIONS_TABLE = 'pgmigrations';
const MIGRATIONS_DIR = path.join(APP_DIR, 'migrations');

type PgClientConfig = ClientConfig & { schema?: string };
export function getPgClientConfig(): PgClientConfig {
  const pgEnvVars = {
    database: process.env['PG_DATABASE'],
    user: process.env['PG_USER'],
    password: process.env['PG_PASSWORD'],
    host: process.env['PG_HOST'],
    port: process.env['PG_PORT'],
    ssl: process.env['PG_SSL'],
    schema: process.env['PG_SCHEMA'],
  };
  const pgConnectionUri = process.env['PG_CONNECTION_URI'];
  const pgConfigEnvVar = Object.entries(pgEnvVars).find(([, v]) => typeof v === 'string')?.[0];
  if (pgConfigEnvVar && pgConnectionUri) {
    throw new Error(
      `Both PG_CONNECTION_URI and ${pgConfigEnvVar} environmental variables are defined. PG_CONNECTION_URI must be defined without others or omitted.`
    );
  }
  if (pgConnectionUri) {
    const uri = new URL(pgConnectionUri);
    const searchParams = Object.fromEntries(
      [...uri.searchParams.entries()].map(([k, v]) => [k.toLowerCase(), v])
    );
    // Not really standardized
    const schema: string | undefined =
      searchParams['currentschema'] ??
      searchParams['current_schema'] ??
      searchParams['searchpath'] ??
      searchParams['search_path'] ??
      searchParams['schema'];
    const config: PgClientConfig = {
      connectionString: pgConnectionUri,
      schema,
    };
    return config;
  } else {
    const config: PgClientConfig = {
      database: pgEnvVars.database,
      user: pgEnvVars.user,
      password: pgEnvVars.password,
      host: pgEnvVars.host,
      port: parsePort(pgEnvVars.port),
      ssl: parseArgBoolean(pgEnvVars.ssl),
      schema: pgEnvVars.schema,
    };
    return config;
  }
}

export async function runMigrations(
  clientConfig: PgClientConfig = getPgClientConfig(),
  direction: 'up' | 'down' = 'up',
  opts?: {
    // Bypass the NODE_ENV check when performing a "down" migration which irreversibly drops data.
    dangerousAllowDataLoss?: boolean;
  }
): Promise<void> {
  if (!opts?.dangerousAllowDataLoss && direction !== 'up' && !isTestEnv && !isDevEnv) {
    throw new Error(
      'Whoa there! This is a testing function that will drop all data from PG. ' +
        'Set NODE_ENV to "test" or "development" to enable migration testing.'
    );
  }
  clientConfig = clientConfig ?? getPgClientConfig();
  const client = new Client(clientConfig);
  try {
    await client.connect();
    const runnerOpts: RunnerOption = {
      dbClient: client,
      ignorePattern: '.*map',
      dir: MIGRATIONS_DIR,
      direction: direction,
      migrationsTable: MIGRATIONS_TABLE,
      count: Infinity,
      logger: {
        info: msg => {},
        warn: msg => logger.warn(msg),
        error: msg => logger.error(msg),
      },
    };
    if (clientConfig.schema) {
      runnerOpts.schema = clientConfig.schema;
    }
    await PgMigrate(runnerOpts);
  } catch (error) {
    logError(`Error running pg-migrate`, error);
    throw error;
  } finally {
    await client.end();
  }
}

export async function cycleMigrations(opts?: {
  // Bypass the NODE_ENV check when performing a "down" migration which irreversibly drops data.
  dangerousAllowDataLoss?: boolean;
}): Promise<void> {
  const clientConfig = getPgClientConfig();

  await runMigrations(clientConfig, 'down', opts);
  await runMigrations(clientConfig, 'up', opts);
}

export async function dangerousDropAllTables(opts?: {
  acknowledgePotentialCatastrophicConsequences?: 'yes';
}) {
  if (opts?.acknowledgePotentialCatastrophicConsequences !== 'yes') {
    throw new Error('Dangerous usage error.');
  }
  const clientConfig = getPgClientConfig();
  const client = new Client(clientConfig);
  try {
    await client.connect();
    await client.query('BEGIN');
    const getTablesQuery = await client.query<{ table_name: string }>(
      `
      SELECT table_name
      FROM information_schema.tables
      WHERE table_schema = $1
      AND table_catalog = $2
      AND table_type = 'BASE TABLE'
      `,
      [clientConfig.schema, clientConfig.database]
    );
    const tables = getTablesQuery.rows.map(r => r.table_name);
    for (const table of tables) {
      await client.query(`DROP TABLE IF EXISTS ${table} CASCADE`);
    }
    await client.query('COMMIT');
  } catch (error) {
    await client.query('ROLLBACK');
    throw error;
  } finally {
    await client.end();
  }
}

/**
 * @deprecated use `txColumns()` instead.
 */
const TX_COLUMNS = `
  -- required columns
  tx_id, raw_tx, tx_index, index_block_hash, parent_index_block_hash, block_hash, parent_block_hash, block_height, burn_block_time, parent_burn_block_time,
  type_id, anchor_mode, status, canonical, post_conditions, nonce, fee_rate, sponsored, sponsor_address, sender_address, origin_hash_mode,
  microblock_canonical, microblock_sequence, microblock_hash,

  -- token-transfer tx columns
  token_transfer_recipient_address, token_transfer_amount, token_transfer_memo,

  -- smart-contract tx columns
  smart_contract_contract_id, smart_contract_source_code,

  -- contract-call tx columns
  contract_call_contract_id, contract_call_function_name, contract_call_function_args,

  -- poison-microblock tx columns
  poison_microblock_header_1, poison_microblock_header_2,

  -- coinbase tx columns
  coinbase_payload,

  -- tx result
  raw_result,

  -- event count
  event_count,

  -- execution cost
  execution_cost_read_count, execution_cost_read_length, execution_cost_runtime, execution_cost_write_count, execution_cost_write_length
`;

const MEMPOOL_TX_COLUMNS = `
  -- required columns
  pruned, tx_id, raw_tx, type_id, anchor_mode, status, receipt_time,
  post_conditions, nonce, fee_rate, sponsored, sponsor_address, sender_address, origin_hash_mode,

  -- token-transfer tx columns
  token_transfer_recipient_address, token_transfer_amount, token_transfer_memo,

  -- smart-contract tx columns
  smart_contract_contract_id, smart_contract_source_code,

  -- contract-call tx columns
  contract_call_contract_id, contract_call_function_name, contract_call_function_args,

  -- poison-microblock tx columns
  poison_microblock_header_1, poison_microblock_header_2,

  -- coinbase tx columns
  coinbase_payload
`;

const BLOCK_COLUMNS = `
  block_hash, index_block_hash,
  parent_index_block_hash, parent_block_hash, parent_microblock_hash, parent_microblock_sequence,
  block_height, burn_block_time, burn_block_hash, burn_block_height, miner_txid, canonical,
  execution_cost_read_count, execution_cost_read_length, execution_cost_runtime,
  execution_cost_write_count, execution_cost_write_length
`;

const MICROBLOCK_COLUMNS = `
  canonical, microblock_canonical, microblock_hash, microblock_sequence, microblock_parent_hash,
  parent_index_block_hash, block_height, parent_block_height, parent_block_hash,
  parent_burn_block_height, parent_burn_block_time, parent_burn_block_hash,
  index_block_hash, block_hash
`;

const COUNT_COLUMN = `(COUNT(*) OVER())::integer AS count`;

/**
 * Shorthand function to generate a list of common columns to query from the `txs` table. A parameter
 * is specified in case the table is aliased into something else and a prefix is required.
 * @param tableName - Name of the table to query against. Defaults to `txs`.
 * @returns `string` - Column list to insert in SELECT statement.
 */
function txColumns(tableName: string = 'txs'): string {
  const columns: string[] = [
    // required columns
    'tx_id',
    'raw_tx',
    'tx_index',
    'index_block_hash',
    'parent_index_block_hash',
    'block_hash',
    'parent_block_hash',
    'block_height',
    'burn_block_time',
    'parent_burn_block_time',
    'type_id',
    'anchor_mode',
    'status',
    'canonical',
    'post_conditions',
    'nonce',
    'fee_rate',
    'sponsored',
    'sponsor_address',
    'sender_address',
    'origin_hash_mode',
    'microblock_canonical',
    'microblock_sequence',
    'microblock_hash',
    // token-transfer tx columns
    'token_transfer_recipient_address',
    'token_transfer_amount',
    'token_transfer_memo',
    // smart-contract tx columns
    'smart_contract_contract_id',
    'smart_contract_source_code',
    // contract-call tx columns
    'contract_call_contract_id',
    'contract_call_function_name',
    'contract_call_function_args',
    // poison-microblock tx columns
    'poison_microblock_header_1',
    'poison_microblock_header_2',
    // coinbase tx columns
    'coinbase_payload',
    // tx result
    'raw_result',
    // event count
    'event_count',
    // execution cost
    'execution_cost_read_count',
    'execution_cost_read_length',
    'execution_cost_runtime',
    'execution_cost_write_count',
    'execution_cost_write_length',
  ];
  return columns.map(c => `${tableName}.${c}`).join(',');
}

/**
 * Shorthand function that returns a column query to retrieve the smart contract abi when querying transactions
 * that may be of type `contract_call`. Usually used alongside `txColumns()`, `TX_COLUMNS` or `MEMPOOL_TX_COLUMNS`.
 * @param tableName - Name of the table that will determine the transaction type. Defaults to `txs`.
 * @returns `string` - abi column select statement portion
 */
function abiColumn(tableName: string = 'txs'): string {
  return `
    CASE WHEN ${tableName}.type_id = ${DbTxTypeId.ContractCall} THEN (
      SELECT abi
      FROM smart_contracts
      WHERE smart_contracts.contract_id = ${tableName}.contract_call_contract_id
      ORDER BY abi != 'null' DESC, canonical DESC, microblock_canonical DESC, block_height DESC
      LIMIT 1
    ) END as abi
    `;
}

interface BlockQueryResult {
  block_hash: Buffer;
  index_block_hash: Buffer;
  parent_index_block_hash: Buffer;
  parent_block_hash: Buffer;
  parent_microblock_hash: Buffer;
  parent_microblock_sequence: number;
  block_height: number;
  burn_block_time: number;
  burn_block_hash: Buffer;
  burn_block_height: number;
  miner_txid: Buffer;
  canonical: boolean;
  execution_cost_read_count: string;
  execution_cost_read_length: string;
  execution_cost_runtime: string;
  execution_cost_write_count: string;
  execution_cost_write_length: string;
}

interface MicroblockQueryResult {
  canonical: boolean;
  microblock_canonical: boolean;
  microblock_hash: Buffer;
  microblock_sequence: number;
  microblock_parent_hash: Buffer;
  parent_index_block_hash: Buffer;
  block_height: number;
  parent_block_height: number;
  parent_block_hash: Buffer;
  index_block_hash: Buffer;
  block_hash: Buffer;
  parent_burn_block_height: number;
  parent_burn_block_hash: Buffer;
  parent_burn_block_time: number;
}

interface MempoolTxQueryResult {
  pruned: boolean;
  tx_id: Buffer;

  nonce: number;
  type_id: number;
  anchor_mode: number;
  status: number;
  receipt_time: number;

  canonical: boolean;
  post_conditions: Buffer;
  fee_rate: string;
  sponsored: boolean;
  sponsor_address: string | null;
  sender_address: string;
  origin_hash_mode: number;
  raw_tx: Buffer;

  // `token_transfer` tx types
  token_transfer_recipient_address?: string;
  token_transfer_amount?: string;
  token_transfer_memo?: Buffer;

  // `smart_contract` tx types
  smart_contract_contract_id?: string;
  smart_contract_source_code?: string;

  // `contract_call` tx types
  contract_call_contract_id?: string;
  contract_call_function_name?: string;
  contract_call_function_args?: Buffer;

  // `poison_microblock` tx types
  poison_microblock_header_1?: Buffer;
  poison_microblock_header_2?: Buffer;

  // `coinbase` tx types
  coinbase_payload?: Buffer;

  // sending abi in case tx is contract call
  abi?: string;
}

interface TxQueryResult {
  tx_id: Buffer;
  tx_index: number;
  index_block_hash: Buffer;
  parent_index_block_hash: Buffer;
  block_hash: Buffer;
  parent_block_hash: Buffer;
  block_height: number;
  burn_block_time: number;
  parent_burn_block_time: number;
  nonce: number;
  type_id: number;
  anchor_mode: number;
  status: number;
  raw_result: Buffer;
  canonical: boolean;

  microblock_canonical: boolean;
  microblock_sequence: number;
  microblock_hash: Buffer;

  post_conditions: Buffer;
  fee_rate: string;
  sponsored: boolean;
  sponsor_address: string | null;
  sender_address: string;
  origin_hash_mode: number;
  raw_tx: Buffer;

  // `token_transfer` tx types
  token_transfer_recipient_address?: string;
  token_transfer_amount?: string;
  token_transfer_memo?: Buffer;

  // `smart_contract` tx types
  smart_contract_contract_id?: string;
  smart_contract_source_code?: string;

  // `contract_call` tx types
  contract_call_contract_id?: string;
  contract_call_function_name?: string;
  contract_call_function_args?: Buffer;

  // `poison_microblock` tx types
  poison_microblock_header_1?: Buffer;
  poison_microblock_header_2?: Buffer;

  // `coinbase` tx types
  coinbase_payload?: Buffer;

  // events count
  event_count: number;

  execution_cost_read_count: string;
  execution_cost_read_length: string;
  execution_cost_runtime: string;
  execution_cost_write_count: string;
  execution_cost_write_length: string;
}

interface ContractTxQueryResult extends TxQueryResult {
  abi?: string;
}

interface MempoolTxIdQueryResult {
  tx_id: Buffer;
}
interface FaucetRequestQueryResult {
  currency: string;
  ip: string;
  address: string;
  occurred_at: string;
}

interface UpdatedEntities {
  markedCanonical: {
    blocks: number;
    microblocks: number;
    minerRewards: number;
    txs: number;
    stxLockEvents: number;
    stxEvents: number;
    ftEvents: number;
    nftEvents: number;
    contractLogs: number;
    smartContracts: number;
    names: number;
    namespaces: number;
    subdomains: number;
  };
  markedNonCanonical: {
    blocks: number;
    microblocks: number;
    minerRewards: number;
    txs: number;
    stxLockEvents: number;
    stxEvents: number;
    ftEvents: number;
    nftEvents: number;
    contractLogs: number;
    smartContracts: number;
    names: number;
    namespaces: number;
    subdomains: number;
  };
}

interface TransferQueryResult {
  sender: string;
  memo: Buffer;
  block_height: number;
  tx_index: number;
  tx_id: Buffer;
  transfer_type: string;
  amount: string;
}

interface NonFungibleTokenMetadataQueryResult {
  token_uri: string;
  name: string;
  description: string;
  image_uri: string;
  image_canonical_uri: string;
  contract_id: string;
  tx_id: Buffer;
  sender_address: string;
}

interface FungibleTokenMetadataQueryResult {
  token_uri: string;
  name: string;
  description: string;
  image_uri: string;
  image_canonical_uri: string;
  contract_id: string;
  symbol: string;
  decimals: number;
  tx_id: Buffer;
  sender_address: string;
}

interface DbTokenMetadataQueueEntryQuery {
  queue_id: number;
  tx_id: Buffer;
  contract_id: string;
  contract_abi: string;
  block_height: number;
  processed: boolean;
}

export interface RawTxQueryResult {
  raw_tx: Buffer;
}

class MicroblockGapError extends Error {
  constructor(message: string) {
    super(message);
    this.message = message;
    this.name = this.constructor.name;
  }
}

// Enable this when debugging potential sql leaks.
const SQL_QUERY_LEAK_DETECTION = false;

// Tables containing tx metadata, like events (stx, ft, nft transfers), contract logs, bns data, etc.
const TX_METADATA_TABLES = [
  'stx_events',
  'ft_events',
  'nft_events',
  'contract_logs',
  'stx_lock_events',
  'smart_contracts',
  'names',
  'namespaces',
  'subdomains',
] as const;

function getSqlQueryString(query: QueryConfig | string): string {
  if (typeof query === 'string') {
    return query;
  } else {
    return query.text;
  }
}

export class PgDataStore
  extends (EventEmitter as { new (): DataStoreEventEmitter })
  implements DataStore {
  readonly pool: Pool;
  readonly notifier?: PgNotifier;
  readonly eventReplay: boolean;
  private constructor(
    pool: Pool,
    notifier: PgNotifier | undefined = undefined,
    eventReplay: boolean = false
  ) {
    // eslint-disable-next-line constructor-super
    super();
    this.pool = pool;
    this.notifier = notifier;
    this.eventReplay = eventReplay;
  }

  /**
   * Connects to the `PgNotifier`. Its messages will be forwarded to the rest of the API components
   * though the EventEmitter.
   */
  async connectPgNotifier() {
    await this.notifier?.connect(notification => {
      switch (notification.type) {
        case 'blockUpdate':
          const block = notification.payload as PgBlockNotificationPayload;
          this.emit('blockUpdate', block.blockHash);
          break;
        case 'microblockUpdate':
          const microblock = notification.payload as PgMicroblockNotificationPayload;
          this.emit('microblockUpdate', microblock.microblockHash);
          break;
        case 'txUpdate':
          const tx = notification.payload as PgTxNotificationPayload;
          this.emit('txUpdate', tx.txId);
          break;
        case 'addressUpdate':
          const address = notification.payload as PgAddressNotificationPayload;
          this.emit('addressUpdate', address.address, address.blockHeight);
          break;
        case 'tokensUpdate':
          const tokens = notification.payload as PgTokensNotificationPayload;
          this.emit('tokensUpdate', tokens.contractID);
          break;
        case 'nameUpdate':
          const name = notification.payload as PgNameNotificationPayload;
          this.emit('nameUpdate', name.nameInfo);
          break;
        case 'tokenMetadataUpdateQueued':
          const metadata = notification.payload as PgTokenMetadataNotificationPayload;
          this.emit('tokenMetadataUpdateQueued', metadata.entry);
          break;
      }
    });
  }

  /**
   * Creates a postgres pool client connection. If the connection fails due to a transient error, it is retried until successful.
   * You'd expect that the pg lib to handle this, but it doesn't, see https://github.com/brianc/node-postgres/issues/1789
   */
  async connectWithRetry(): Promise<PoolClient> {
    for (let retryAttempts = 1; ; retryAttempts++) {
      try {
        const client = await this.pool.connect();
        return client;
      } catch (error: any) {
        // Check for transient errors, and retry after 1 second
        if (error.code === 'ECONNREFUSED') {
          logger.warn(`Postgres connection ECONNREFUSED, will retry, attempt #${retryAttempts}`);
          await timeout(1000);
        } else if (error.code === 'ETIMEDOUT') {
          logger.warn(`Postgres connection ETIMEDOUT, will retry, attempt #${retryAttempts}`);
          await timeout(1000);
        } else if (error.message === 'the database system is starting up') {
          logger.warn(
            `Postgres connection failed while database system is restarting, will retry, attempt #${retryAttempts}`
          );
          await timeout(1000);
        } else if (error.message === 'Connection terminated unexpectedly') {
          logger.warn(
            `Postgres connection terminated unexpectedly, will retry, attempt #${retryAttempts}`
          );
          await timeout(1000);
        } else {
          throw error;
        }
      }
    }
  }

  /**
   * Execute queries against the connection pool.
   */
  async query<T>(cb: (client: ClientBase) => Promise<T>): Promise<T> {
    const client = await this.connectWithRetry();
    try {
      if (SQL_QUERY_LEAK_DETECTION) {
        // Monkey patch in some query leak detection. Taken from the lib's docs:
        // https://node-postgres.com/guides/project-structure
        // eslint-disable-next-line @typescript-eslint/unbound-method
        const query = client.query;
        // eslint-disable-next-line @typescript-eslint/unbound-method
        const release = client.release;
        const lastQueries: any[] = [];
        const timeout = setTimeout(() => {
          const queries = lastQueries.map(q => getSqlQueryString(q));
          logger.error(`Pg client has been checked out for more than 5 seconds`);
          logger.error(`Last query: ${queries.join('|')}`);
        }, 5000);
        // @ts-expect-error hacky typing
        client.query = (...args) => {
          lastQueries.push(args[0]);
          // @ts-expect-error hacky typing
          return query.apply(client, args);
        };
        client.release = () => {
          clearTimeout(timeout);
          client.query = query;
          client.release = release;
          return release.apply(client);
        };
      }
      const result = await cb(client);
      return result;
    } finally {
      client.release();
    }
  }

  /**
   * Execute queries within a sql transaction.
   */
  async queryTx<T>(cb: (client: ClientBase) => Promise<T>): Promise<T> {
    return await this.query(async client => {
      try {
        await client.query('BEGIN');
        const result = await cb(client);
        await client.query('COMMIT');
        return result;
      } catch (error) {
        await client.query('ROLLBACK');
        throw error;
      }
    });
  }

  async storeRawEventRequest(eventPath: string, payload: string): Promise<void> {
    await this.query(async client => {
      const insertResult = await client.query<{ id: string }>(
        `
        INSERT INTO event_observer_requests(
          event_path, payload
        ) values($1, $2)
        RETURNING id
        `,
        [eventPath, payload]
      );
      if (insertResult.rowCount !== 1) {
        throw new Error(
          `Unexpected row count ${insertResult.rowCount} when storing event_observer_requests entry`
        );
      }
      const exportEventsFile = process.env['STACKS_EXPORT_EVENTS_FILE'];
      if (exportEventsFile) {
        const writeStream = fs.createWriteStream(exportEventsFile, {
          flags: 'a', // append or create if not exists
        });
        try {
          const queryStream = client.query(
            pgCopyStreams.to(
              `COPY (SELECT * FROM event_observer_requests WHERE id = ${insertResult.rows[0].id}) TO STDOUT ENCODING 'UTF8'`
            )
          );
          await pipelineAsync(queryStream, writeStream);
        } finally {
          writeStream.close();
        }
      }
    });
  }

  static async exportRawEventRequests(targetStream: Writable): Promise<void> {
    const pg = await this.connect(true);
    try {
      await pg.query(async client => {
        const copyQuery = pgCopyStreams.to(
          `
          COPY (SELECT id, receive_timestamp, event_path, payload FROM event_observer_requests ORDER BY id ASC)
          TO STDOUT ENCODING 'UTF8'
          `
        );
        const queryStream = client.query(copyQuery);
        await pipelineAsync(queryStream, targetStream);
      });
    } finally {
      await pg.close();
    }
  }

  static async *getRawEventRequests(
    readStream: Readable,
    onStatusUpdate?: (msg: string) => void
  ): AsyncGenerator<DbRawEventRequest[], void, unknown> {
    // 1. Pipe input stream into a temp table
    // 2. Use `pg-cursor` to async read rows from temp table (order by `id` ASC)
    // 3. Drop temp table
    // 4. Close db connection
    const pg = await this.connect(true);
    try {
      const client = await pg.pool.connect();
      try {
        await client.query('BEGIN');
        await client.query(
          `
          CREATE TEMPORARY TABLE temp_event_observer_requests(
            id bigint PRIMARY KEY,
            receive_timestamp timestamptz NOT NULL,
            event_path text NOT NULL,
            payload jsonb NOT NULL
          ) ON COMMIT DROP
          `
        );
        onStatusUpdate?.('Importing raw event requests into temporary table...');
        const importStream = client.query(
          pgCopyStreams.from(`COPY temp_event_observer_requests FROM STDIN`)
        );
        await pipelineAsync(readStream, importStream);
        const totalRowCountQuery = await client.query<{ count: string }>(
          `SELECT COUNT(id) count FROM temp_event_observer_requests`
        );
        const totalRowCount = parseInt(totalRowCountQuery.rows[0].count);
        let lastStatusUpdatePercent = 0;
        onStatusUpdate?.('Streaming raw event requests from temporary table...');
        const cursor = new PgCursor<{ id: string; event_path: string; payload: string }>(
          `
          SELECT id, event_path, payload::text
          FROM temp_event_observer_requests
          ORDER BY id ASC
          `
        );
        const cursorQuery = client.query(cursor);
        const rowBatchSize = 100;
        let rowsReadCount = 0;
        let rows: DbRawEventRequest[] = [];
        do {
          rows = await new Promise<DbRawEventRequest[]>((resolve, reject) => {
            cursorQuery.read(rowBatchSize, (error, rows) => {
              if (error) {
                reject(error);
              } else {
                rowsReadCount += rows.length;
                if ((rowsReadCount / totalRowCount) * 100 > lastStatusUpdatePercent + 1) {
                  lastStatusUpdatePercent = Math.floor((rowsReadCount / totalRowCount) * 100);
                  onStatusUpdate?.(
                    `Raw event requests processed: ${lastStatusUpdatePercent}% (${rowsReadCount} / ${totalRowCount})`
                  );
                }
                resolve(rows);
              }
            });
          });
          if (rows.length > 0) {
            yield rows;
          }
        } while (rows.length > 0);
        await client.query('COMMIT');
      } catch (error) {
        await client.query('ROLLBACK');
        throw error;
      } finally {
        client.release();
      }
    } finally {
      await pg.close();
    }
  }

  static async containsAnyRawEventRequests(): Promise<boolean> {
    const pg = await this.connect(true);
    try {
      return await pg.query(async client => {
        try {
          const result = await client.query('SELECT id from event_observer_requests LIMIT 1');
          return result.rowCount > 0;
        } catch (error: any) {
          if (error.message?.includes('does not exist')) {
            return false;
          }
          throw error;
        }
      });
    } finally {
      await pg.close();
    }
  }

  async getChainTip(
    client: ClientBase,
    checkMissingChainTip?: boolean
  ): Promise<{ blockHeight: number; blockHash: string; indexBlockHash: string }> {
    const currentTipBlock = await client.query<{
      block_height: number;
      block_hash: Buffer;
      index_block_hash: Buffer;
    }>(
      `
      SELECT block_height, block_hash, index_block_hash
      FROM blocks
      WHERE canonical = true AND block_height = (SELECT MAX(block_height) FROM blocks)
      `
    );
    if (checkMissingChainTip && currentTipBlock.rowCount === 0) {
      throw new Error(`No canonical block exists. The node is likely still syncing.`);
    }
    const height = currentTipBlock.rows[0]?.block_height ?? 0;
    return {
      blockHeight: height,
      blockHash: bufferToHexPrefixString(currentTipBlock.rows[0]?.block_hash ?? Buffer.from([])),
      indexBlockHash: bufferToHexPrefixString(
        currentTipBlock.rows[0]?.index_block_hash ?? Buffer.from([])
      ),
    };
  }

  async updateMicroblocks(data: DataStoreMicroblockUpdateData): Promise<void> {
    try {
      await this.updateMicroblocksInternal(data);
    } catch (error) {
      if (error instanceof MicroblockGapError) {
        // Log and ignore this error for now, see https://github.com/blockstack/stacks-blockchain/issues/2850
        // for more details.
        // In theory it would be possible for the API to cache out-of-order microblock data and use it to
        // restore data in this condition, but it would require several changes to sensitive re-org code,
        // as well as introduce a new kind of statefulness and responsibility to the API.
        logger.warn(error.message);
      } else {
        throw error;
      }
    }
  }

  async updateMicroblocksInternal(data: DataStoreMicroblockUpdateData): Promise<void> {
    await this.queryTx(async client => {
      // Sanity check: ensure incoming microblocks have a `parent_index_block_hash` that matches the API's
      // current known canonical chain tip. We assume this holds true so incoming microblock data is always
      // treated as being built off the current canonical anchor block.
      const chainTip = await this.getChainTip(client);
      const nonCanonicalMicroblock = data.microblocks.find(
        mb => mb.parent_index_block_hash !== chainTip.indexBlockHash
      );
      // Note: the stacks-node event emitter can send old microblocks that have already been processed by a previous anchor block.
      // Log warning and return, nothing to do.
      if (nonCanonicalMicroblock) {
        logger.info(
          `Failure in microblock ingestion, microblock ${nonCanonicalMicroblock.microblock_hash} ` +
            `points to parent index block hash ${nonCanonicalMicroblock.parent_index_block_hash} rather ` +
            `than the current canonical tip's index block hash ${chainTip.indexBlockHash}.`
        );
        return;
      }

      // The block height is just one after the current chain tip height
      const blockHeight = chainTip.blockHeight + 1;
      const dbMicroblocks = data.microblocks.map(mb => {
        const dbMicroBlock: DbMicroblock = {
          canonical: true,
          microblock_canonical: true,
          microblock_hash: mb.microblock_hash,
          microblock_sequence: mb.microblock_sequence,
          microblock_parent_hash: mb.microblock_parent_hash,
          parent_index_block_hash: mb.parent_index_block_hash,
          parent_burn_block_height: mb.parent_burn_block_height,
          parent_burn_block_hash: mb.parent_burn_block_hash,
          parent_burn_block_time: mb.parent_burn_block_time,
          block_height: blockHeight,
          parent_block_height: chainTip.blockHeight,
          parent_block_hash: chainTip.blockHash,
          index_block_hash: '', // Empty until microblock is confirmed in an anchor block
          block_hash: '', // Empty until microblock is confirmed in an anchor block
        };
        return dbMicroBlock;
      });

      const txs: DataStoreTxEventData[] = [];

      for (const entry of data.txs) {
        // Note: the properties block_hash and burn_block_time are empty here because the anchor block with that data doesn't yet exist.
        const dbTx: DbTx = {
          ...entry.tx,
          parent_block_hash: chainTip.blockHash,
          block_height: blockHeight,
        };

        // Set all the `block_height` properties for the related tx objects, since it wasn't known
        // when creating the objects using only the stacks-node message payload.
        txs.push({
          tx: dbTx,
          stxEvents: entry.stxEvents.map(e => ({ ...e, block_height: blockHeight })),
          contractLogEvents: entry.contractLogEvents.map(e => ({
            ...e,
            block_height: blockHeight,
          })),
          stxLockEvents: entry.stxLockEvents.map(e => ({ ...e, block_height: blockHeight })),
          ftEvents: entry.ftEvents.map(e => ({ ...e, block_height: blockHeight })),
          nftEvents: entry.nftEvents.map(e => ({ ...e, block_height: blockHeight })),
          smartContracts: entry.smartContracts.map(e => ({ ...e, block_height: blockHeight })),
          names: entry.names.map(e => ({ ...e, registered_at: blockHeight })),
          namespaces: entry.namespaces.map(e => ({ ...e, ready_block: blockHeight })),
        });
      }

      await this.insertMicroblockData(client, dbMicroblocks, txs);

      // Find any microblocks that have been orphaned by this latest microblock chain tip.
      // This function also checks that each microblock parent hash points to an existing microblock in the db.
      const currentMicroblockTip = dbMicroblocks[dbMicroblocks.length - 1];
      const unanchoredMicroblocksAtTip = await this.findUnanchoredMicroblocksAtChainTip(
        client,
        currentMicroblockTip.parent_index_block_hash,
        blockHeight,
        currentMicroblockTip
      );
      if ('microblockGap' in unanchoredMicroblocksAtTip) {
        // Throw in order to trigger a SQL tx rollback to undo and db writes so far, but catch, log, and ignore this specific error.
        throw new MicroblockGapError(
          `Gap in parent microblock stream for ${currentMicroblockTip.microblock_hash}, missing microblock ${unanchoredMicroblocksAtTip.missingMicroblockHash}, the oldest microblock ${unanchoredMicroblocksAtTip.oldestParentMicroblockHash} found in the chain has sequence ${unanchoredMicroblocksAtTip.oldestParentMicroblockSequence} rather than 0`
        );
      }
      const { orphanedMicroblocks } = unanchoredMicroblocksAtTip;
      if (orphanedMicroblocks.length > 0) {
        // Handle microblocks reorgs here, these _should_ only be micro-forks off the same same
        // unanchored chain tip, e.g. a leader orphaning it's own unconfirmed microblocks
        const microOrphanResult = await this.handleMicroReorg(client, {
          isCanonical: true,
          isMicroCanonical: false,
          indexBlockHash: '',
          blockHash: '',
          burnBlockTime: -1,
          microblocks: orphanedMicroblocks,
        });
        const microOrphanedTxs = microOrphanResult.updatedTxs;
        // Restore any micro-orphaned txs into the mempool
        const restoredMempoolTxs = await this.restoreMempoolTxs(
          client,
          microOrphanedTxs.map(tx => tx.tx_id)
        );
        restoredMempoolTxs.restoredTxs.forEach(txId => {
          logger.info(`Restored micro-orphaned tx to mempool ${txId}`);
        });
      }

      const candidateTxIds = data.txs.map(d => d.tx.tx_id);
      const removedTxsResult = await this.pruneMempoolTxs(client, candidateTxIds);
      if (removedTxsResult.removedTxs.length > 0) {
        logger.verbose(
          `Removed ${removedTxsResult.removedTxs.length} microblock-txs from mempool table during microblock ingestion`
        );
      }

      await this.refreshNftCustody(client, txs, true);

      if (this.notifier) {
        dbMicroblocks.forEach(async microblock => {
          await this.notifier?.sendMicroblock({ microblockHash: microblock.microblock_hash });
        });
        txs.forEach(async txData => {
          await this.notifier?.sendTx({ txId: txData.tx.tx_id });
        });
        this.emitAddressTxUpdates(data.txs);
      }
    });
  }

  async update(data: DataStoreBlockUpdateData): Promise<void> {
    const tokenMetadataQueueEntries: DbTokenMetadataQueueEntry[] = [];
    await this.queryTx(async client => {
      const chainTip = await this.getChainTip(client);
      await this.handleReorg(client, data.block, chainTip.blockHeight);
      // If the incoming block is not of greater height than current chain tip, then store data as non-canonical.
      const isCanonical = data.block.block_height > chainTip.blockHeight;
      if (!isCanonical) {
        data.block = { ...data.block, canonical: false };
        data.microblocks = data.microblocks.map(mb => ({ ...mb, canonical: false }));
        data.txs = data.txs.map(tx => ({
          tx: { ...tx.tx, canonical: false },
          stxLockEvents: tx.stxLockEvents.map(e => ({ ...e, canonical: false })),
          stxEvents: tx.stxEvents.map(e => ({ ...e, canonical: false })),
          ftEvents: tx.ftEvents.map(e => ({ ...e, canonical: false })),
          nftEvents: tx.nftEvents.map(e => ({ ...e, canonical: false })),
          contractLogEvents: tx.contractLogEvents.map(e => ({ ...e, canonical: false })),
          smartContracts: tx.smartContracts.map(e => ({ ...e, canonical: false })),
          names: tx.names.map(e => ({ ...e, canonical: false })),
          namespaces: tx.namespaces.map(e => ({ ...e, canonical: false })),
        }));
        data.minerRewards = data.minerRewards.map(mr => ({ ...mr, canonical: false }));
      } else {
        // When storing newly mined canonical txs, remove them from the mempool table.
        const candidateTxIds = data.txs.map(d => d.tx.tx_id);
        const removedTxsResult = await this.pruneMempoolTxs(client, candidateTxIds);
        if (removedTxsResult.removedTxs.length > 0) {
          logger.verbose(
            `Removed ${removedTxsResult.removedTxs.length} txs from mempool table during new block ingestion`
          );
        }
      }

      //calculate total execution cost of the block
      const totalCost = data.txs.reduce(
        (previousValue, currentValue) => {
          const {
            execution_cost_read_count,
            execution_cost_read_length,
            execution_cost_runtime,
            execution_cost_write_count,
            execution_cost_write_length,
          } = previousValue;

          return {
            execution_cost_read_count:
              execution_cost_read_count + currentValue.tx.execution_cost_read_count,
            execution_cost_read_length:
              execution_cost_read_length + currentValue.tx.execution_cost_read_length,
            execution_cost_runtime: execution_cost_runtime + currentValue.tx.execution_cost_runtime,
            execution_cost_write_count:
              execution_cost_write_count + currentValue.tx.execution_cost_write_count,
            execution_cost_write_length:
              execution_cost_write_length + currentValue.tx.execution_cost_write_length,
          };
        },
        {
          execution_cost_read_count: 0,
          execution_cost_read_length: 0,
          execution_cost_runtime: 0,
          execution_cost_write_count: 0,
          execution_cost_write_length: 0,
        }
      );

      data.block.execution_cost_read_count = totalCost.execution_cost_read_count;
      data.block.execution_cost_read_length = totalCost.execution_cost_read_length;
      data.block.execution_cost_runtime = totalCost.execution_cost_runtime;
      data.block.execution_cost_write_count = totalCost.execution_cost_write_count;
      data.block.execution_cost_write_length = totalCost.execution_cost_write_length;

      let batchedTxData: DataStoreTxEventData[] = data.txs;

      // Find microblocks that weren't already inserted via the unconfirmed microblock event.
      // This happens when a stacks-node is syncing and receives confirmed microblocks with their anchor block at the same time.
      if (data.microblocks.length > 0) {
        const existingMicroblocksQuery = await client.query<{ microblock_hash: Buffer }>(
          `
          SELECT microblock_hash
          FROM microblocks
          WHERE parent_index_block_hash = $1 AND microblock_hash = ANY($2)
          `,
          [
            hexToBuffer(data.block.parent_index_block_hash),
            data.microblocks.map(mb => hexToBuffer(mb.microblock_hash)),
          ]
        );
        const existingMicroblockHashes = new Set(
          existingMicroblocksQuery.rows.map(r => bufferToHexPrefixString(r.microblock_hash))
        );

        const missingMicroblocks = data.microblocks.filter(
          mb => !existingMicroblockHashes.has(mb.microblock_hash)
        );
        if (missingMicroblocks.length > 0) {
          const missingMicroblockHashes = new Set(missingMicroblocks.map(mb => mb.microblock_hash));
          const missingTxs = data.txs.filter(entry =>
            missingMicroblockHashes.has(entry.tx.microblock_hash)
          );
          await this.insertMicroblockData(client, missingMicroblocks, missingTxs);

          // Clear already inserted microblock txs from the anchor-block update data to avoid duplicate inserts.
          batchedTxData = batchedTxData.filter(entry => {
            return !missingMicroblockHashes.has(entry.tx.microblock_hash);
          });
        }
      }

      // When processing an immediately-non-canonical block, do not orphan and possible existing microblocks
      // which may be still considered canonical by the canonical block at this height.
      if (isCanonical) {
        const { acceptedMicroblockTxs, orphanedMicroblockTxs } = await this.updateMicroCanonical(
          client,
          {
            isCanonical: isCanonical,
            blockHeight: data.block.block_height,
            blockHash: data.block.block_hash,
            indexBlockHash: data.block.index_block_hash,
            parentIndexBlockHash: data.block.parent_index_block_hash,
            parentMicroblockHash: data.block.parent_microblock_hash,
            parentMicroblockSequence: data.block.parent_microblock_sequence,
            burnBlockTime: data.block.burn_block_time,
          }
        );

        // Identify any micro-orphaned txs that also didn't make it into this anchor block, and restore them into the mempool
        const orphanedAndMissingTxs = orphanedMicroblockTxs.filter(
          tx => !data.txs.find(r => tx.tx_id === r.tx.tx_id)
        );
        const restoredMempoolTxs = await this.restoreMempoolTxs(
          client,
          orphanedAndMissingTxs.map(tx => tx.tx_id)
        );
        restoredMempoolTxs.restoredTxs.forEach(txId => {
          logger.info(`Restored micro-orphaned tx to mempool ${txId}`);
        });

        // Clear accepted microblock txs from the anchor-block update data to avoid duplicate inserts.
        batchedTxData = batchedTxData.filter(entry => {
          const matchingTx = acceptedMicroblockTxs.find(tx => tx.tx_id === entry.tx.tx_id);
          return !matchingTx;
        });
      }

      // TODO(mb): sanity tests on tx_index on batchedTxData, re-normalize if necessary

      // TODO(mb): copy the batchedTxData to outside the sql transaction fn so they can be emitted in txUpdate event below

      const blocksUpdated = await this.updateBlock(client, data.block);
      if (blocksUpdated !== 0) {
        for (const minerRewards of data.minerRewards) {
          await this.updateMinerReward(client, minerRewards);
        }
        for (const entry of batchedTxData) {
          await this.updateTx(client, entry.tx);
          await this.updateBatchStxEvents(client, entry.tx, entry.stxEvents);
          await this.updatePrincipalStxTxs(client, entry.tx, entry.stxEvents);
          await this.updateBatchSmartContractEvent(client, entry.tx, entry.contractLogEvents);
          for (const stxLockEvent of entry.stxLockEvents) {
            await this.updateStxLockEvent(client, entry.tx, stxLockEvent);
          }
          for (const ftEvent of entry.ftEvents) {
            await this.updateFtEvent(client, entry.tx, ftEvent);
          }
          for (const nftEvent of entry.nftEvents) {
            await this.updateNftEvent(client, entry.tx, nftEvent);
          }
          for (const smartContract of entry.smartContracts) {
            await this.updateSmartContract(client, entry.tx, smartContract);
          }
          for (const bnsName of entry.names) {
            await this.updateNames(client, entry.tx, bnsName);
          }
          for (const namespace of entry.namespaces) {
            await this.updateNamespaces(client, entry.tx, namespace);
          }
        }
        await this.refreshNftCustody(client, batchedTxData);

        const tokenContractDeployments = data.txs
          .filter(entry => entry.tx.type_id === DbTxTypeId.SmartContract)
          .filter(entry => entry.tx.status === DbTxStatus.Success)
          .map(entry => {
            const smartContract = entry.smartContracts[0];
            const contractAbi: ClarityAbi = JSON.parse(smartContract.abi);
            const queueEntry: DbTokenMetadataQueueEntry = {
              queueId: -1,
              txId: entry.tx.tx_id,
              contractId: smartContract.contract_id,
              contractAbi: contractAbi,
              blockHeight: entry.tx.block_height,
              processed: false,
            };
            return queueEntry;
          })
          .filter(entry => isProcessableTokenMetadata(entry.contractAbi));
        for (const pendingQueueEntry of tokenContractDeployments) {
          const queueEntry = await this.updateTokenMetadataQueue(client, pendingQueueEntry);
          tokenMetadataQueueEntries.push(queueEntry);
        }
      }
    });

    // Skip sending `PgNotifier` updates altogether if we're in the genesis block since this block is the
    // event replay of the v1 blockchain.
    if ((data.block.block_height > 1 || !isProdEnv) && this.notifier) {
      await this.notifier?.sendBlock({ blockHash: data.block.block_hash });
      data.txs.forEach(async entry => {
        await this.notifier?.sendTx({ txId: entry.tx.tx_id });
      });
      this.emitAddressTxUpdates(data.txs);
      for (const tokenMetadataQueueEntry of tokenMetadataQueueEntries) {
        await this.notifier?.sendTokenMetadata({ entry: tokenMetadataQueueEntry });
      }
    }
  }

  async updateMicroCanonical(
    client: ClientBase,
    blockData: {
      isCanonical: boolean;
      blockHeight: number;
      blockHash: string;
      indexBlockHash: string;
      parentIndexBlockHash: string;
      parentMicroblockHash: string;
      parentMicroblockSequence: number;
      burnBlockTime: number;
    }
  ): Promise<{
    acceptedMicroblockTxs: DbTx[];
    orphanedMicroblockTxs: DbTx[];
    acceptedMicroblocks: string[];
    orphanedMicroblocks: string[];
  }> {
    // Find the parent microblock if this anchor block points to one. If not, perform a sanity check for expected block headers in this case:
    // > Anchored blocks that do not have parent microblock streams will have their parent microblock header hashes set to all 0's, and the parent microblock sequence number set to 0.
    let acceptedMicroblockTip: DbMicroblock | undefined;
    if (BigInt(blockData.parentMicroblockHash) === 0n) {
      if (blockData.parentMicroblockSequence !== 0) {
        throw new Error(
          `Anchor block has a parent microblock sequence of ${blockData.parentMicroblockSequence} but the microblock parent of ${blockData.parentMicroblockHash}.`
        );
      }
      acceptedMicroblockTip = undefined;
    } else {
      const microblockTipQuery = await client.query<MicroblockQueryResult>(
        `
        SELECT ${MICROBLOCK_COLUMNS} FROM microblocks
        WHERE parent_index_block_hash = $1 AND microblock_hash = $2
        `,
        [hexToBuffer(blockData.parentIndexBlockHash), hexToBuffer(blockData.parentMicroblockHash)]
      );
      if (microblockTipQuery.rowCount === 0) {
        throw new Error(
          `Could not find microblock ${blockData.parentMicroblockHash} while processing anchor block chain tip`
        );
      }
      acceptedMicroblockTip = this.parseMicroblockQueryResult(microblockTipQuery.rows[0]);
    }

    // Identify microblocks that were either accepted or orphaned by this anchor block.
    const unanchoredMicroblocksAtTip = await this.findUnanchoredMicroblocksAtChainTip(
      client,
      blockData.parentIndexBlockHash,
      blockData.blockHeight,
      acceptedMicroblockTip
    );
    if ('microblockGap' in unanchoredMicroblocksAtTip) {
      throw new Error(
        `Gap in parent microblock stream for block ${blockData.blockHash}, missing microblock ${unanchoredMicroblocksAtTip.missingMicroblockHash}, the oldest microblock ${unanchoredMicroblocksAtTip.oldestParentMicroblockHash} found in the chain has sequence ${unanchoredMicroblocksAtTip.oldestParentMicroblockSequence} rather than 0`
      );
    }

    const { acceptedMicroblocks, orphanedMicroblocks } = unanchoredMicroblocksAtTip;

    let orphanedMicroblockTxs: DbTx[] = [];
    if (orphanedMicroblocks.length > 0) {
      const microOrphanResult = await this.handleMicroReorg(client, {
        isCanonical: blockData.isCanonical,
        isMicroCanonical: false,
        indexBlockHash: blockData.indexBlockHash,
        blockHash: blockData.blockHash,
        burnBlockTime: blockData.burnBlockTime,
        microblocks: orphanedMicroblocks,
      });
      orphanedMicroblockTxs = microOrphanResult.updatedTxs;
    }
    let acceptedMicroblockTxs: DbTx[] = [];
    if (acceptedMicroblocks.length > 0) {
      const microAcceptResult = await this.handleMicroReorg(client, {
        isCanonical: blockData.isCanonical,
        isMicroCanonical: true,
        indexBlockHash: blockData.indexBlockHash,
        blockHash: blockData.blockHash,
        burnBlockTime: blockData.burnBlockTime,
        microblocks: acceptedMicroblocks,
      });
      acceptedMicroblockTxs = microAcceptResult.updatedTxs;
    }

    return {
      acceptedMicroblockTxs,
      orphanedMicroblockTxs,
      acceptedMicroblocks,
      orphanedMicroblocks,
    };
  }

  async insertMicroblockData(
    client: ClientBase,
    microblocks: DbMicroblock[],
    txs: DataStoreTxEventData[]
  ): Promise<void> {
    for (const mb of microblocks) {
      await client.query(
        `
        INSERT INTO microblocks(
          canonical, microblock_canonical, microblock_hash, microblock_sequence, microblock_parent_hash,
          parent_index_block_hash, block_height, parent_block_height, parent_block_hash, index_block_hash, block_hash,
          parent_burn_block_height, parent_burn_block_hash, parent_burn_block_time
        ) values($1, $2, $3, $4, $5, $6, $7, $8, $9, $10, $11, $12, $13, $14)
        `,
        [
          mb.canonical,
          mb.microblock_canonical,
          hexToBuffer(mb.microblock_hash),
          mb.microblock_sequence,
          hexToBuffer(mb.microblock_parent_hash),
          hexToBuffer(mb.parent_index_block_hash),
          mb.block_height,
          mb.parent_block_height,
          hexToBuffer(mb.parent_block_hash),
          hexToBuffer(mb.index_block_hash),
          hexToBuffer(mb.block_hash),
          mb.parent_burn_block_height,
          hexToBuffer(mb.parent_burn_block_hash),
          mb.parent_burn_block_time,
        ]
      );
    }

    for (const entry of txs) {
      const rowsUpdated = await this.updateTx(client, entry.tx);
      if (rowsUpdated !== 1) {
        throw new Error(
          `Unexpected amount of rows updated for microblock tx insert: ${rowsUpdated}`
        );
      }

      await this.updateBatchStxEvents(client, entry.tx, entry.stxEvents);
      await this.updatePrincipalStxTxs(client, entry.tx, entry.stxEvents);
      await this.updateBatchSmartContractEvent(client, entry.tx, entry.contractLogEvents);
      for (const stxLockEvent of entry.stxLockEvents) {
        await this.updateStxLockEvent(client, entry.tx, stxLockEvent);
      }
      for (const ftEvent of entry.ftEvents) {
        await this.updateFtEvent(client, entry.tx, ftEvent);
      }
      for (const nftEvent of entry.nftEvents) {
        await this.updateNftEvent(client, entry.tx, nftEvent);
      }
      for (const smartContract of entry.smartContracts) {
        await this.updateSmartContract(client, entry.tx, smartContract);
      }
      for (const bnsName of entry.names) {
        await this.updateNames(client, entry.tx, bnsName);
      }
      for (const namespace of entry.namespaces) {
        await this.updateNamespaces(client, entry.tx, namespace);
      }
    }
  }

  async handleMicroReorg(
    client: ClientBase,
    args: {
      isCanonical: boolean;
      isMicroCanonical: boolean;
      indexBlockHash: string;
      blockHash: string;
      burnBlockTime: number;
      microblocks: string[];
    }
  ): Promise<{ updatedTxs: DbTx[] }> {
    // Flag orphaned microblock rows as `microblock_canonical=false`
    const updatedMicroblocksQuery = await client.query(
      `
      UPDATE microblocks
      SET microblock_canonical = $1, canonical = $2, index_block_hash = $3, block_hash = $4
      WHERE microblock_hash = ANY($5)
      `,
      [
        args.isMicroCanonical,
        args.isCanonical,
        hexToBuffer(args.indexBlockHash),
        hexToBuffer(args.blockHash),
        args.microblocks.map(mb => hexToBuffer(mb)),
      ]
    );
    if (updatedMicroblocksQuery.rowCount !== args.microblocks.length) {
      throw new Error(`Unexpected number of rows updated when setting microblock_canonical`);
    }

    // Identify microblock transactions that were orphaned or accepted by this anchor block,
    // and update `microblock_canonical`, `canonical`, as well as anchor block data that may be missing
    // for unanchored entires.
    const updatedMbTxsQuery = await client.query<TxQueryResult>(
      `
      UPDATE txs
      SET microblock_canonical = $1, canonical = $2, index_block_hash = $3, block_hash = $4, burn_block_time = $5
      WHERE microblock_hash = ANY($6)
      AND (index_block_hash = $3 OR index_block_hash = '\\x'::bytea)
      RETURNING ${TX_COLUMNS}
      `,
      [
        args.isMicroCanonical,
        args.isCanonical,
        hexToBuffer(args.indexBlockHash),
        hexToBuffer(args.blockHash),
        args.burnBlockTime,
        args.microblocks.map(mb => hexToBuffer(mb)),
      ]
    );
    // Any txs restored need to be pruned from the mempool
    const updatedMbTxs = updatedMbTxsQuery.rows.map(r => this.parseTxQueryResult(r));
    const txsToPrune = updatedMbTxs
      .filter(tx => tx.canonical && tx.microblock_canonical)
      .map(tx => tx.tx_id);
    const removedTxsResult = await this.pruneMempoolTxs(client, txsToPrune);
    if (removedTxsResult.removedTxs.length > 0) {
      logger.verbose(
        `Removed ${removedTxsResult.removedTxs.length} txs from mempool table during micro-reorg handling`
      );
    }

    // Update the `index_block_hash` and `microblock_canonical` properties on all the tables containing other
    // microblock-tx metadata that have been accepted or orphaned in this anchor block.
    const updatedAssociatedTableParams = [
      args.isMicroCanonical,
      args.isCanonical,
      hexToBuffer(args.indexBlockHash),
      args.microblocks.map(mb => hexToBuffer(mb)),
      updatedMbTxs.map(tx => hexToBuffer(tx.tx_id)),
    ];
    for (const associatedTableName of TX_METADATA_TABLES) {
      await client.query(
        `
        UPDATE ${associatedTableName}
        SET microblock_canonical = $1, canonical = $2, index_block_hash = $3
        WHERE microblock_hash = ANY($4)
        AND (index_block_hash = $3 OR index_block_hash = '\\x'::bytea)
        AND tx_id = ANY($5)
        `,
        updatedAssociatedTableParams
      );
    }

    return { updatedTxs: updatedMbTxs };
  }

  /**
   * Fetches from the `microblocks` table with a given `parent_index_block_hash` and a known
   * latest unanchored microblock tip. Microblocks that are chained to the given tip are
   * returned as accepted, and all others are returned as orphaned/rejected. This function
   * only performs the lookup, it does not perform any updates to the db.
   * If a gap in the microblock stream is detected, that error information is returned instead.
   * @param microblockChainTip - undefined if processing an anchor block that doesn't point to a parent microblock.
   */
  async findUnanchoredMicroblocksAtChainTip(
    client: ClientBase,
    parentIndexBlockHash: string,
    blockHeight: number,
    microblockChainTip: DbMicroblock | undefined
  ): Promise<
    | { acceptedMicroblocks: string[]; orphanedMicroblocks: string[] }
    | {
        microblockGap: true;
        missingMicroblockHash: string;
        oldestParentMicroblockHash: string;
        oldestParentMicroblockSequence: number;
      }
  > {
    // Get any microblocks that this anchor block is responsible for accepting or rejecting.
    // Note: we don't filter on `microblock_canonical=true` here because that could have been flipped in a previous anchor block
    // which could now be in the process of being re-org'd.
    const mbQuery = await client.query<MicroblockQueryResult>(
      `
      SELECT ${MICROBLOCK_COLUMNS}
      FROM microblocks
      WHERE (parent_index_block_hash = $1 OR block_height = $2)
      `,
      [hexToBuffer(parentIndexBlockHash), blockHeight]
    );
    const candidateMicroblocks = mbQuery.rows.map(row => this.parseMicroblockQueryResult(row));

    // Accepted/orphaned status needs to be determined by walking through the microblock hash chain rather than a simple sequence number comparison,
    // because we can't depend on a `microblock_canonical=true` filter in the above query, so there could be microblocks with the same sequence number
    // if a leader has self-orphaned its own microblocks.
    let prevMicroblock: DbMicroblock | undefined = microblockChainTip;
    const acceptedMicroblocks = new Set<string>();
    const orphanedMicroblocks = new Set<string>();
    while (prevMicroblock) {
      acceptedMicroblocks.add(prevMicroblock.microblock_hash);
      const foundMb = candidateMicroblocks.find(
        mb => mb.microblock_hash === prevMicroblock?.microblock_parent_hash
      );
      // Sanity check that the first microblock in the chain is sequence 0
      if (!foundMb && prevMicroblock.microblock_sequence !== 0) {
        return {
          microblockGap: true,
          missingMicroblockHash: prevMicroblock?.microblock_parent_hash,
          oldestParentMicroblockHash: prevMicroblock.microblock_hash,
          oldestParentMicroblockSequence: prevMicroblock.microblock_sequence,
        };
      }
      prevMicroblock = foundMb;
    }
    candidateMicroblocks.forEach(mb => {
      if (!acceptedMicroblocks.has(mb.microblock_hash)) {
        orphanedMicroblocks.add(mb.microblock_hash);
      }
    });
    return {
      acceptedMicroblocks: [...acceptedMicroblocks],
      orphanedMicroblocks: [...orphanedMicroblocks],
    };
  }

  async getMicroblock(args: {
    microblockHash: string;
  }): Promise<FoundOrNot<{ microblock: DbMicroblock; txs: string[] }>> {
    return await this.queryTx(async client => {
      const result = await client.query<MicroblockQueryResult>(
        `
        SELECT ${MICROBLOCK_COLUMNS}
        FROM microblocks
        WHERE microblock_hash = $1
        ORDER BY canonical DESC, microblock_canonical DESC
        LIMIT 1
        `,
        [hexToBuffer(args.microblockHash)]
      );
      if (result.rowCount === 0) {
        return { found: false } as const;
      }
      const txQuery = await client.query<{ tx_id: Buffer }>(
        `
        SELECT tx_id
        FROM txs
        WHERE microblock_hash = $1
        ORDER BY tx_index DESC
        `,
        [hexToBuffer(args.microblockHash)]
      );
      const microblock = this.parseMicroblockQueryResult(result.rows[0]);
      const txs = txQuery.rows.map(row => bufferToHexPrefixString(row.tx_id));
      return { found: true, result: { microblock, txs } };
    });
  }

  async getMicroblocks(args: {
    limit: number;
    offset: number;
  }): Promise<{ result: { microblock: DbMicroblock; txs: string[] }[]; total: number }> {
    const result = await this.queryTx(async client => {
      const countQuery = await client.query<{ total: number }>(
        `
        SELECT COUNT(*)::integer total
        FROM microblocks
        WHERE canonical = true AND microblock_canonical = true
        `
      );
      const microblockQuery = await client.query<
        MicroblockQueryResult & { tx_id?: Buffer | null; tx_index?: number | null }
      >(
        `
        SELECT microblocks.*, tx_id FROM (
          SELECT ${MICROBLOCK_COLUMNS}
          FROM microblocks
          WHERE canonical = true AND microblock_canonical = true
          ORDER BY block_height DESC, microblock_sequence DESC
          LIMIT $1
          OFFSET $2
        ) microblocks
        LEFT JOIN (
          SELECT tx_id, tx_index, microblock_hash
          FROM txs
          WHERE canonical = true AND microblock_canonical = true
          ORDER BY tx_index DESC
        ) txs
        ON microblocks.microblock_hash = txs.microblock_hash
        ORDER BY microblocks.block_height DESC, microblocks.microblock_sequence DESC, txs.tx_index DESC
        `,
        [args.limit, args.offset]
      );

      const microblocks: { microblock: DbMicroblock; txs: string[] }[] = [];
      microblockQuery.rows.forEach(row => {
        const mb = this.parseMicroblockQueryResult(row);
        let existing = microblocks.find(
          item => item.microblock.microblock_hash === mb.microblock_hash
        );
        if (!existing) {
          existing = { microblock: mb, txs: [] };
          microblocks.push(existing);
        }
        if (row.tx_id) {
          const txId = bufferToHexPrefixString(row.tx_id);
          existing.txs.push(txId);
        }
      });
      return {
        result: microblocks,
        total: countQuery.rows[0].total,
      };
    });
    return result;
  }

  async getUnanchoredTxsInternal(client: ClientBase): Promise<{ txs: DbTx[] }> {
    // Get transactions that have been streamed in microblocks but not yet accepted or rejected in an anchor block.
    const { blockHeight } = await this.getChainTip(client);
    const unanchoredBlockHeight = blockHeight + 1;
    const query = await client.query<ContractTxQueryResult>(
      `
      SELECT ${TX_COLUMNS}, ${abiColumn()}
      FROM txs
      WHERE canonical = true AND microblock_canonical = true AND block_height = $1
      ORDER BY block_height DESC, microblock_sequence DESC, tx_index DESC
      `,
      [unanchoredBlockHeight]
    );
    const txs = query.rows.map(row => this.parseTxQueryResult(row));
    return { txs: txs };
  }

  async getUnanchoredTxs(): Promise<{ txs: DbTx[] }> {
    return await this.queryTx(client => {
      return this.getUnanchoredTxsInternal(client);
    });
  }

  async getAddressNonces(args: {
    stxAddress: string;
  }): Promise<{
    lastExecutedTxNonce: number | null;
    lastMempoolTxNonce: number | null;
    possibleNextNonce: number;
    detectedMissingNonces: number[];
  }> {
    return await this.queryTx(async client => {
      const executedTxNonce = await client.query<{ nonce: number | null }>(
        `
        SELECT MAX(nonce) nonce
        FROM txs
        WHERE ((sender_address = $1 AND sponsored = false) OR (sponsor_address = $1 AND sponsored= true))
        AND canonical = true AND microblock_canonical = true
        `,
        [args.stxAddress]
      );
      const mempoolTxNonce = await client.query<{ nonce: number | null }>(
        `
        SELECT MAX(nonce) nonce
        FROM mempool_txs
        WHERE ((sender_address = $1 AND sponsored = false) OR (sponsor_address = $1 AND sponsored= true))
        AND pruned = false
        `,
        [args.stxAddress]
      );
      const lastExecutedTxNonce = executedTxNonce.rows[0]?.nonce ?? null;
      const lastMempoolTxNonce = mempoolTxNonce.rows[0]?.nonce ?? null;
      let possibleNextNonce = 0;
      if (lastExecutedTxNonce !== null || lastMempoolTxNonce !== null) {
        possibleNextNonce = Math.max(lastExecutedTxNonce ?? 0, lastMempoolTxNonce ?? 0) + 1;
      }
      const detectedMissingNonces: number[] = [];
      if (lastExecutedTxNonce !== null && lastMempoolTxNonce !== null) {
        // There's a greater than one difference in the last mempool tx nonce and last executed tx nonce.
        // Check if there are any expected intermediate nonces missing from from the mempool.
        if (lastMempoolTxNonce - lastExecutedTxNonce > 1) {
          const expectedNonces: number[] = [];
          for (let i = lastMempoolTxNonce - 1; i > lastExecutedTxNonce; i--) {
            expectedNonces.push(i);
          }
          const mempoolNonces = await client.query<{ nonce: number }>(
            `
            SELECT nonce
            FROM mempool_txs
            WHERE ((sender_address = $1 AND sponsored = false) OR (sponsor_address = $1 AND sponsored= true)) AND nonce = ANY($2)
            AND pruned = false
            `,
            [args.stxAddress, expectedNonces]
          );
          const mempoolNonceArr = mempoolNonces.rows.map(r => r.nonce);
          expectedNonces.forEach(nonce => {
            if (!mempoolNonceArr.includes(nonce)) {
              detectedMissingNonces.push(nonce);
            }
          });
        }
      }
      return {
        lastExecutedTxNonce: lastExecutedTxNonce,
        lastMempoolTxNonce: lastMempoolTxNonce,
        possibleNextNonce: possibleNextNonce,
        detectedMissingNonces: detectedMissingNonces,
      };
    });
  }

  getNameCanonical(txId: string, indexBlockHash: string): Promise<FoundOrNot<boolean>> {
    return this.query(async client => {
      const queryResult = await client.query(
        `
        SELECT canonical FROM names
        WHERE tx_id = $1
        AND index_block_hash = $2
        `,
        [hexToBuffer(txId), hexToBuffer(indexBlockHash)]
      );
      if (queryResult.rowCount > 0) {
        return {
          found: true,
          result: queryResult.rows[0],
        };
      }
      return { found: false } as const;
    });
  }

  async updateZoneContent(zonefile: string, zonefile_hash: string, tx_id: string): Promise<void> {
    await this.queryTx(async client => {
      // inserting zonefile into zonefiles table
      const validZonefileHash = this.validateZonefileHash(zonefile_hash);
      await client.query(
        `
        UPDATE zonefiles
        SET zonefile = $1
        WHERE zonefile_hash = $2
        `,
        [zonefile, validZonefileHash]
      );
    });
    await this.notifier?.sendName({ nameInfo: tx_id });
  }

  private validateZonefileHash(zonefileHash: string) {
    // this function removes the `0x` from the incoming zonefile hash, either for insertion or search.
    const index = zonefileHash.indexOf('0x');
    if (index === 0) {
      return zonefileHash.slice(2);
    }
    return zonefileHash;
  }

  async resolveBnsSubdomains(
    blockData: {
      index_block_hash: string;
      parent_index_block_hash: string;
      microblock_hash: string;
      microblock_sequence: number;
      microblock_canonical: boolean;
    },
    data: DbBnsSubdomain[]
  ): Promise<void> {
    if (data.length == 0) return;
    await this.queryTx(async client => {
      await this.updateBatchSubdomains(client, blockData, data);
    });
  }

  emitAddressTxUpdates(txs: DataStoreTxEventData[]) {
    // Record all addresses that had an associated tx.
    const addressTxUpdates = new Map<string, number>();
    txs.forEach(entry => {
      const tx = entry.tx;
      const addAddressTx = (addr: string | undefined) => {
        if (addr) {
          getOrAdd(addressTxUpdates, addr, () => tx.block_height);
        }
      };
      addAddressTx(tx.sender_address);
      entry.stxLockEvents.forEach(event => {
        addAddressTx(event.locked_address);
      });
      entry.stxEvents.forEach(event => {
        addAddressTx(event.sender);
        addAddressTx(event.recipient);
      });
      entry.ftEvents.forEach(event => {
        addAddressTx(event.sender);
        addAddressTx(event.recipient);
      });
      entry.nftEvents.forEach(event => {
        addAddressTx(event.sender);
        addAddressTx(event.recipient);
      });
      entry.smartContracts.forEach(event => {
        addAddressTx(event.contract_id);
      });
      switch (tx.type_id) {
        case DbTxTypeId.ContractCall:
          addAddressTx(tx.contract_call_contract_id);
          break;
        case DbTxTypeId.SmartContract:
          addAddressTx(tx.smart_contract_contract_id);
          break;
        case DbTxTypeId.TokenTransfer:
          addAddressTx(tx.token_transfer_recipient_address);
          break;
      }
    });
    addressTxUpdates.forEach(async (blockHeight, address) => {
      await this.notifier?.sendAddress({
        address: address,
        blockHeight: blockHeight,
      });
    });
  }

  /**
   * Restore transactions in the mempool table. This should be called when mined transactions are
   * marked from canonical to non-canonical.
   * @param txIds - List of transactions to update in the mempool
   */
  async restoreMempoolTxs(client: ClientBase, txIds: string[]): Promise<{ restoredTxs: string[] }> {
    if (txIds.length === 0) {
      // Avoid an unnecessary query.
      return { restoredTxs: [] };
    }
    for (const txId of txIds) {
      logger.verbose(`Restoring mempool tx: ${txId}`);
    }
    const txIdBuffers = txIds.map(txId => hexToBuffer(txId));
    const updateResults = await client.query<{ tx_id: Buffer }>(
      `
      UPDATE mempool_txs
      SET pruned = false
      WHERE tx_id = ANY($1)
      RETURNING tx_id
      `,
      [txIdBuffers]
    );
    const restoredTxs = updateResults.rows.map(r => bufferToHexPrefixString(r.tx_id));
    return { restoredTxs: restoredTxs };
  }

  /**
   * Remove transactions in the mempool table. This should be called when transactions are
   * mined into a block.
   * @param txIds - List of transactions to update in the mempool
   */
  async pruneMempoolTxs(client: ClientBase, txIds: string[]): Promise<{ removedTxs: string[] }> {
    if (txIds.length === 0) {
      // Avoid an unnecessary query.
      return { removedTxs: [] };
    }
    for (const txId of txIds) {
      logger.verbose(`Pruning mempool tx: ${txId}`);
    }
    const txIdBuffers = txIds.map(txId => hexToBuffer(txId));
    const updateResults = await client.query<{ tx_id: Buffer }>(
      `
      UPDATE mempool_txs
      SET pruned = true
      WHERE tx_id = ANY($1)
      RETURNING tx_id
      `,
      [txIdBuffers]
    );
    const removedTxs = updateResults.rows.map(r => bufferToHexPrefixString(r.tx_id));
    return { removedTxs: removedTxs };
  }

  async markEntitiesCanonical(
    client: ClientBase,
    indexBlockHash: Buffer,
    canonical: boolean,
    updatedEntities: UpdatedEntities
  ): Promise<{ txsMarkedCanonical: string[]; txsMarkedNonCanonical: string[] }> {
    const txResult = await client.query<TxQueryResult>(
      `
      UPDATE txs
      SET canonical = $2
      WHERE index_block_hash = $1 AND canonical != $2
      RETURNING ${TX_COLUMNS}
      `,
      [indexBlockHash, canonical]
    );
    const txIds = txResult.rows.map(row => this.parseTxQueryResult(row));
    if (canonical) {
      updatedEntities.markedCanonical.txs += txResult.rowCount;
    } else {
      updatedEntities.markedNonCanonical.txs += txResult.rowCount;
    }
    for (const txId of txIds) {
      logger.verbose(`Marked tx as ${canonical ? 'canonical' : 'non-canonical'}: ${txId.tx_id}`);
    }

    const minerRewardResults = await client.query(
      `
      UPDATE miner_rewards
      SET canonical = $2
      WHERE index_block_hash = $1 AND canonical != $2
      `,
      [indexBlockHash, canonical]
    );
    if (canonical) {
      updatedEntities.markedCanonical.minerRewards += minerRewardResults.rowCount;
    } else {
      updatedEntities.markedNonCanonical.minerRewards += minerRewardResults.rowCount;
    }

    const stxLockResults = await client.query(
      `
      UPDATE stx_lock_events
      SET canonical = $2
      WHERE index_block_hash = $1 AND canonical != $2
      `,
      [indexBlockHash, canonical]
    );
    if (canonical) {
      updatedEntities.markedCanonical.stxLockEvents += stxLockResults.rowCount;
    } else {
      updatedEntities.markedNonCanonical.stxLockEvents += stxLockResults.rowCount;
    }

    const stxResults = await client.query(
      `
      UPDATE stx_events
      SET canonical = $2
      WHERE index_block_hash = $1 AND canonical != $2
      `,
      [indexBlockHash, canonical]
    );
    if (canonical) {
      updatedEntities.markedCanonical.stxEvents += stxResults.rowCount;
    } else {
      updatedEntities.markedNonCanonical.stxEvents += stxResults.rowCount;
    }

    const ftResult = await client.query(
      `
      UPDATE ft_events
      SET canonical = $2
      WHERE index_block_hash = $1 AND canonical != $2
      `,
      [indexBlockHash, canonical]
    );
    if (canonical) {
      updatedEntities.markedCanonical.ftEvents += ftResult.rowCount;
    } else {
      updatedEntities.markedNonCanonical.ftEvents += ftResult.rowCount;
    }

    const nftResult = await client.query(
      `
      UPDATE nft_events
      SET canonical = $2
      WHERE index_block_hash = $1 AND canonical != $2
      `,
      [indexBlockHash, canonical]
    );
    if (canonical) {
      updatedEntities.markedCanonical.nftEvents += nftResult.rowCount;
    } else {
      updatedEntities.markedNonCanonical.nftEvents += nftResult.rowCount;
    }

    const contractLogResult = await client.query(
      `
      UPDATE contract_logs
      SET canonical = $2
      WHERE index_block_hash = $1 AND canonical != $2
      `,
      [indexBlockHash, canonical]
    );
    if (canonical) {
      updatedEntities.markedCanonical.contractLogs += contractLogResult.rowCount;
    } else {
      updatedEntities.markedNonCanonical.contractLogs += contractLogResult.rowCount;
    }

    const smartContractResult = await client.query(
      `
      UPDATE smart_contracts
      SET canonical = $2
      WHERE index_block_hash = $1 AND canonical != $2
      `,
      [indexBlockHash, canonical]
    );
    if (canonical) {
      updatedEntities.markedCanonical.smartContracts += smartContractResult.rowCount;
    } else {
      updatedEntities.markedNonCanonical.smartContracts += smartContractResult.rowCount;
    }

    const nameResult = await client.query(
      `
      UPDATE names
      SET canonical = $2
      WHERE index_block_hash = $1 AND canonical != $2
      `,
      [indexBlockHash, canonical]
    );
    if (canonical) {
      updatedEntities.markedCanonical.names += nameResult.rowCount;
    } else {
      updatedEntities.markedNonCanonical.names += nameResult.rowCount;
    }

    const namespaceResult = await client.query(
      `
      UPDATE namespaces
      SET canonical = $2
      WHERE index_block_hash = $1 AND canonical != $2
      `,
      [indexBlockHash, canonical]
    );
    if (canonical) {
      updatedEntities.markedCanonical.namespaces += namespaceResult.rowCount;
    } else {
      updatedEntities.markedNonCanonical.namespaces += namespaceResult.rowCount;
    }

    const subdomainResult = await client.query(
      `
      UPDATE subdomains
      SET canonical = $2
      WHERE index_block_hash = $1 AND canonical != $2
      `,
      [indexBlockHash, canonical]
    );
    if (canonical) {
      updatedEntities.markedCanonical.subdomains += subdomainResult.rowCount;
    } else {
      updatedEntities.markedNonCanonical.subdomains += subdomainResult.rowCount;
    }

    return {
      txsMarkedCanonical: canonical ? txIds.map(t => t.tx_id) : [],
      txsMarkedNonCanonical: canonical ? [] : txIds.map(t => t.tx_id),
    };
  }

  async restoreOrphanedChain(
    client: ClientBase,
    indexBlockHash: Buffer,
    updatedEntities: UpdatedEntities
  ): Promise<UpdatedEntities> {
    const restoredBlockResult = await client.query<BlockQueryResult>(
      `
      -- restore the previously orphaned block to canonical
      UPDATE blocks
      SET canonical = true
      WHERE index_block_hash = $1 AND canonical = false
      RETURNING ${BLOCK_COLUMNS}
      `,
      [indexBlockHash]
    );

    if (restoredBlockResult.rowCount === 0) {
      throw new Error(
        `Could not find orphaned block by index_hash ${indexBlockHash.toString('hex')}`
      );
    }
    if (restoredBlockResult.rowCount > 1) {
      throw new Error(
        `Found multiple non-canonical parents for index_hash ${indexBlockHash.toString('hex')}`
      );
    }
    updatedEntities.markedCanonical.blocks++;

    const orphanedBlockResult = await client.query<BlockQueryResult>(
      `
      -- orphan the now conflicting block at the same height
      UPDATE blocks
      SET canonical = false
      WHERE block_height = $1 AND index_block_hash != $2 AND canonical = true
      RETURNING ${BLOCK_COLUMNS}
      `,
      [restoredBlockResult.rows[0].block_height, indexBlockHash]
    );

    const microblocksOrphaned = new Set<string>();
    const microblocksAccepted = new Set<string>();

    if (orphanedBlockResult.rowCount > 0) {
      const orphanedBlocks = orphanedBlockResult.rows.map(b => this.parseBlockQueryResult(b));
      for (const orphanedBlock of orphanedBlocks) {
        const microCanonicalUpdateResult = await this.updateMicroCanonical(client, {
          isCanonical: false,
          blockHeight: orphanedBlock.block_height,
          blockHash: orphanedBlock.block_hash,
          indexBlockHash: orphanedBlock.index_block_hash,
          parentIndexBlockHash: orphanedBlock.parent_index_block_hash,
          parentMicroblockHash: orphanedBlock.parent_microblock_hash,
          parentMicroblockSequence: orphanedBlock.parent_microblock_sequence,
          burnBlockTime: orphanedBlock.burn_block_time,
        });
        microCanonicalUpdateResult.orphanedMicroblocks.forEach(mb => {
          microblocksOrphaned.add(mb);
          microblocksAccepted.delete(mb);
        });
        microCanonicalUpdateResult.acceptedMicroblocks.forEach(mb => {
          microblocksOrphaned.delete(mb);
          microblocksAccepted.add(mb);
        });
      }

      updatedEntities.markedNonCanonical.blocks++;
      const markNonCanonicalResult = await this.markEntitiesCanonical(
        client,
        orphanedBlockResult.rows[0].index_block_hash,
        false,
        updatedEntities
      );
      await this.restoreMempoolTxs(client, markNonCanonicalResult.txsMarkedNonCanonical);
    }

    // The canonical microblock tables _must_ be restored _after_ orphaning all other blocks at a given height,
    // because there is only 1 row per microblock hash, and both the orphaned blocks at this height and the
    // canonical block can be pointed to the same microblocks.
    const restoredBlock = this.parseBlockQueryResult(restoredBlockResult.rows[0]);
    const microCanonicalUpdateResult = await this.updateMicroCanonical(client, {
      isCanonical: true,
      blockHeight: restoredBlock.block_height,
      blockHash: restoredBlock.block_hash,
      indexBlockHash: restoredBlock.index_block_hash,
      parentIndexBlockHash: restoredBlock.parent_index_block_hash,
      parentMicroblockHash: restoredBlock.parent_microblock_hash,
      parentMicroblockSequence: restoredBlock.parent_microblock_sequence,
      burnBlockTime: restoredBlock.burn_block_time,
    });
    microCanonicalUpdateResult.orphanedMicroblocks.forEach(mb => {
      microblocksOrphaned.add(mb);
      microblocksAccepted.delete(mb);
    });
    microCanonicalUpdateResult.acceptedMicroblocks.forEach(mb => {
      microblocksOrphaned.delete(mb);
      microblocksAccepted.add(mb);
    });
    updatedEntities.markedCanonical.microblocks += microblocksAccepted.size;
    updatedEntities.markedNonCanonical.microblocks += microblocksOrphaned.size;

    microblocksOrphaned.forEach(mb => logger.verbose(`Marked microblock as non-canonical: ${mb}`));
    microblocksAccepted.forEach(mb => logger.verbose(`Marked microblock as canonical: ${mb}`));

    const markCanonicalResult = await this.markEntitiesCanonical(
      client,
      indexBlockHash,
      true,
      updatedEntities
    );
    const removedTxsResult = await this.pruneMempoolTxs(
      client,
      markCanonicalResult.txsMarkedCanonical
    );
    if (removedTxsResult.removedTxs.length > 0) {
      logger.verbose(
        `Removed ${removedTxsResult.removedTxs.length} txs from mempool table during reorg handling`
      );
    }
    const parentResult = await client.query<{ index_block_hash: Buffer }>(
      `
      -- check if the parent block is also orphaned
      SELECT index_block_hash
      FROM blocks
      WHERE
        block_height = $1 AND
        index_block_hash = $2 AND
        canonical = false
      `,
      [
        restoredBlockResult.rows[0].block_height - 1,
        restoredBlockResult.rows[0].parent_index_block_hash,
      ]
    );
    if (parentResult.rowCount > 1) {
      throw new Error('Found more than one non-canonical parent to restore during reorg');
    }
    if (parentResult.rowCount > 0) {
      await this.restoreOrphanedChain(
        client,
        parentResult.rows[0].index_block_hash,
        updatedEntities
      );
    }
    return updatedEntities;
  }

  async handleReorg(
    client: ClientBase,
    block: DbBlock,
    chainTipHeight: number
  ): Promise<UpdatedEntities> {
    const updatedEntities: UpdatedEntities = {
      markedCanonical: {
        blocks: 0,
        microblocks: 0,
        minerRewards: 0,
        txs: 0,
        stxLockEvents: 0,
        stxEvents: 0,
        ftEvents: 0,
        nftEvents: 0,
        contractLogs: 0,
        smartContracts: 0,
        names: 0,
        namespaces: 0,
        subdomains: 0,
      },
      markedNonCanonical: {
        blocks: 0,
        microblocks: 0,
        minerRewards: 0,
        txs: 0,
        stxLockEvents: 0,
        stxEvents: 0,
        ftEvents: 0,
        nftEvents: 0,
        contractLogs: 0,
        smartContracts: 0,
        names: 0,
        namespaces: 0,
        subdomains: 0,
      },
    };

    // Check if incoming block's parent is canonical
    if (block.block_height > 1) {
      const parentResult = await client.query<{
        canonical: boolean;
        index_block_hash: Buffer;
        parent_index_block_hash: Buffer;
      }>(
        `
        SELECT canonical, index_block_hash, parent_index_block_hash
        FROM blocks
        WHERE block_height = $1 AND index_block_hash = $2
        `,
        [block.block_height - 1, hexToBuffer(block.parent_index_block_hash)]
      );

      if (parentResult.rowCount > 1) {
        throw new Error(
          `DB contains multiple blocks at height ${block.block_height - 1} and index_hash ${
            block.parent_index_block_hash
          }`
        );
      }
      if (parentResult.rowCount === 0) {
        throw new Error(
          `DB does not contain a parent block at height ${block.block_height - 1} with index_hash ${
            block.parent_index_block_hash
          }`
        );
      }

      // This blocks builds off a previously orphaned chain. Restore canonical status for this chain.
      if (!parentResult.rows[0].canonical && block.block_height > chainTipHeight) {
        await this.restoreOrphanedChain(
          client,
          parentResult.rows[0].index_block_hash,
          updatedEntities
        );
        this.logReorgResultInfo(updatedEntities);
      }
    }
    return updatedEntities;
  }

  logReorgResultInfo(updatedEntities: UpdatedEntities) {
    const updates = [
      ['blocks', updatedEntities.markedCanonical.blocks, updatedEntities.markedNonCanonical.blocks],
      [
        'microblocks',
        updatedEntities.markedCanonical.microblocks,
        updatedEntities.markedNonCanonical.microblocks,
      ],
      ['txs', updatedEntities.markedCanonical.txs, updatedEntities.markedNonCanonical.txs],
      [
        'miner-rewards',
        updatedEntities.markedCanonical.minerRewards,
        updatedEntities.markedNonCanonical.minerRewards,
      ],
      [
        'stx-lock events',
        updatedEntities.markedCanonical.stxLockEvents,
        updatedEntities.markedNonCanonical.stxLockEvents,
      ],
      [
        'stx-token events',
        updatedEntities.markedCanonical.stxEvents,
        updatedEntities.markedNonCanonical.stxEvents,
      ],
      [
        'non-fungible-token events',
        updatedEntities.markedCanonical.nftEvents,
        updatedEntities.markedNonCanonical.nftEvents,
      ],
      [
        'fungible-token events',
        updatedEntities.markedCanonical.ftEvents,
        updatedEntities.markedNonCanonical.ftEvents,
      ],
      [
        'contract logs',
        updatedEntities.markedCanonical.contractLogs,
        updatedEntities.markedNonCanonical.contractLogs,
      ],
      [
        'smart contracts',
        updatedEntities.markedCanonical.smartContracts,
        updatedEntities.markedNonCanonical.smartContracts,
      ],
      ['names', updatedEntities.markedCanonical.names, updatedEntities.markedNonCanonical.names],
      [
        'namespaces',
        updatedEntities.markedCanonical.namespaces,
        updatedEntities.markedNonCanonical.namespaces,
      ],
      [
        'subdomains',
        updatedEntities.markedCanonical.subdomains,
        updatedEntities.markedNonCanonical.subdomains,
      ],
    ];
    const markedCanonical = updates.map(e => `${e[1]} ${e[0]}`).join(', ');
    logger.verbose(`Entities marked as canonical: ${markedCanonical}`);
    const markedNonCanonical = updates.map(e => `${e[2]} ${e[0]}`).join(', ');
    logger.verbose(`Entities marked as non-canonical: ${markedNonCanonical}`);
  }

  static async connect(
    skipMigrations = false,
    withNotifier = true,
    eventReplay = false
  ): Promise<PgDataStore> {
    const clientConfig = getPgClientConfig();

    const initTimer = stopwatch();
    let connectionError: Error | undefined;
    let connectionOkay = false;
    let lastElapsedLog = 0;
    do {
      const client = new Client(clientConfig);
      try {
        await client.connect();
        connectionOkay = true;
        break;
      } catch (error: any) {
        if (
          error.code !== 'ECONNREFUSED' &&
          error.message !== 'Connection terminated unexpectedly' &&
          !error.message?.includes('database system is starting')
        ) {
          logError('Cannot connect to pg', error);
          throw error;
        }
        const timeElapsed = initTimer.getElapsed();
        if (timeElapsed - lastElapsedLog > 2000) {
          lastElapsedLog = timeElapsed;
          logError('Pg connection failed, retrying..');
        }
        connectionError = error;
        await timeout(100);
      } finally {
        client.end(() => {});
      }
    } while (initTimer.getElapsed() < Number.MAX_SAFE_INTEGER);
    if (!connectionOkay) {
      connectionError = connectionError ?? new Error('Error connecting to database');
      throw connectionError;
    }

    if (!skipMigrations) {
      await runMigrations(clientConfig);
    }
    const poolConfig: PoolConfig = {
      ...clientConfig,
    };
    const pgConnectionPoolMaxEnv = process.env['PG_CONNECTION_POOL_MAX'];
    if (pgConnectionPoolMaxEnv) {
      poolConfig.max = Number.parseInt(pgConnectionPoolMaxEnv);
    }
    const pool = new Pool(poolConfig);
    pool.on('error', error => {
      logger.error(`Postgres connection pool error: ${error.message}`, error);
    });
    let poolClient: PoolClient | undefined;
    try {
      poolClient = await pool.connect();
      if (!withNotifier) {
        return new PgDataStore(pool, undefined, eventReplay);
      }
      const notifier = new PgNotifier(clientConfig);
      const store = new PgDataStore(pool, notifier, eventReplay);
      await store.connectPgNotifier();
      return store;
    } catch (error) {
      logError(
        `Error connecting to Postgres using ${JSON.stringify(clientConfig)}: ${error}`,
        error
      );
      throw error;
    } finally {
      poolClient?.release();
    }
  }

  async updateMinerReward(client: ClientBase, minerReward: DbMinerReward): Promise<number> {
    const result = await client.query(
      `
      INSERT INTO miner_rewards(
        block_hash, index_block_hash, from_index_block_hash, mature_block_height, canonical, recipient, coinbase_amount, tx_fees_anchored, tx_fees_streamed_confirmed, tx_fees_streamed_produced
      ) values($1, $2, $3, $4, $5, $6, $7, $8, $9, $10)
      `,
      [
        hexToBuffer(minerReward.block_hash),
        hexToBuffer(minerReward.index_block_hash),
        hexToBuffer(minerReward.from_index_block_hash),
        minerReward.mature_block_height,
        minerReward.canonical,
        minerReward.recipient,
        minerReward.coinbase_amount,
        minerReward.tx_fees_anchored,
        minerReward.tx_fees_streamed_confirmed,
        minerReward.tx_fees_streamed_produced,
      ]
    );
    return result.rowCount;
  }

  async updateBlock(client: ClientBase, block: DbBlock): Promise<number> {
    const result = await client.query(
      `
      INSERT INTO blocks(
        block_hash, index_block_hash,
        parent_index_block_hash, parent_block_hash, parent_microblock_hash, parent_microblock_sequence,
        block_height, burn_block_time, burn_block_hash, burn_block_height, miner_txid, canonical,
        execution_cost_read_count, execution_cost_read_length, execution_cost_runtime,
        execution_cost_write_count, execution_cost_write_length
      ) values($1, $2, $3, $4, $5, $6, $7, $8, $9, $10, $11, $12, $13, $14, $15, $16, $17)
      ON CONFLICT (index_block_hash)
      DO NOTHING
      `,
      [
        hexToBuffer(block.block_hash),
        hexToBuffer(block.index_block_hash),
        hexToBuffer(block.parent_index_block_hash),
        hexToBuffer(block.parent_block_hash),
        hexToBuffer(block.parent_microblock_hash),
        block.parent_microblock_sequence,
        block.block_height,
        block.burn_block_time,
        hexToBuffer(block.burn_block_hash),
        block.burn_block_height,
        hexToBuffer(block.miner_txid),
        block.canonical,
        block.execution_cost_read_count,
        block.execution_cost_read_length,
        block.execution_cost_runtime,
        block.execution_cost_write_count,
        block.execution_cost_write_length,
      ]
    );
    return result.rowCount;
  }

  parseBlockQueryResult(row: BlockQueryResult): DbBlock {
    // TODO(mb): is the tx_index preserved between microblocks and committed anchor blocks?
    const block: DbBlock = {
      block_hash: bufferToHexPrefixString(row.block_hash),
      index_block_hash: bufferToHexPrefixString(row.index_block_hash),
      parent_index_block_hash: bufferToHexPrefixString(row.parent_index_block_hash),
      parent_block_hash: bufferToHexPrefixString(row.parent_block_hash),
      parent_microblock_hash: bufferToHexPrefixString(row.parent_microblock_hash),
      parent_microblock_sequence: row.parent_microblock_sequence,
      block_height: row.block_height,
      burn_block_time: row.burn_block_time,
      burn_block_hash: bufferToHexPrefixString(row.burn_block_hash),
      burn_block_height: row.burn_block_height,
      miner_txid: bufferToHexPrefixString(row.miner_txid),
      canonical: row.canonical,
      execution_cost_read_count: Number.parseInt(row.execution_cost_read_count),
      execution_cost_read_length: Number.parseInt(row.execution_cost_read_length),
      execution_cost_runtime: Number.parseInt(row.execution_cost_runtime),
      execution_cost_write_count: Number.parseInt(row.execution_cost_write_count),
      execution_cost_write_length: Number.parseInt(row.execution_cost_write_length),
    };
    return block;
  }

  async getBlockWithMetadata<TWithTxs extends boolean, TWithMicroblocks extends boolean>(
    blockIdentifer: BlockIdentifier,
    metadata?: DbGetBlockWithMetadataOpts<TWithTxs, TWithMicroblocks>
  ): Promise<FoundOrNot<DbGetBlockWithMetadataResponse<TWithTxs, TWithMicroblocks>>> {
    return await this.queryTx(async client => {
      const block = await this.getBlockInternal(client, blockIdentifer);
      if (!block.found) {
        return { found: false };
      }
      let txs: DbTx[] | null = null;
      let microblocksAccepted: DbMicroblock[] | null = null;
      let microblocksStreamed: DbMicroblock[] | null = null;
      if (metadata?.txs) {
        const txQuery = await client.query<ContractTxQueryResult>(
          `
          SELECT ${TX_COLUMNS}, ${abiColumn()}
          FROM txs
          WHERE index_block_hash = $1 AND canonical = true AND microblock_canonical = true
          ORDER BY microblock_sequence DESC, tx_index DESC
          `,
          [hexToBuffer(block.result.index_block_hash)]
        );
        txs = txQuery.rows.map(r => this.parseTxQueryResult(r));
      }
      if (metadata?.microblocks) {
        const microblocksQuery = await client.query<MicroblockQueryResult>(
          `
          SELECT ${MICROBLOCK_COLUMNS}
          FROM microblocks
          WHERE parent_index_block_hash IN ($1, $2)
          AND microblock_canonical = true
          ORDER BY microblock_sequence DESC
          `,
          [
            hexToBuffer(block.result.index_block_hash),
            hexToBuffer(block.result.parent_index_block_hash),
          ]
        );
        const parsedMicroblocks = microblocksQuery.rows.map(r =>
          this.parseMicroblockQueryResult(r)
        );
        microblocksAccepted = parsedMicroblocks.filter(
          mb => mb.parent_index_block_hash === block.result.parent_index_block_hash
        );
        microblocksStreamed = parsedMicroblocks.filter(
          mb => mb.parent_index_block_hash === block.result.index_block_hash
        );
      }
      type ResultType = DbGetBlockWithMetadataResponse<TWithTxs, TWithMicroblocks>;
      const result: ResultType = {
        block: block.result,
        txs: txs as ResultType['txs'],
        microblocks: {
          accepted: microblocksAccepted,
          streamed: microblocksStreamed,
        } as ResultType['microblocks'],
      };
      return {
        found: true,
        result: result,
      };
    });
  }

  async getUnanchoredChainTip(): Promise<FoundOrNot<DbChainTip>> {
    return await this.queryTx(async client => {
      const result = await client.query<{
        block_height: number;
        index_block_hash: Buffer;
        block_hash: Buffer;
        microblock_hash: Buffer | null;
        microblock_sequence: number | null;
      }>(
        `
        WITH anchor_block AS (
          SELECT block_height, block_hash, index_block_hash
          FROM blocks
          WHERE canonical = true
          AND block_height = (SELECT MAX(block_height) FROM blocks)
        ), microblock AS (
          SELECT microblock_hash, microblock_sequence
          FROM microblocks, anchor_block
          WHERE microblocks.parent_index_block_hash = anchor_block.index_block_hash
          AND microblock_canonical = true AND canonical = true
          ORDER BY microblock_sequence DESC
          LIMIT 1
        )
        SELECT block_height, index_block_hash, block_hash, microblock_hash, microblock_sequence
        FROM anchor_block LEFT JOIN microblock ON true
        `
      );
      if (result.rowCount === 0) {
        return { found: false } as const;
      }
      const row = result.rows[0];
      const chainTipResult: DbChainTip = {
        blockHeight: row.block_height,
        indexBlockHash: bufferToHexPrefixString(row.index_block_hash),
        blockHash: bufferToHexPrefixString(row.block_hash),
        microblockHash:
          row.microblock_hash === null ? undefined : bufferToHexPrefixString(row.microblock_hash),
        microblockSequence: row.microblock_sequence === null ? undefined : row.microblock_sequence,
      };
      return { found: true, result: chainTipResult };
    });
  }

  getBlock(blockIdentifer: BlockIdentifier): Promise<FoundOrNot<DbBlock>> {
    return this.query(client => this.getBlockInternal(client, blockIdentifer));
  }

  async getBlockInternal(
    client: ClientBase,
    blockIdentifer: BlockIdentifier
  ): Promise<FoundOrNot<DbBlock>> {
    let result: QueryResult<BlockQueryResult>;
    if ('hash' in blockIdentifer) {
      result = await client.query<BlockQueryResult>(
        `
        SELECT ${BLOCK_COLUMNS}
        FROM blocks
        WHERE block_hash = $1
        ORDER BY canonical DESC, block_height DESC
        LIMIT 1
        `,
        [hexToBuffer(blockIdentifer.hash)]
      );
    } else if ('height' in blockIdentifer) {
      result = await client.query<BlockQueryResult>(
        `
        SELECT ${BLOCK_COLUMNS}
        FROM blocks
        WHERE block_height = $1
        ORDER BY canonical DESC
        LIMIT 1
        `,
        [blockIdentifer.height]
      );
    } else if ('burnBlockHash' in blockIdentifer) {
      result = await client.query<BlockQueryResult>(
        `
        SELECT ${BLOCK_COLUMNS}
        FROM blocks
        WHERE burn_block_hash = $1
        ORDER BY canonical DESC, block_height DESC
        LIMIT 1
        `,
        [hexToBuffer(blockIdentifer.burnBlockHash)]
      );
    } else {
      result = await client.query<BlockQueryResult>(
        `
        SELECT ${BLOCK_COLUMNS}
        FROM blocks
        WHERE burn_block_height = $1
        ORDER BY canonical DESC, block_height DESC
        LIMIT 1
        `,
        [blockIdentifer.burnBlockHeight]
      );
    }

    if (result.rowCount === 0) {
      return { found: false } as const;
    }
    const row = result.rows[0];
    const block = this.parseBlockQueryResult(row);
    return { found: true, result: block } as const;
  }

  async getBlockByHeightInternal(client: ClientBase, blockHeight: number) {
    const result = await client.query<BlockQueryResult>(
      `
      SELECT ${BLOCK_COLUMNS}
      FROM blocks
      WHERE block_height = $1 AND canonical = true
      `,
      [blockHeight]
    );
    if (result.rowCount === 0) {
      return { found: false } as const;
    }
    const row = result.rows[0];
    const block = this.parseBlockQueryResult(row);
    return { found: true, result: block } as const;
  }

  async getCurrentBlock() {
    return this.query(async client => {
      return this.getCurrentBlockInternal(client);
    });
  }

  async getCurrentBlockHeight(): Promise<FoundOrNot<number>> {
    return this.query(async client => {
      const result = await client.query<{ block_height: number }>(
        `
        SELECT block_height
        FROM blocks
        WHERE canonical = true
        ORDER BY block_height DESC
        LIMIT 1
        `
      );
      if (result.rowCount === 0) {
        return { found: false } as const;
      }
      const row = result.rows[0];
      return { found: true, result: row.block_height } as const;
    });
  }

  async getCurrentBlockInternal(client: ClientBase) {
    const result = await client.query<BlockQueryResult>(
      `
      SELECT ${BLOCK_COLUMNS}
      FROM blocks
      WHERE canonical = true
      ORDER BY block_height DESC
      LIMIT 1
      `
    );
    if (result.rowCount === 0) {
      return { found: false } as const;
    }
    const row = result.rows[0];
    const block = this.parseBlockQueryResult(row);
    return { found: true, result: block } as const;
  }

  async getBlocks({ limit, offset }: { limit: number; offset: number }) {
    return this.queryTx(async client => {
      const total = await client.query<{ count: number }>(`
        SELECT COUNT(*)::integer
        FROM blocks
        WHERE canonical = true
      `);
      const results = await client.query<BlockQueryResult>(
        `
        SELECT ${BLOCK_COLUMNS}
        FROM blocks
        WHERE canonical = true
        ORDER BY block_height DESC
        LIMIT $1
        OFFSET $2
        `,
        [limit, offset]
      );
      const parsed = results.rows.map(r => this.parseBlockQueryResult(r));
      return { results: parsed, total: total.rows[0].count } as const;
    });
  }

  async getBlockTxs(indexBlockHash: string) {
    return this.query(async client => {
      const result = await client.query<{ tx_id: Buffer; tx_index: number }>(
        `
        SELECT tx_id, tx_index
        FROM txs
        WHERE index_block_hash = $1 AND canonical = true AND microblock_canonical = true
        `,
        [hexToBuffer(indexBlockHash)]
      );
      const txIds = result.rows
        .sort(tx => tx.tx_index)
        .map(tx => bufferToHexPrefixString(tx.tx_id));
      return { results: txIds };
    });
  }

  async getBlockTxsRows(blockHash: string) {
    return this.queryTx(async client => {
      const blockQuery = await this.getBlockInternal(client, { hash: blockHash });
      if (!blockQuery.found) {
        throw new Error(`Could not find block by hash ${blockHash}`);
      }
      const result = await client.query<ContractTxQueryResult>(
        `
        -- getBlockTxsRows
        SELECT ${TX_COLUMNS}, ${abiColumn()}
        FROM txs
        WHERE index_block_hash = $1 AND canonical = true AND microblock_canonical = true
        ORDER BY microblock_sequence ASC, tx_index ASC
        `,
        [hexToBuffer(blockQuery.result.index_block_hash)]
      );
      if (result.rowCount === 0) {
        return { found: false } as const;
      }
      const parsed = result.rows.map(r => this.parseTxQueryResult(r));
      return { found: true, result: parsed };
    });
  }

  async updateBurnchainRewardSlotHolders({
    burnchainBlockHash,
    burnchainBlockHeight,
    slotHolders,
  }: {
    burnchainBlockHash: string;
    burnchainBlockHeight: number;
    slotHolders: DbRewardSlotHolder[];
  }): Promise<void> {
    await this.queryTx(async client => {
      const existingSlotHolders = await client.query<{
        address: string;
      }>(
        `
        UPDATE reward_slot_holders
        SET canonical = false
        WHERE canonical = true AND (burn_block_hash = $1 OR burn_block_height >= $2)
        RETURNING address
        `,
        [hexToBuffer(burnchainBlockHash), burnchainBlockHeight]
      );
      if (existingSlotHolders.rowCount > 0) {
        logger.warn(
          `Invalidated ${existingSlotHolders.rowCount} burnchain reward slot holders after fork detected at burnchain block ${burnchainBlockHash}`
        );
      }
      if (slotHolders.length === 0) {
        return;
      }
      const insertParams = this.generateParameterizedInsertString({
        rowCount: slotHolders.length,
        columnCount: 5,
      });
      const values: any[] = [];
      slotHolders.forEach(val => {
        values.push(
          val.canonical,
          hexToBuffer(val.burn_block_hash),
          val.burn_block_height,
          val.address,
          val.slot_index
        );
      });
      const result = await client.query(
        `
        INSERT INTO reward_slot_holders(
          canonical, burn_block_hash, burn_block_height, address, slot_index
        ) VALUES ${insertParams}
        `,
        values
      );
      if (result.rowCount !== slotHolders.length) {
        throw new Error(
          `Unexpected row count after inserting reward slot holders: ${result.rowCount} vs ${slotHolders.length}`
        );
      }
    });
  }

  async getBurnchainRewardSlotHolders({
    burnchainAddress,
    limit,
    offset,
  }: {
    burnchainAddress?: string;
    limit: number;
    offset: number;
  }): Promise<{ total: number; slotHolders: DbRewardSlotHolder[] }> {
    return await this.query(async client => {
      const queryResults = await client.query<{
        burn_block_hash: Buffer;
        burn_block_height: number;
        address: string;
        slot_index: number;
        count: number;
      }>(
        `
        SELECT
          burn_block_hash, burn_block_height, address, slot_index,
          (COUNT(*) OVER())::integer AS count
        FROM reward_slot_holders
        WHERE canonical = true ${burnchainAddress ? 'AND address = $3' : ''}
        ORDER BY burn_block_height DESC, slot_index DESC
        LIMIT $1
        OFFSET $2
        `,
        burnchainAddress ? [limit, offset, burnchainAddress] : [limit, offset]
      );
      const count = queryResults.rows[0]?.count ?? 0;
      const slotHolders = queryResults.rows.map(r => {
        const parsed: DbRewardSlotHolder = {
          canonical: true,
          burn_block_hash: bufferToHexPrefixString(r.burn_block_hash),
          burn_block_height: r.burn_block_height,
          address: r.address,
          slot_index: r.slot_index,
        };
        return parsed;
      });
      return {
        total: count,
        slotHolders,
      };
    });
  }

  async getTxsFromBlock(
    blockIdentifer: BlockIdentifier,
    limit: number,
    offset: number
  ): Promise<FoundOrNot<{ results: DbTx[]; total: number }>> {
    return this.queryTx(async client => {
      const blockQuery = await this.getBlockInternal(client, blockIdentifer);
      if (!blockQuery.found) {
        return { found: false };
      }
      const totalQuery = await client.query<{ count: number }>(
        `
        SELECT COUNT(*)::integer
        FROM txs
        WHERE canonical = true AND microblock_canonical = true AND index_block_hash = $1
        `,
        [hexToBuffer(blockQuery.result.index_block_hash)]
      );
      const result = await client.query<ContractTxQueryResult>(
        `
        SELECT ${TX_COLUMNS}, ${abiColumn()}
        FROM txs
        WHERE canonical = true AND microblock_canonical = true AND index_block_hash = $1
        ORDER BY microblock_sequence DESC, tx_index DESC
        LIMIT $2
        OFFSET $3
        `,
        [hexToBuffer(blockQuery.result.index_block_hash), limit, offset]
      );
      const total = totalQuery.rowCount > 0 ? totalQuery.rows[0].count : 0;
      const parsed = result.rows.map(r => this.parseTxQueryResult(r));
      return { found: true, result: { results: parsed, total } };
    });
  }

  async updateBurnchainRewards({
    burnchainBlockHash,
    burnchainBlockHeight,
    rewards,
  }: {
    burnchainBlockHash: string;
    burnchainBlockHeight: number;
    rewards: DbBurnchainReward[];
  }): Promise<void> {
    return this.queryTx(async client => {
      const existingRewards = await client.query<{
        reward_recipient: string;
        reward_amount: string;
      }>(
        `
        UPDATE burnchain_rewards
        SET canonical = false
        WHERE canonical = true AND (burn_block_hash = $1 OR burn_block_height >= $2)
        RETURNING reward_recipient, reward_amount
        `,
        [hexToBuffer(burnchainBlockHash), burnchainBlockHeight]
      );
      if (existingRewards.rowCount > 0) {
        logger.warn(
          `Invalidated ${existingRewards.rowCount} burnchain rewards after fork detected at burnchain block ${burnchainBlockHash}`
        );
      }

      for (const reward of rewards) {
        const rewardInsertResult = await client.query(
          `
          INSERT into burnchain_rewards(
            canonical, burn_block_hash, burn_block_height, burn_amount, reward_recipient, reward_amount, reward_index
          ) values($1, $2, $3, $4, $5, $6, $7)
          `,
          [
            true,
            hexToBuffer(reward.burn_block_hash),
            reward.burn_block_height,
            reward.burn_amount,
            reward.reward_recipient,
            reward.reward_amount,
            reward.reward_index,
          ]
        );
        if (rewardInsertResult.rowCount !== 1) {
          throw new Error(`Failed to insert burnchain reward at block ${reward.burn_block_hash}`);
        }
      }
    });
  }

  async getBurnchainRewards({
    burnchainRecipient,
    limit,
    offset,
  }: {
    burnchainRecipient?: string;
    limit: number;
    offset: number;
  }): Promise<DbBurnchainReward[]> {
    return this.query(async client => {
      const queryResults = await client.query<{
        burn_block_hash: Buffer;
        burn_block_height: number;
        burn_amount: string;
        reward_recipient: string;
        reward_amount: string;
        reward_index: number;
      }>(
        `
        SELECT burn_block_hash, burn_block_height, burn_amount, reward_recipient, reward_amount, reward_index
        FROM burnchain_rewards
        WHERE canonical = true ${burnchainRecipient ? 'AND reward_recipient = $3' : ''}
        ORDER BY burn_block_height DESC, reward_index DESC
        LIMIT $1
        OFFSET $2
        `,
        burnchainRecipient ? [limit, offset, burnchainRecipient] : [limit, offset]
      );
      return queryResults.rows.map(r => {
        const parsed: DbBurnchainReward = {
          canonical: true,
          burn_block_hash: bufferToHexPrefixString(r.burn_block_hash),
          burn_block_height: r.burn_block_height,
          burn_amount: BigInt(r.burn_amount),
          reward_recipient: r.reward_recipient,
          reward_amount: BigInt(r.reward_amount),
          reward_index: r.reward_index,
        };
        return parsed;
      });
    });
  }
  async getMinersRewardsAtHeight({
    blockHeight,
  }: {
    blockHeight: number;
  }): Promise<DbMinerReward[]> {
    return this.query(async client => {
      const queryResults = await client.query<{
        block_hash: Buffer;
        from_index_block_hash: Buffer;
        index_block_hash: Buffer;
        mature_block_height: number;
        recipient: string;
        coinbase_amount: number;
        tx_fees_anchored: number;
        tx_fees_streamed_confirmed: number;
        tx_fees_streamed_produced: number;
      }>(
        `
        SELECT id, mature_block_height, recipient, block_hash, index_block_hash, from_index_block_hash, canonical, coinbase_amount, tx_fees_anchored, tx_fees_streamed_confirmed, tx_fees_streamed_produced
        FROM miner_rewards
        WHERE canonical = true AND mature_block_height = $1
        ORDER BY id DESC
        `,
        [blockHeight]
      );
      return queryResults.rows.map(r => {
        const parsed: DbMinerReward = {
          block_hash: bufferToHexPrefixString(r.block_hash),
          from_index_block_hash: bufferToHexPrefixString(r.from_index_block_hash),
          index_block_hash: bufferToHexPrefixString(r.index_block_hash),
          canonical: true,
          mature_block_height: r.mature_block_height,
          recipient: r.recipient,
          coinbase_amount: BigInt(r.coinbase_amount),
          tx_fees_anchored: BigInt(r.tx_fees_anchored),
          tx_fees_streamed_confirmed: BigInt(r.tx_fees_streamed_confirmed),
          tx_fees_streamed_produced: BigInt(r.tx_fees_streamed_produced),
        };
        return parsed;
      });
    });
  }

  async getBurnchainRewardsTotal(
    burnchainRecipient: string
  ): Promise<{ reward_recipient: string; reward_amount: bigint }> {
    return this.query(async client => {
      const queryResults = await client.query<{
        amount: string;
      }>(
        `
        SELECT sum(reward_amount) amount
        FROM burnchain_rewards
        WHERE canonical = true AND reward_recipient = $1
        `,
        [burnchainRecipient]
      );
      const resultAmount = BigInt(queryResults.rows[0]?.amount ?? 0);
      return { reward_recipient: burnchainRecipient, reward_amount: resultAmount };
    });
  }

  async updateTx(client: ClientBase, tx: DbTx): Promise<number> {
    const result = await client.query(
      `
      INSERT INTO txs(
        ${TX_COLUMNS}
      ) values(
        $1, $2, $3, $4, $5, $6, $7, $8, $9, $10, $11, $12, $13, $14, $15, $16, $17, $18, $19,
        $20, $21, $22, $23, $24, $25, $26, $27, $28, $29, $30, $31, $32, $33, $34, $35, $36, $37,
        $38, $39, $40, $41, $42
      )
      -- ON CONFLICT ON CONSTRAINT unique_tx_id_index_block_hash
      -- DO NOTHING
      `,
      [
        hexToBuffer(tx.tx_id),
        tx.raw_tx,
        tx.tx_index,
        hexToBuffer(tx.index_block_hash),
        hexToBuffer(tx.parent_index_block_hash),
        hexToBuffer(tx.block_hash),
        hexToBuffer(tx.parent_block_hash),
        tx.block_height,
        tx.burn_block_time,
        tx.parent_burn_block_time,
        tx.type_id,
        tx.anchor_mode,
        tx.status,
        tx.canonical,
        tx.post_conditions,
        tx.nonce,
        tx.fee_rate,
        tx.sponsored,
        tx.sponsor_address,
        tx.sender_address,
        tx.origin_hash_mode,
        tx.microblock_canonical,
        tx.microblock_sequence,
        hexToBuffer(tx.microblock_hash),
        tx.token_transfer_recipient_address,
        tx.token_transfer_amount,
        tx.token_transfer_memo,
        tx.smart_contract_contract_id,
        tx.smart_contract_source_code,
        tx.contract_call_contract_id,
        tx.contract_call_function_name,
        tx.contract_call_function_args,
        tx.poison_microblock_header_1,
        tx.poison_microblock_header_2,
        tx.coinbase_payload,
        hexToBuffer(tx.raw_result),
        tx.event_count,
        tx.execution_cost_read_count,
        tx.execution_cost_read_length,
        tx.execution_cost_runtime,
        tx.execution_cost_write_count,
        tx.execution_cost_write_length,
      ]
    );
    return result.rowCount;
  }

  async updateMempoolTxs({ mempoolTxs: txs }: { mempoolTxs: DbMempoolTx[] }): Promise<void> {
    const updatedTxs: DbMempoolTx[] = [];
    await this.queryTx(async client => {
      for (const tx of txs) {
        const result = await client.query(
          `
          INSERT INTO mempool_txs(
            ${MEMPOOL_TX_COLUMNS}
          ) values($1, $2, $3, $4, $5, $6, $7, $8, $9, $10, $11, $12, $13, $14, $15, $16, $17, $18, $19, $20, $21, $22, $23, $24, $25)
          ON CONFLICT ON CONSTRAINT unique_tx_id
          DO NOTHING
          `,
          [
            tx.pruned,
            hexToBuffer(tx.tx_id),
            tx.raw_tx,
            tx.type_id,
            tx.anchor_mode,
            tx.status,
            tx.receipt_time,
            tx.post_conditions,
            tx.nonce,
            tx.fee_rate,
            tx.sponsored,
            tx.sponsor_address,
            tx.sender_address,
            tx.origin_hash_mode,
            tx.token_transfer_recipient_address,
            tx.token_transfer_amount,
            tx.token_transfer_memo,
            tx.smart_contract_contract_id,
            tx.smart_contract_source_code,
            tx.contract_call_contract_id,
            tx.contract_call_function_name,
            tx.contract_call_function_args,
            tx.poison_microblock_header_1,
            tx.poison_microblock_header_2,
            tx.coinbase_payload,
          ]
        );
        if (result.rowCount !== 1) {
          const errMsg = `A duplicate transaction was attempted to be inserted into the mempool_txs table: ${tx.tx_id}`;
          logger.warn(errMsg);
        } else {
          updatedTxs.push(tx);
        }
      }
    });
    for (const tx of updatedTxs) {
      await this.notifier?.sendTx({ txId: tx.tx_id });
    }
  }

  async dropMempoolTxs({ status, txIds }: { status: DbTxStatus; txIds: string[] }): Promise<void> {
    let updatedTxs: DbMempoolTx[] = [];
    await this.queryTx(async client => {
      const txIdBuffers = txIds.map(txId => hexToBuffer(txId));
      const updateResults = await client.query<MempoolTxQueryResult>(
        `
        UPDATE mempool_txs
        SET pruned = true, status = $2
        WHERE tx_id = ANY($1)
        RETURNING ${MEMPOOL_TX_COLUMNS}
        `,
        [txIdBuffers, status]
      );
      updatedTxs = updateResults.rows.map(r => this.parseMempoolTxQueryResult(r));
    });
    for (const tx of updatedTxs) {
      await this.notifier?.sendTx({ txId: tx.tx_id });
    }
  }

  parseMempoolTxQueryResult(result: MempoolTxQueryResult): DbMempoolTx {
    const tx: DbMempoolTx = {
      pruned: result.pruned,
      tx_id: bufferToHexPrefixString(result.tx_id),
      nonce: result.nonce,
      raw_tx: result.raw_tx,
      type_id: result.type_id as DbTxTypeId,
      anchor_mode: result.anchor_mode as DbTxAnchorMode,
      status: result.status,
      receipt_time: result.receipt_time,
      post_conditions: result.post_conditions,
      fee_rate: BigInt(result.fee_rate),
      sponsored: result.sponsored,
      sponsor_address: result.sponsor_address ?? undefined,
      sender_address: result.sender_address,
      origin_hash_mode: result.origin_hash_mode,
      abi: result.abi,
    };
    this.parseTxTypeSpecificQueryResult(result, tx);
    return tx;
  }

  parseTxQueryResult(result: ContractTxQueryResult): DbTx {
    const tx: DbTx = {
      tx_id: bufferToHexPrefixString(result.tx_id),
      tx_index: result.tx_index,
      nonce: result.nonce,
      raw_tx: result.raw_tx,
      index_block_hash: bufferToHexPrefixString(result.index_block_hash),
      parent_index_block_hash: bufferToHexPrefixString(result.parent_index_block_hash),
      block_hash: bufferToHexPrefixString(result.block_hash),
      parent_block_hash: bufferToHexPrefixString(result.parent_block_hash),
      block_height: result.block_height,
      burn_block_time: result.burn_block_time,
      parent_burn_block_time: result.parent_burn_block_time,
      type_id: result.type_id as DbTxTypeId,
      anchor_mode: result.anchor_mode as DbTxAnchorMode,
      status: result.status,
      raw_result: bufferToHexPrefixString(result.raw_result),
      canonical: result.canonical,
      microblock_canonical: result.microblock_canonical,
      microblock_sequence: result.microblock_sequence,
      microblock_hash: bufferToHexPrefixString(result.microblock_hash),
      post_conditions: result.post_conditions,
      fee_rate: BigInt(result.fee_rate),
      sponsored: result.sponsored,
      sponsor_address: result.sponsor_address ?? undefined,
      sender_address: result.sender_address,
      origin_hash_mode: result.origin_hash_mode,
      event_count: result.event_count,
      execution_cost_read_count: Number.parseInt(result.execution_cost_read_count),
      execution_cost_read_length: Number.parseInt(result.execution_cost_read_length),
      execution_cost_runtime: Number.parseInt(result.execution_cost_runtime),
      execution_cost_write_count: Number.parseInt(result.execution_cost_write_count),
      execution_cost_write_length: Number.parseInt(result.execution_cost_write_length),
      abi: result.abi,
    };
    this.parseTxTypeSpecificQueryResult(result, tx);
    return tx;
  }

  parseTxTypeSpecificQueryResult(
    result: MempoolTxQueryResult | TxQueryResult,
    target: DbTx | DbMempoolTx
  ) {
    if (target.type_id === DbTxTypeId.TokenTransfer) {
      target.token_transfer_recipient_address = result.token_transfer_recipient_address;
      target.token_transfer_amount = BigInt(result.token_transfer_amount ?? 0);
      target.token_transfer_memo = result.token_transfer_memo;
    } else if (target.type_id === DbTxTypeId.SmartContract) {
      target.smart_contract_contract_id = result.smart_contract_contract_id;
      target.smart_contract_source_code = result.smart_contract_source_code;
    } else if (target.type_id === DbTxTypeId.ContractCall) {
      target.contract_call_contract_id = result.contract_call_contract_id;
      target.contract_call_function_name = result.contract_call_function_name;
      target.contract_call_function_args = result.contract_call_function_args;
    } else if (target.type_id === DbTxTypeId.PoisonMicroblock) {
      target.poison_microblock_header_1 = result.poison_microblock_header_1;
      target.poison_microblock_header_2 = result.poison_microblock_header_2;
    } else if (target.type_id === DbTxTypeId.Coinbase) {
      target.coinbase_payload = result.coinbase_payload;
    } else {
      throw new Error(`Received unexpected tx type_id from db query: ${target.type_id}`);
    }
  }

  parseMicroblockQueryResult(result: MicroblockQueryResult): DbMicroblock {
    const microblock: DbMicroblock = {
      canonical: result.canonical,
      microblock_canonical: result.microblock_canonical,
      microblock_hash: bufferToHexPrefixString(result.microblock_hash),
      microblock_sequence: result.microblock_sequence,
      microblock_parent_hash: bufferToHexPrefixString(result.microblock_parent_hash),
      parent_index_block_hash: bufferToHexPrefixString(result.parent_index_block_hash),
      block_height: result.block_height,
      parent_block_height: result.parent_block_height,
      parent_block_hash: bufferToHexPrefixString(result.parent_block_hash),
      index_block_hash: bufferToHexPrefixString(result.index_block_hash),
      block_hash: bufferToHexPrefixString(result.block_hash),
      parent_burn_block_height: result.parent_burn_block_height,
      parent_burn_block_hash: bufferToHexPrefixString(result.parent_burn_block_hash),
      parent_burn_block_time: result.parent_burn_block_time,
    };
    return microblock;
  }

  parseFaucetRequestQueryResult(result: FaucetRequestQueryResult): DbFaucetRequest {
    const tx: DbFaucetRequest = {
      currency: result.currency as DbFaucetRequestCurrency,
      address: result.address,
      ip: result.ip,
      occurred_at: parseInt(result.occurred_at),
    };
    return tx;
  }

  private async parseMempoolTransactions(
    result: QueryResult<MempoolTxQueryResult>,
    client: ClientBase,
    includeUnanchored: boolean
  ) {
    if (result.rowCount === 0) {
      return [];
    }
    const pruned = result.rows.filter(memTx => memTx.pruned && !includeUnanchored);
    if (pruned.length !== 0) {
      const unanchoredBlockHeight = await this.getMaxBlockHeight(client, {
        includeUnanchored: true,
      });
      const notPrunedBufferTxIds = pruned.map(tx => tx.tx_id);
      const query = await client.query<{ tx_id: Buffer }>(
        `
          SELECT tx_id
          FROM txs
          WHERE canonical = true AND microblock_canonical = true 
          AND tx_id = ANY($1)
          AND block_height = $2
          `,
        [notPrunedBufferTxIds, unanchoredBlockHeight]
      );
      // The tx is marked as pruned because it's in an unanchored microblock
      query.rows.forEach(tran => {
        const transaction = result.rows.find(
          tx => bufferToHexPrefixString(tx.tx_id) === bufferToHexPrefixString(tran.tx_id)
        );
        if (transaction) {
          transaction.pruned = false;
          transaction.status = DbTxStatus.Pending;
        }
      });
    }
    return result.rows.map(transaction => this.parseMempoolTxQueryResult(transaction));
  }

  async getMempoolTxs(args: {
    txIds: string[];
    includeUnanchored: boolean;
    includePruned?: boolean;
  }): Promise<DbMempoolTx[]> {
    return this.queryTx(async client => {
      const hexTxIds = args.txIds.map(txId => hexToBuffer(txId));
      const result = await client.query<MempoolTxQueryResult>(
        `
        SELECT ${MEMPOOL_TX_COLUMNS}, ${abiColumn('mempool_txs')}
        FROM mempool_txs
        WHERE tx_id = ANY($1)
        `,
        [hexTxIds]
      );
      return await this.parseMempoolTransactions(result, client, args.includeUnanchored);
    });
  }

  async getMempoolTx({
    txId,
    includePruned,
    includeUnanchored,
  }: {
    txId: string;
    includeUnanchored: boolean;
    includePruned?: boolean;
  }) {
    return this.queryTx(async client => {
      const result = await client.query<MempoolTxQueryResult>(
        `
        SELECT ${MEMPOOL_TX_COLUMNS}, ${abiColumn('mempool_txs')}
        FROM mempool_txs
        WHERE tx_id = $1
        `,
        [hexToBuffer(txId)]
      );
      // Treat the tx as "not pruned" if it's in an unconfirmed microblock and the caller is has not opted-in to unanchored data.
      if (result.rows[0]?.pruned && !includeUnanchored) {
        const unanchoredBlockHeight = await this.getMaxBlockHeight(client, {
          includeUnanchored: true,
        });
        const query = await client.query<{ tx_id: Buffer }>(
          `
          SELECT tx_id
          FROM txs
          WHERE canonical = true AND microblock_canonical = true
          AND block_height = $1
          AND tx_id = $2
          LIMIT 1
          `,
          [unanchoredBlockHeight, hexToBuffer(txId)]
        );
        // The tx is marked as pruned because it's in an unanchored microblock
        if (query.rowCount > 0) {
          result.rows[0].pruned = false;
          result.rows[0].status = DbTxStatus.Pending;
        }
      }
      if (result.rowCount === 0 || (!includePruned && result.rows[0].pruned)) {
        return { found: false } as const;
      }
      if (result.rowCount > 1) {
        throw new Error(`Multiple transactions found in mempool table for txid: ${txId}`);
      }
      const rows = await this.parseMempoolTransactions(result, client, includeUnanchored);
      const tx = rows[0];
      return { found: true, result: tx };
    });
  }

  async getDroppedTxs({
    limit,
    offset,
  }: {
    limit: number;
    offset: number;
  }): Promise<{ results: DbMempoolTx[]; total: number }> {
    return await this.queryTx(async client => {
      const droppedStatuses = [
        DbTxStatus.DroppedReplaceByFee,
        DbTxStatus.DroppedReplaceAcrossFork,
        DbTxStatus.DroppedTooExpensive,
        DbTxStatus.DroppedStaleGarbageCollect,
      ];
      const selectCols = MEMPOOL_TX_COLUMNS.replace('tx_id', 'mempool.tx_id');
      const resultQuery = await client.query<MempoolTxQueryResult & { count: string }>(
        `
        SELECT ${selectCols}, ${abiColumn('mempool')}, COUNT(*) OVER() AS count
        FROM (
          SELECT *
          FROM mempool_txs
          WHERE pruned = true AND status = ANY($1)
        ) mempool
        LEFT JOIN (
          SELECT tx_id
          FROM txs
          WHERE canonical = true AND microblock_canonical = true
        ) mined
        ON mempool.tx_id = mined.tx_id
        WHERE mined.tx_id IS NULL
        ORDER BY receipt_time DESC
        LIMIT $2
        OFFSET $3
        `,
        [droppedStatuses, limit, offset]
      );
      const count = resultQuery.rows.length > 0 ? parseInt(resultQuery.rows[0].count) : 0;
      const mempoolTxs = resultQuery.rows.map(r => this.parseMempoolTxQueryResult(r));
      return { results: mempoolTxs, total: count };
    });
  }

  async getMempoolTxList({
    limit,
    offset,
    includeUnanchored,
    senderAddress,
    recipientAddress,
    address,
  }: {
    limit: number;
    offset: number;
    includeUnanchored: boolean;
    senderAddress?: string;
    recipientAddress?: string;
    address?: string;
  }): Promise<{ results: DbMempoolTx[]; total: number }> {
    const whereConditions: string[] = [];
    const queryValues: any[] = [];

    if (address) {
      whereConditions.push(
        `(sender_address = $$
          OR token_transfer_recipient_address = $$
          OR smart_contract_contract_id = $$
          OR contract_call_contract_id = $$)`
      );
      queryValues.push(address, address, address, address);
    } else if (senderAddress && recipientAddress) {
      whereConditions.push('(sender_address = $$ AND token_transfer_recipient_address = $$)');
      queryValues.push(senderAddress, recipientAddress);
    } else if (senderAddress) {
      whereConditions.push('sender_address = $$');
      queryValues.push(senderAddress);
    } else if (recipientAddress) {
      whereConditions.push('token_transfer_recipient_address = $$');
      queryValues.push(recipientAddress);
    }

    const queryResult = await this.queryTx(async client => {
      // If caller did not opt-in to unanchored tx data, then treat unanchored txs as pending mempool txs.
      if (!includeUnanchored) {
        const unanchoredTxs = (await this.getUnanchoredTxsInternal(client)).txs.map(tx =>
          hexToBuffer(tx.tx_id)
        );
        whereConditions.push('(pruned = false OR tx_id = ANY($$))');
        queryValues.push(unanchoredTxs);
      } else {
        whereConditions.push('pruned = false');
      }
      let paramNum = 1;
      const whereCondition = whereConditions.join(' AND ').replace(/\$\$/g, () => `$${paramNum++}`);
      const totalQuery = await client.query<{ count: number }>(
        `
        SELECT COUNT(*)::integer
        FROM mempool_txs
        WHERE ${whereCondition}
        `,
        [...queryValues]
      );
      const resultQuery = await client.query<MempoolTxQueryResult>(
        `
        SELECT ${MEMPOOL_TX_COLUMNS}, ${abiColumn('mempool_txs')}
        FROM mempool_txs
        WHERE ${whereCondition}
        ORDER BY receipt_time DESC
        LIMIT $${queryValues.length + 1}
        OFFSET $${queryValues.length + 2}
        `,
        [...queryValues, limit, offset]
      );
      return { total: totalQuery.rows[0].count, rows: resultQuery.rows };
    });

    const parsed = queryResult.rows.map(r => {
      // Ensure pruned and status are reset since the result can contain txs that were pruned from unanchored microblocks
      r.pruned = false;
      r.status = DbTxStatus.Pending;
      return this.parseMempoolTxQueryResult(r);
    });
    return { results: parsed, total: queryResult.total };
  }

  async getTxStrict(args: { txId: string; indexBlockHash: string }): Promise<FoundOrNot<DbTx>> {
    return this.query(async client => {
      const result = await client.query<ContractTxQueryResult>(
        `
        SELECT ${TX_COLUMNS}, ${abiColumn()}
        FROM txs
        WHERE tx_id = $1 AND index_block_hash = $2
        ORDER BY canonical DESC, microblock_canonical DESC, block_height DESC
        LIMIT 1
        `,
        [hexToBuffer(args.txId), hexToBuffer(args.indexBlockHash)]
      );
      if (result.rowCount === 0) {
        return { found: false } as const;
      }
      const row = result.rows[0];
      const tx = this.parseTxQueryResult(row);
      return { found: true, result: tx };
    });
  }

  async getTx({ txId, includeUnanchored }: { txId: string; includeUnanchored: boolean }) {
    return this.queryTx(async client => {
      const maxBlockHeight = await this.getMaxBlockHeight(client, { includeUnanchored });
      const result = await client.query<ContractTxQueryResult>(
        `
        SELECT ${TX_COLUMNS}, ${abiColumn()}
        FROM txs
        WHERE tx_id = $1 AND block_height <= $2
        ORDER BY canonical DESC, microblock_canonical DESC, block_height DESC
        LIMIT 1
        `,
        [hexToBuffer(txId), maxBlockHeight]
      );
      if (result.rowCount === 0) {
        return { found: false } as const;
      }
      const row = result.rows[0];
      const tx = this.parseTxQueryResult(row);
      return { found: true, result: tx };
    });
  }

  async getMaxBlockHeight(
    client: ClientBase,
    { includeUnanchored }: { includeUnanchored: boolean }
  ): Promise<number> {
    const chainTip = await this.getChainTip(client);
    if (includeUnanchored) {
      return chainTip.blockHeight + 1;
    } else {
      return chainTip.blockHeight;
    }
  }

  async getTxList({
    limit,
    offset,
    txTypeFilter,
    includeUnanchored,
  }: {
    limit: number;
    offset: number;
    txTypeFilter: TransactionType[];
    includeUnanchored: boolean;
  }) {
    let totalQuery: QueryResult<{ count: number }>;
    let resultQuery: QueryResult<ContractTxQueryResult>;
    return this.queryTx(async client => {
      const maxHeight = await this.getMaxBlockHeight(client, { includeUnanchored });

      if (txTypeFilter.length === 0) {
        totalQuery = await client.query<{ count: number }>(
          `
          SELECT COUNT(*)::integer
          FROM txs
          WHERE canonical = true AND microblock_canonical = true AND block_height <= $1
          `,
          [maxHeight]
        );
        resultQuery = await client.query<ContractTxQueryResult>(
          `
          SELECT ${TX_COLUMNS}, ${abiColumn()}
          FROM txs
          WHERE canonical = true AND microblock_canonical = true AND block_height <= $3
          ORDER BY block_height DESC, microblock_sequence DESC, tx_index DESC
          LIMIT $1
          OFFSET $2
          `,
          [limit, offset, maxHeight]
        );
      } else {
        const txTypeIds = txTypeFilter.map<number>(t => getTxTypeId(t));
        totalQuery = await client.query<{ count: number }>(
          `
          SELECT COUNT(*)::integer
          FROM txs
          WHERE canonical = true AND microblock_canonical = true AND type_id = ANY($1) AND block_height <= $2
          `,
          [txTypeIds, maxHeight]
        );
        resultQuery = await client.query<ContractTxQueryResult>(
          `
          SELECT ${TX_COLUMNS}, ${abiColumn()}
          FROM txs
          WHERE canonical = true AND microblock_canonical = true AND type_id = ANY($1) AND block_height <= $4
          ORDER BY block_height DESC, microblock_sequence DESC, tx_index DESC
          LIMIT $2
          OFFSET $3
          `,
          [txTypeIds, limit, offset, maxHeight]
        );
      }
      const parsed = resultQuery.rows.map(r => this.parseTxQueryResult(r));
      return { results: parsed, total: totalQuery.rows[0].count };
    });
  }

  getTxListEvents(args: {
    txs: {
      txId: string;
      indexBlockHash: string;
    }[];
    limit: number;
    offset: number;
  }) {
    return this.queryTx(async client => {
      // preparing condition to query from
      // condition = (tx_id=$1 AND index_block_hash=$2) OR (tx_id=$3 AND index_block_hash=$4)
      // let condition = this.generateParameterizedWhereAndOrClause(args.txs);
      if (args.txs.length === 0) return { results: [] };
      let condition = '(tx_id, index_block_hash) = ANY(VALUES ';
      let counter = 1;
      const transactionValues = args.txs
        .map(_ => {
          const singleCondition = '($' + counter + '::bytea, $' + (counter + 1) + '::bytea)';
          counter += 2;
          return singleCondition;
        })
        .join(', ');
      condition += transactionValues + ')';
      // preparing values for condition
      // conditionParams = [tx_id1, index_block_hash1, tx_id2, index_block_hash2]
      const conditionParams: Buffer[] = [];
      args.txs.forEach(transaction =>
        conditionParams.push(hexToBuffer(transaction.txId), hexToBuffer(transaction.indexBlockHash))
      );
      const eventIndexStart = args.offset;
      const eventIndexEnd = args.offset + args.limit - 1;
      // preparing complete where clause condition
      const paramEventIndexStart = args.txs.length * 2 + 1;
      const paramEventIndexEnd = paramEventIndexStart + 1;
      condition =
        condition +
        ' AND microblock_canonical = true AND event_index BETWEEN $' +
        paramEventIndexStart +
        ' AND $' +
        paramEventIndexEnd;
      const stxLockResults = await client.query<{
        event_index: number;
        tx_id: Buffer;
        tx_index: number;
        block_height: number;
        canonical: boolean;
        locked_amount: string;
        unlock_height: string;
        locked_address: string;
      }>(
        `
        SELECT
          event_index, tx_id, tx_index, block_height, canonical, locked_amount, unlock_height, locked_address
        FROM stx_lock_events
        WHERE ${condition}
        `,
        [...conditionParams, eventIndexStart, eventIndexEnd]
      );
      const stxResults = await client.query<{
        event_index: number;
        tx_id: Buffer;
        tx_index: number;
        block_height: number;
        canonical: boolean;
        asset_event_type_id: number;
        sender?: string;
        recipient?: string;
        amount: string;
      }>(
        `
        SELECT
          event_index, tx_id, tx_index, block_height, canonical, asset_event_type_id, sender, recipient, amount
        FROM stx_events
        WHERE ${condition}
        `,
        [...conditionParams, eventIndexStart, eventIndexEnd]
      );
      const ftResults = await client.query<{
        event_index: number;
        tx_id: Buffer;
        tx_index: number;
        block_height: number;
        canonical: boolean;
        asset_event_type_id: number;
        sender?: string;
        recipient?: string;
        asset_identifier: string;
        amount: string;
      }>(
        `
        SELECT
          event_index, tx_id, tx_index, block_height, canonical, asset_event_type_id, sender, recipient, asset_identifier, amount
        FROM ft_events
        WHERE ${condition}
        `,
        [...conditionParams, eventIndexStart, eventIndexEnd]
      );
      const nftResults = await client.query<{
        event_index: number;
        tx_id: Buffer;
        tx_index: number;
        block_height: number;
        canonical: boolean;
        asset_event_type_id: number;
        sender?: string;
        recipient?: string;
        asset_identifier: string;
        value: Buffer;
      }>(
        `
        SELECT
          event_index, tx_id, tx_index, block_height, canonical, asset_event_type_id, sender, recipient, asset_identifier, value
        FROM nft_events
        WHERE ${condition}
        `,
        [...conditionParams, eventIndexStart, eventIndexEnd]
      );
      const logResults = await client.query<{
        event_index: number;
        tx_id: Buffer;
        tx_index: number;
        block_height: number;
        canonical: boolean;
        contract_identifier: string;
        topic: string;
        value: Buffer;
      }>(
        `
        SELECT
          event_index, tx_id, tx_index, block_height, canonical, contract_identifier, topic, value
        FROM contract_logs
        WHERE ${condition}
        `,
        [...conditionParams, eventIndexStart, eventIndexEnd]
      );
      return {
        results: this.parseDbEvents(stxLockResults, stxResults, ftResults, nftResults, logResults),
      };
    });
  }

  async getTxEvents(args: { txId: string; indexBlockHash: string; limit: number; offset: number }) {
    // Note: when this is used to fetch events for an unanchored microblock tx, the `indexBlockHash` is empty
    // which will cause the sql queries to also match micro-orphaned tx data (resulting in duplicate event results).
    // To prevent that, all micro-orphaned events are excluded using `microblock_orphaned=false`.
    // That means, unlike regular orphaned txs, if a micro-orphaned tx is never re-mined, the micro-orphaned event data
    // will never be returned.
    return this.queryTx(async client => {
      const eventIndexStart = args.offset;
      const eventIndexEnd = args.offset + args.limit - 1;
      const txIdBuffer = hexToBuffer(args.txId);
      const blockHashBuffer = hexToBuffer(args.indexBlockHash);
      const stxLockResults = await client.query<{
        event_index: number;
        tx_id: Buffer;
        tx_index: number;
        block_height: number;
        canonical: boolean;
        locked_amount: string;
        unlock_height: string;
        locked_address: string;
      }>(
        `
        SELECT
          event_index, tx_id, tx_index, block_height, canonical, locked_amount, unlock_height, locked_address
        FROM stx_lock_events
        WHERE tx_id = $1 AND index_block_hash = $2 AND microblock_canonical = true AND event_index BETWEEN $3 AND $4
        `,
        [txIdBuffer, blockHashBuffer, eventIndexStart, eventIndexEnd]
      );
      const stxResults = await client.query<{
        event_index: number;
        tx_id: Buffer;
        tx_index: number;
        block_height: number;
        canonical: boolean;
        asset_event_type_id: number;
        sender?: string;
        recipient?: string;
        amount: string;
      }>(
        `
        SELECT
          event_index, tx_id, tx_index, block_height, canonical, asset_event_type_id, sender, recipient, amount
        FROM stx_events
        WHERE tx_id = $1 AND index_block_hash = $2 AND microblock_canonical = true AND event_index BETWEEN $3 AND $4
        `,
        [txIdBuffer, blockHashBuffer, eventIndexStart, eventIndexEnd]
      );
      const ftResults = await client.query<{
        event_index: number;
        tx_id: Buffer;
        tx_index: number;
        block_height: number;
        canonical: boolean;
        asset_event_type_id: number;
        sender?: string;
        recipient?: string;
        asset_identifier: string;
        amount: string;
      }>(
        `
        SELECT
          event_index, tx_id, tx_index, block_height, canonical, asset_event_type_id, sender, recipient, asset_identifier, amount
        FROM ft_events
        WHERE tx_id = $1 AND index_block_hash = $2 AND microblock_canonical = true AND event_index BETWEEN $3 AND $4
        `,
        [txIdBuffer, blockHashBuffer, eventIndexStart, eventIndexEnd]
      );
      const nftResults = await client.query<{
        event_index: number;
        tx_id: Buffer;
        tx_index: number;
        block_height: number;
        canonical: boolean;
        asset_event_type_id: number;
        sender?: string;
        recipient?: string;
        asset_identifier: string;
        value: Buffer;
      }>(
        `
        SELECT
          event_index, tx_id, tx_index, block_height, canonical, asset_event_type_id, sender, recipient, asset_identifier, value
        FROM nft_events
        WHERE tx_id = $1 AND index_block_hash = $2 AND microblock_canonical = true AND event_index BETWEEN $3 AND $4
        `,
        [txIdBuffer, blockHashBuffer, eventIndexStart, eventIndexEnd]
      );
      const logResults = await client.query<{
        event_index: number;
        tx_id: Buffer;
        tx_index: number;
        block_height: number;
        canonical: boolean;
        contract_identifier: string;
        topic: string;
        value: Buffer;
      }>(
        `
        SELECT
          event_index, tx_id, tx_index, block_height, canonical, contract_identifier, topic, value
        FROM contract_logs
        WHERE tx_id = $1 AND index_block_hash = $2 AND microblock_canonical = true AND event_index BETWEEN $3 AND $4
        `,
        [txIdBuffer, blockHashBuffer, eventIndexStart, eventIndexEnd]
      );
      return {
        results: this.parseDbEvents(stxLockResults, stxResults, ftResults, nftResults, logResults),
      };
    });
  }

  parseDbEvents(
    stxLockResults: QueryResult<{
      event_index: number;
      tx_id: Buffer;
      tx_index: number;
      block_height: number;
      canonical: boolean;
      locked_amount: string;
      unlock_height: string;
      locked_address: string;
    }>,
    stxResults: QueryResult<{
      event_index: number;
      tx_id: Buffer;
      tx_index: number;
      block_height: number;
      canonical: boolean;
      asset_event_type_id: number;
      sender?: string | undefined;
      recipient?: string | undefined;
      amount: string;
    }>,
    ftResults: QueryResult<{
      event_index: number;
      tx_id: Buffer;
      tx_index: number;
      block_height: number;
      canonical: boolean;
      asset_event_type_id: number;
      sender?: string | undefined;
      recipient?: string | undefined;
      asset_identifier: string;
      amount: string;
    }>,
    nftResults: QueryResult<{
      event_index: number;
      tx_id: Buffer;
      tx_index: number;
      block_height: number;
      canonical: boolean;
      asset_event_type_id: number;
      sender?: string | undefined;
      recipient?: string | undefined;
      asset_identifier: string;
      value: Buffer;
    }>,
    logResults: QueryResult<{
      event_index: number;
      tx_id: Buffer;
      tx_index: number;
      block_height: number;
      canonical: boolean;
      contract_identifier: string;
      topic: string;
      value: Buffer;
    }>
  ) {
    const events = new Array<DbEvent>(
      stxResults.rowCount +
        nftResults.rowCount +
        ftResults.rowCount +
        logResults.rowCount +
        stxLockResults.rowCount
    );
    let rowIndex = 0;
    for (const result of stxLockResults.rows) {
      const event: DbStxLockEvent = {
        event_type: DbEventTypeId.StxLock,
        event_index: result.event_index,
        tx_id: bufferToHexPrefixString(result.tx_id),
        tx_index: result.tx_index,
        block_height: result.block_height,
        canonical: result.canonical,
        locked_amount: BigInt(result.locked_amount),
        unlock_height: Number(result.unlock_height),
        locked_address: result.locked_address,
      };
      events[rowIndex++] = event;
    }
    for (const result of stxResults.rows) {
      const event: DbStxEvent = {
        event_index: result.event_index,
        tx_id: bufferToHexPrefixString(result.tx_id),
        tx_index: result.tx_index,
        block_height: result.block_height,
        canonical: result.canonical,
        asset_event_type_id: result.asset_event_type_id,
        sender: result.sender,
        recipient: result.recipient,
        event_type: DbEventTypeId.StxAsset,
        amount: BigInt(result.amount),
      };
      events[rowIndex++] = event;
    }
    for (const result of ftResults.rows) {
      const event: DbFtEvent = {
        event_index: result.event_index,
        tx_id: bufferToHexPrefixString(result.tx_id),
        tx_index: result.tx_index,
        block_height: result.block_height,
        canonical: result.canonical,
        asset_event_type_id: result.asset_event_type_id,
        sender: result.sender,
        recipient: result.recipient,
        asset_identifier: result.asset_identifier,
        event_type: DbEventTypeId.FungibleTokenAsset,
        amount: BigInt(result.amount),
      };
      events[rowIndex++] = event;
    }
    for (const result of nftResults.rows) {
      const event: DbNftEvent = {
        event_index: result.event_index,
        tx_id: bufferToHexPrefixString(result.tx_id),
        tx_index: result.tx_index,
        block_height: result.block_height,
        canonical: result.canonical,
        asset_event_type_id: result.asset_event_type_id,
        sender: result.sender,
        recipient: result.recipient,
        asset_identifier: result.asset_identifier,
        event_type: DbEventTypeId.NonFungibleTokenAsset,
        value: result.value,
      };
      events[rowIndex++] = event;
    }
    for (const result of logResults.rows) {
      const event: DbSmartContractEvent = {
        event_index: result.event_index,
        tx_id: bufferToHexPrefixString(result.tx_id),
        tx_index: result.tx_index,
        block_height: result.block_height,
        canonical: result.canonical,
        event_type: DbEventTypeId.SmartContractLog,
        contract_identifier: result.contract_identifier,
        topic: result.topic,
        value: result.value,
      };
      events[rowIndex++] = event;
    }
    events.sort((a, b) => a.event_index - b.event_index);
    return events;
  }

  async updateStxLockEvent(client: ClientBase, tx: DbTx, event: DbStxLockEvent) {
    await client.query(
      `
      INSERT INTO stx_lock_events(
        event_index, tx_id, tx_index, block_height, index_block_hash,
        parent_index_block_hash, microblock_hash, microblock_sequence, microblock_canonical,
        canonical, locked_amount, unlock_height, locked_address
      ) values($1, $2, $3, $4, $5, $6, $7, $8, $9, $10, $11, $12, $13)
      `,
      [
        event.event_index,
        hexToBuffer(event.tx_id),
        event.tx_index,
        event.block_height,
        hexToBuffer(tx.index_block_hash),
        hexToBuffer(tx.parent_index_block_hash),
        hexToBuffer(tx.microblock_hash),
        tx.microblock_sequence,
        tx.microblock_canonical,
        event.canonical,
        event.locked_amount,
        event.unlock_height,
        event.locked_address,
      ]
    );
  }

  async updateBatchStxEvents(client: ClientBase, tx: DbTx, events: DbStxEvent[]) {
    const batchSize = 500; // (matt) benchmark: 21283 per second (15 seconds)
    for (const eventBatch of batchIterate(events, batchSize)) {
      const columnCount = 14;
      const insertParams = this.generateParameterizedInsertString({
        rowCount: eventBatch.length,
        columnCount,
      });
      const values: any[] = [];
      for (const event of eventBatch) {
        values.push(
          event.event_index,
          hexToBuffer(event.tx_id),
          event.tx_index,
          event.block_height,
          hexToBuffer(tx.index_block_hash),
          hexToBuffer(tx.parent_index_block_hash),
          hexToBuffer(tx.microblock_hash),
          tx.microblock_sequence,
          tx.microblock_canonical,
          event.canonical,
          event.asset_event_type_id,
          event.sender,
          event.recipient,
          event.amount
        );
      }
      const insertQuery = `INSERT INTO stx_events(
        event_index, tx_id, tx_index, block_height, index_block_hash,
        parent_index_block_hash, microblock_hash, microblock_sequence, microblock_canonical,
        canonical, asset_event_type_id, sender, recipient, amount
      ) VALUES ${insertParams}`;
      const insertQueryName = `insert-batch-stx-events_${columnCount}x${eventBatch.length}`;
      const insertStxEventQuery: QueryConfig = {
        name: insertQueryName,
        text: insertQuery,
        values,
      };
      const res = await client.query(insertStxEventQuery);
      if (res.rowCount !== eventBatch.length) {
        throw new Error(`Expected ${eventBatch.length} inserts, got ${res.rowCount}`);
      }
    }
  }

  /**
   * Update the `principal_stx_tx` table with the latest `tx_id`s that resulted in a STX
   * transfer relevant to a principal (stx address or contract id).
   * Only canonical transactions will be kept.
   * @param client - DB client
   * @param tx - Transaction
   * @param events - Transaction STX events
   */
  async updatePrincipalStxTxs(client: ClientBase, tx: DbTx, events: DbStxEvent[]) {
    if (!tx.canonical || !tx.microblock_canonical) {
      return;
    }
    const insertPrincipalStxTxs = async (principals: string[]) => {
      principals = [...new Set(principals)]; // Remove duplicates
      const columnCount = 3;
      const insertParams = this.generateParameterizedInsertString({
        rowCount: principals.length,
        columnCount,
      });
      const values: any[] = [];
      for (const principal of principals) {
        values.push(principal, hexToBuffer(tx.tx_id), tx.block_height);
      }
      // If there was already an existing (`tx_id`, `principal`) pair in the table, we will update
      // the entry's `block_height` to reflect the newer block.
      const insertQuery = `
        INSERT INTO principal_stx_txs (principal, tx_id, block_height)
        VALUES ${insertParams}
        ON CONFLICT
          ON CONSTRAINT unique_principal_tx_id
          DO UPDATE
            SET block_height = EXCLUDED.block_height
            WHERE EXCLUDED.block_height > principal_stx_txs.block_height
        `;
      const insertQueryName = `insert-batch-principal_stx_txs_${columnCount}x${principals.length}`;
      const insertQueryConfig: QueryConfig = {
        name: insertQueryName,
        text: insertQuery,
        values,
      };
      await client.query(insertQueryConfig);
    };
    // Insert tx data
    await insertPrincipalStxTxs(
      [
        tx.sender_address,
        tx.token_transfer_recipient_address,
        tx.contract_call_contract_id,
        tx.smart_contract_contract_id,
      ].filter((p): p is string => !!p) // Remove undefined
    );
    // Insert stx_event data
    const batchSize = 500;
    for (const eventBatch of batchIterate(events, batchSize)) {
      const principals: string[] = [];
      for (const event of eventBatch) {
        if (!event.canonical) {
          continue;
        }
        if (event.sender) principals.push(event.sender);
        if (event.recipient) principals.push(event.recipient);
      }
      await insertPrincipalStxTxs(principals);
    }
  }

  async updateBatchSubdomains(
    client: ClientBase,
    blockData: {
      index_block_hash: string;
      parent_index_block_hash: string;
      microblock_hash: string;
      microblock_sequence: number;
      microblock_canonical: boolean;
    },
    subdomains: DbBnsSubdomain[]
  ) {
    // bns insertion variables
    const columnCount = 18;
    const insertParams = this.generateParameterizedInsertString({
      rowCount: subdomains.length,
      columnCount,
    });
    const values: any[] = [];
    // zonefile insertion variables
    const zonefilesColumnCount = 2;
    const zonefileInsertParams = this.generateParameterizedInsertString({
      rowCount: subdomains.length,
      columnCount: zonefilesColumnCount,
    });
    const zonefileValues: string[] = [];
    for (const subdomain of subdomains) {
      let txIndex = subdomain.tx_index;
      if (txIndex === -1) {
        const txQuery = await client.query<{ tx_index: number }>(
          `
          SELECT tx_index from txs
          WHERE tx_id = $1 AND index_block_hash = $2 AND block_height = $3
          LIMIT 1
          `,
          [
            hexToBuffer(subdomain.tx_id),
            hexToBuffer(blockData.index_block_hash),
            subdomain.block_height,
          ]
        );
        if (txQuery.rowCount === 0) {
          logger.warn(`Could not find tx index for subdomain entry: ${JSON.stringify(subdomain)}`);
          txIndex = 0;
        } else {
          txIndex = txQuery.rows[0].tx_index;
        }
      }
      // preparing bns values for insertion
      values.push(
        subdomain.name,
        subdomain.namespace_id,
        subdomain.fully_qualified_subdomain,
        subdomain.owner,
        this.validateZonefileHash(subdomain.zonefile_hash),
        subdomain.parent_zonefile_hash,
        subdomain.parent_zonefile_index,
        subdomain.block_height,
        txIndex,
        subdomain.zonefile_offset,
        subdomain.resolver,
        subdomain.canonical,
        hexToBuffer(subdomain.tx_id),
        hexToBuffer(blockData.index_block_hash),
        hexToBuffer(blockData.parent_index_block_hash),
        hexToBuffer(blockData.microblock_hash),
        blockData.microblock_sequence,
        blockData.microblock_canonical
      );
      // preparing zonefile values for insertion
      zonefileValues.push(subdomain.zonefile, this.validateZonefileHash(subdomain.zonefile_hash));
    }
    // bns insertion query
    const insertQuery = `INSERT INTO subdomains (
        name, namespace_id, fully_qualified_subdomain, owner,
        zonefile_hash, parent_zonefile_hash, parent_zonefile_index, block_height, tx_index,
        zonefile_offset, resolver, canonical, tx_id,
        index_block_hash, parent_index_block_hash, microblock_hash, microblock_sequence, microblock_canonical
      ) VALUES ${insertParams}`;
    const insertQueryName = `insert-batch-subdomains_${columnCount}x${subdomains.length}`;
    const insertBnsSubdomainsEventQuery: QueryConfig = {
      name: insertQueryName,
      text: insertQuery,
      values,
    };
    // zonefile insertion query
    const zonefileInsertQuery = `INSERT INTO zonefiles (zonefile, zonefile_hash) VALUES ${zonefileInsertParams}`;
    const insertZonefileQueryName = `insert-batch-zonefiles_${columnCount}x${subdomains.length}`;
    const insertZonefilesEventQuery: QueryConfig = {
      name: insertZonefileQueryName,
      text: zonefileInsertQuery,
      values: zonefileValues,
    };
    try {
      // checking for bns insertion errors
      const bnsRes = await client.query(insertBnsSubdomainsEventQuery);
      if (bnsRes.rowCount !== subdomains.length) {
        throw new Error(`Expected ${subdomains.length} inserts, got ${bnsRes.rowCount} for BNS`);
      }
      // checking for zonefile insertion errors
      const zonefilesRes = await client.query(insertZonefilesEventQuery);
      if (zonefilesRes.rowCount !== subdomains.length) {
        throw new Error(
          `Expected ${subdomains.length} inserts, got ${zonefilesRes.rowCount} for zonefiles`
        );
      }
    } catch (e: any) {
      logError(`subdomain errors ${e.message}`, e);
      throw e;
    }
  }

  cachedParameterizedInsertStrings = new Map<string, string>();

  generateParameterizedInsertString({
    columnCount,
    rowCount,
  }: {
    columnCount: number;
    rowCount: number;
  }): string {
    const cacheKey = `${columnCount}x${rowCount}`;
    const existing = this.cachedParameterizedInsertStrings.get(cacheKey);
    if (existing !== undefined) {
      return existing;
    }
    const params: string[][] = [];
    let i = 1;
    for (let r = 0; r < rowCount; r++) {
      params[r] = Array<string>(columnCount);
      for (let c = 0; c < columnCount; c++) {
        params[r][c] = `\$${i++}`;
      }
    }
    const stringRes = params.map(r => `(${r.join(',')})`).join(',');
    this.cachedParameterizedInsertStrings.set(cacheKey, stringRes);
    return stringRes;
  }

  async updateStxEvent(client: ClientBase, tx: DbTx, event: DbStxEvent) {
    const insertStxEventQuery: QueryConfig = {
      name: 'insert-stx-event',
      text: `
        INSERT INTO stx_events(
          event_index, tx_id, tx_index, block_height, index_block_hash,
          parent_index_block_hash, microblock_hash, microblock_sequence, microblock_canonical,
          canonical, asset_event_type_id, sender, recipient, amount
        ) values($1, $2, $3, $4, $5, $6, $7, $8, $9, $10, $11, $12, $13, $14)
      `,
      values: [
        event.event_index,
        hexToBuffer(event.tx_id),
        event.tx_index,
        event.block_height,
        hexToBuffer(tx.index_block_hash),
        hexToBuffer(tx.parent_index_block_hash),
        hexToBuffer(tx.microblock_hash),
        tx.microblock_sequence,
        tx.microblock_canonical,
        event.canonical,
        event.asset_event_type_id,
        event.sender,
        event.recipient,
        event.amount,
      ],
    };
    await client.query(insertStxEventQuery);
  }

  async updateFtEvent(client: ClientBase, tx: DbTx, event: DbFtEvent) {
    await client.query(
      `
      INSERT INTO ft_events(
        event_index, tx_id, tx_index, block_height, index_block_hash,
        parent_index_block_hash, microblock_hash, microblock_sequence, microblock_canonical,
        canonical, asset_event_type_id, sender, recipient, asset_identifier, amount
      ) values($1, $2, $3, $4, $5, $6, $7, $8, $9, $10, $11, $12, $13, $14, $15)
      `,
      [
        event.event_index,
        hexToBuffer(event.tx_id),
        event.tx_index,
        event.block_height,
        hexToBuffer(tx.index_block_hash),
        hexToBuffer(tx.parent_index_block_hash),
        hexToBuffer(tx.microblock_hash),
        tx.microblock_sequence,
        tx.microblock_canonical,
        event.canonical,
        event.asset_event_type_id,
        event.sender,
        event.recipient,
        event.asset_identifier,
        event.amount,
      ]
    );
  }

  async updateNftEvent(client: ClientBase, tx: DbTx, event: DbNftEvent) {
    await client.query(
      `
      INSERT INTO nft_events(
        event_index, tx_id, tx_index, block_height, index_block_hash,
        parent_index_block_hash, microblock_hash, microblock_sequence, microblock_canonical,
        canonical, asset_event_type_id, sender, recipient, asset_identifier, value
      ) values($1, $2, $3, $4, $5, $6, $7, $8, $9, $10, $11, $12, $13, $14, $15)
      `,
      [
        event.event_index,
        hexToBuffer(event.tx_id),
        event.tx_index,
        event.block_height,
        hexToBuffer(tx.index_block_hash),
        hexToBuffer(tx.parent_index_block_hash),
        hexToBuffer(tx.microblock_hash),
        tx.microblock_sequence,
        tx.microblock_canonical,
        event.canonical,
        event.asset_event_type_id,
        event.sender,
        event.recipient,
        event.asset_identifier,
        event.value,
      ]
    );
  }

  async updateBatchSmartContractEvent(
    client: ClientBase,
    tx: DbTx,
    events: DbSmartContractEvent[]
  ) {
    const batchSize = 500; // (matt) benchmark: 21283 per second (15 seconds)
    for (const eventBatch of batchIterate(events, batchSize)) {
      const columnCount = 13;
      const insertParams = this.generateParameterizedInsertString({
        rowCount: eventBatch.length,
        columnCount,
      });
      const values: any[] = [];
      for (const event of eventBatch) {
        values.push(
          event.event_index,
          hexToBuffer(event.tx_id),
          event.tx_index,
          event.block_height,
          hexToBuffer(tx.index_block_hash),
          hexToBuffer(tx.parent_index_block_hash),
          hexToBuffer(tx.microblock_hash),
          tx.microblock_sequence,
          tx.microblock_canonical,
          event.canonical,
          event.contract_identifier,
          event.topic,
          event.value
        );
      }
      const insertQueryText = `INSERT INTO contract_logs(
        event_index, tx_id, tx_index, block_height, index_block_hash,
        parent_index_block_hash, microblock_hash, microblock_sequence, microblock_canonical,
        canonical, contract_identifier, topic, value
      ) VALUES ${insertParams}`;
      const insertQueryName = `insert-batch-smart-contract-events_${columnCount}x${eventBatch.length}`;
      const insertQuery: QueryConfig = {
        name: insertQueryName,
        text: insertQueryText,
        values,
      };
      const res = await client.query(insertQuery);
      if (res.rowCount !== eventBatch.length) {
        throw new Error(`Expected ${eventBatch.length} inserts, got ${res.rowCount}`);
      }
    }
  }

  async updateSmartContractEvent(client: ClientBase, tx: DbTx, event: DbSmartContractEvent) {
    await client.query(
      `
      INSERT INTO contract_logs(
        event_index, tx_id, tx_index, block_height, index_block_hash,
        parent_index_block_hash, microblock_hash, microblock_sequence, microblock_canonical,
        canonical, contract_identifier, topic, value
      ) values($1, $2, $3, $4, $5, $6, $7, $8, $9, $10, $11, $12, $13)
      `,
      [
        event.event_index,
        hexToBuffer(event.tx_id),
        event.tx_index,
        event.block_height,
        hexToBuffer(tx.index_block_hash),
        hexToBuffer(tx.parent_index_block_hash),
        hexToBuffer(tx.microblock_hash),
        tx.microblock_sequence,
        tx.microblock_canonical,
        event.canonical,
        event.contract_identifier,
        event.topic,
        event.value,
      ]
    );
  }

  async getTokenMetadataQueue(
    limit: number,
    excludingEntries: number[]
  ): Promise<DbTokenMetadataQueueEntry[]> {
    const result = await this.queryTx(async client => {
      const queryResult = await client.query<DbTokenMetadataQueueEntryQuery>(
        `
        SELECT *
        FROM token_metadata_queue
        WHERE NOT (queue_id = ANY($1))
        AND processed = false
        ORDER BY block_height ASC, queue_id ASC
        LIMIT $2
        `,
        [excludingEntries, limit]
      );
      return queryResult;
    });
    const entries = result.rows.map(row => {
      const entry: DbTokenMetadataQueueEntry = {
        queueId: row.queue_id,
        txId: bufferToHexPrefixString(row.tx_id),
        contractId: row.contract_id,
        contractAbi: JSON.parse(row.contract_abi),
        blockHeight: row.block_height,
        processed: row.processed,
      };
      return entry;
    });
    return entries;
  }

  async updateTokenMetadataQueue(
    client: ClientBase,
    entry: DbTokenMetadataQueueEntry
  ): Promise<DbTokenMetadataQueueEntry> {
    const queryResult = await client.query<{ queue_id: number }>(
      `
      INSERT INTO token_metadata_queue(
        tx_id, contract_id, contract_abi, block_height, processed
      ) values($1, $2, $3, $4, $5)
      RETURNING queue_id
      `,
      [
        hexToBuffer(entry.txId),
        entry.contractId,
        JSON.stringify(entry.contractAbi),
        entry.blockHeight,
        false,
      ]
    );
    const result: DbTokenMetadataQueueEntry = {
      ...entry,
      queueId: queryResult.rows[0].queue_id,
    };
    return result;
  }

  async updateSmartContract(client: ClientBase, tx: DbTx, smartContract: DbSmartContract) {
    await client.query(
      `
      INSERT INTO smart_contracts(
        tx_id, canonical, contract_id, block_height, index_block_hash, source_code, abi,
        parent_index_block_hash, microblock_hash, microblock_sequence, microblock_canonical
      ) values($1, $2, $3, $4, $5, $6, $7, $8, $9, $10, $11)
      `,
      [
        hexToBuffer(smartContract.tx_id),
        smartContract.canonical,
        smartContract.contract_id,
        smartContract.block_height,
        hexToBuffer(tx.index_block_hash),
        smartContract.source_code,
        smartContract.abi,
        hexToBuffer(tx.parent_index_block_hash),
        hexToBuffer(tx.microblock_hash),
        tx.microblock_sequence,
        tx.microblock_canonical,
      ]
    );
  }

  async getSmartContractList(contractIds: string[]) {
    return this.query(async client => {
      const result = await client.query<{
        contract_id: string;
        canonical: boolean;
        tx_id: Buffer;
        block_height: number;
        source_code: string;
        abi: string;
      }>(
        `
        SELECT DISTINCT ON (contract_id) contract_id, canonical, tx_id, block_height, source_code, abi
        FROM smart_contracts
        WHERE contract_id = ANY($1)
        ORDER BY contract_id DESC, abi != 'null' DESC, canonical DESC, microblock_canonical DESC, block_height DESC
      `,
        [contractIds]
      );
      if (result.rowCount === 0) {
        [];
      }
      return result.rows.map(r => this.parseQueryResultToSmartContract(r)).map(res => res.result);
    });
  }

  async getSmartContract(contractId: string) {
    return this.query(async client => {
      const result = await client.query<{
        tx_id: Buffer;
        canonical: boolean;
        contract_id: string;
        block_height: number;
        source_code: string;
        abi: string;
      }>(
        `
        SELECT tx_id, canonical, contract_id, block_height, source_code, abi
        FROM smart_contracts
        WHERE contract_id = $1
        ORDER BY abi != 'null' DESC, canonical DESC, microblock_canonical DESC, block_height DESC
        LIMIT 1
        `,
        [contractId]
      );
      if (result.rowCount === 0) {
        return { found: false } as const;
      }
      const row = result.rows[0];
      return this.parseQueryResultToSmartContract(row);
    });
  }

  parseQueryResultToSmartContract(row: {
    tx_id: Buffer;
    canonical: boolean;
    contract_id: string;
    block_height: number;
    source_code: string;
    abi: string;
  }) {
    const smartContract: DbSmartContract = {
      tx_id: bufferToHexPrefixString(row.tx_id),
      canonical: row.canonical,
      contract_id: row.contract_id,
      block_height: row.block_height,
      source_code: row.source_code,
      abi: row.abi,
    };
    return { found: true, result: smartContract };
  }

  async getSmartContractEvents({
    contractId,
    limit,
    offset,
  }: {
    contractId: string;
    limit: number;
    offset: number;
  }): Promise<FoundOrNot<DbSmartContractEvent[]>> {
    return this.query(async client => {
      const logResults = await client.query<{
        event_index: number;
        tx_id: Buffer;
        tx_index: number;
        block_height: number;
        contract_identifier: string;
        topic: string;
        value: Buffer;
      }>(
        `
        SELECT
          event_index, tx_id, tx_index, block_height, contract_identifier, topic, value
        FROM contract_logs
        WHERE canonical = true AND microblock_canonical = true AND contract_identifier = $1
        ORDER BY block_height DESC, microblock_sequence DESC, tx_index DESC, event_index DESC
        LIMIT $2
        OFFSET $3
        `,
        [contractId, limit, offset]
      );
      const result = logResults.rows.map(result => {
        const event: DbSmartContractEvent = {
          event_index: result.event_index,
          tx_id: bufferToHexPrefixString(result.tx_id),
          tx_index: result.tx_index,
          block_height: result.block_height,
          canonical: true,
          event_type: DbEventTypeId.SmartContractLog,
          contract_identifier: result.contract_identifier,
          topic: result.topic,
          value: result.value,
        };
        return event;
      });
      return { found: true, result };
    });
  }

  /**
   * Refreshes the `nft_custody` and `nft_custody_unanchored` materialized views if necessary.
   * @param client - DB client
   * @param txs - Transaction event data
   * @param unanchored - If this refresh is requested from a block or microblock
   */
  async refreshNftCustody(
    client: ClientBase,
    txs: DataStoreTxEventData[],
    unanchored: boolean = false
  ) {
    const newNftEventCount = txs
      .map(tx => tx.nftEvents.length)
      .reduce((prev, cur) => prev + cur, 0);
    if (newNftEventCount > 0) {
      // Always refresh unanchored view since even if we're in a new anchored block we should update the
      // unanchored state to the current one.
      await this.refreshMaterializedView(client, 'nft_custody_unanchored');
      if (!unanchored) {
        await this.refreshMaterializedView(client, 'nft_custody');
      }
    } else if (!unanchored) {
      // Even if we didn't receive new NFT events in a new anchor block, we should check if we need to
      // update the anchored view to reflect any changes made by previous microblocks.
      const result = await client.query<{ outdated: boolean }>(
        `
        WITH anchored_height AS (SELECT MAX(block_height) AS anchored FROM nft_custody),
          unanchored_height AS (SELECT MAX(block_height) AS unanchored FROM nft_custody_unanchored)
        SELECT unanchored > anchored AS outdated
        FROM anchored_height CROSS JOIN unanchored_height
        `
      );
      if (result.rows.length > 0 && result.rows[0].outdated) {
        await this.refreshMaterializedView(client, 'nft_custody');
      }
    }
  }

  /**
   * Refreshes a Postgres materialized view.
   * @param client - Pg Client
   * @param viewName - Materialized view name
   * @param skipDuringEventReplay - If we should skip refreshing during event replay
   */
  async refreshMaterializedView(
    client: ClientBase,
    viewName: string,
    skipDuringEventReplay = true
  ) {
    if (this.eventReplay && skipDuringEventReplay) {
      return;
    }
    await client.query(`REFRESH MATERIALIZED VIEW ${viewName}`);
  }
  async getSmartContractByTrait(args: {
    trait: ClarityAbi;
    limit: number;
    offset: number;
  }): Promise<FoundOrNot<DbSmartContract[]>> {
    const traitFunctionList = args.trait.functions.map(traitFunction => {
      return {
        name: traitFunction.name,
        access: traitFunction.access,
        args: traitFunction.args.map(arg => {
          return {
            type: arg.type,
          };
        }),
        outputs: traitFunction.outputs,
      };
    });

    return this.query(async client => {
      const result = await client.query<{
        tx_id: Buffer;
        canonical: boolean;
        contract_id: string;
        block_height: number;
        source_code: string;
        abi: string;
      }>(
        `
        SELECT tx_id, canonical, contract_id, block_height, source_code, abi
        FROM smart_contracts
        WHERE abi->'functions' @> $1::jsonb AND canonical = true AND microblock_canonical = true
        ORDER BY block_height DESC
        LIMIT $2 OFFSET $3
        `,
        [JSON.stringify(traitFunctionList), args.limit, args.offset]
      );
      if (result.rowCount === 0) {
        return { found: false } as const;
      }
      const smartContracts = result.rows.map(row => {
        const smartContract: DbSmartContract = {
          tx_id: bufferToHexPrefixString(row.tx_id),
          canonical: row.canonical,
          contract_id: row.contract_id,
          block_height: row.block_height,
          source_code: row.source_code,
          abi: row.abi,
        };
        return smartContract;
      });
      return { found: true, result: smartContracts };
    });
  }

  async getStxBalance({
    stxAddress,
    includeUnanchored,
  }: {
    stxAddress: string;
    includeUnanchored: boolean;
  }): Promise<DbStxBalance> {
    return this.queryTx(async client => {
      const blockQuery = await this.getCurrentBlockInternal(client);
      if (!blockQuery.found) {
        throw new Error(`Could not find current block`);
      }
      let blockHeight = blockQuery.result.block_height;
      if (includeUnanchored) {
        blockHeight++;
      }
      const result = await this.internalGetStxBalanceAtBlock(
        client,
        stxAddress,
        blockHeight,
        blockQuery.result.burn_block_height
      );
      return result;
    });
  }

  async getStxBalanceAtBlock(stxAddress: string, blockHeight: number): Promise<DbStxBalance> {
    return this.queryTx(async client => {
      const chainTip = await this.getChainTip(client);
      const blockHeightToQuery =
        blockHeight > chainTip.blockHeight ? chainTip.blockHeight : blockHeight;
      const blockQuery = await this.getBlockByHeightInternal(client, blockHeightToQuery);
      if (!blockQuery.found) {
        throw new Error(`Could not find block at height: ${blockHeight}`);
      }
      const result = await this.internalGetStxBalanceAtBlock(
        client,
        stxAddress,
        blockHeight,
        blockQuery.result.burn_block_height
      );
      return result;
    });
  }

  async internalGetStxBalanceAtBlock(
    client: ClientBase,
    stxAddress: string,
    blockHeight: number,
    burnBlockHeight: number
  ): Promise<DbStxBalance> {
    const result = await client.query<{
      credit_total: string | null;
      debit_total: string | null;
    }>(
      `
      WITH credit AS (
        SELECT sum(amount) as credit_total
        FROM stx_events
        WHERE canonical = true AND microblock_canonical = true AND recipient = $1 AND block_height <= $2
      ),
      debit AS (
        SELECT sum(amount) as debit_total
        FROM stx_events
        WHERE canonical = true AND microblock_canonical = true AND sender = $1 AND block_height <= $2
      )
      SELECT credit_total, debit_total
      FROM credit CROSS JOIN debit
      `,
      [stxAddress, blockHeight]
    );
    const feeQuery = await client.query<{ fee_sum: string }>(
      `
      SELECT sum(fee_rate) as fee_sum
      FROM txs
      WHERE canonical = true AND microblock_canonical = true AND ((sender_address = $1 AND sponsored = false) OR (sponsor_address = $1 AND sponsored= true)) AND block_height <= $2
      `,
      [stxAddress, blockHeight]
    );
    const lockQuery = await client.query<{
      locked_amount: string;
      unlock_height: string;
      block_height: string;
      tx_id: Buffer;
    }>(
      `
      SELECT locked_amount, unlock_height, block_height, tx_id
      FROM stx_lock_events
      WHERE canonical = true AND microblock_canonical = true AND locked_address = $1
      AND block_height <= $2 AND unlock_height > $3
      `,
      [stxAddress, blockHeight, burnBlockHeight]
    );
    let lockTxId: string = '';
    let locked: bigint = 0n;
    let lockHeight = 0;
    let burnchainLockHeight = 0;
    let burnchainUnlockHeight = 0;
    if (lockQuery.rowCount > 1) {
      throw new Error(
        `stx_lock_events event query for ${stxAddress} should return zero or one rows but returned ${lockQuery.rowCount}`
      );
    } else if (lockQuery.rowCount === 1) {
      lockTxId = bufferToHexPrefixString(lockQuery.rows[0].tx_id);
      locked = BigInt(lockQuery.rows[0].locked_amount);
      burnchainUnlockHeight = parseInt(lockQuery.rows[0].unlock_height);
      lockHeight = parseInt(lockQuery.rows[0].block_height);
      const blockQuery = await this.getBlockByHeightInternal(client, lockHeight);
      burnchainLockHeight = blockQuery.found ? blockQuery.result.burn_block_height : 0;
    }
    const minerRewardQuery = await client.query<{ amount: string }>(
      `
      SELECT sum(
        coinbase_amount + tx_fees_anchored + tx_fees_streamed_confirmed + tx_fees_streamed_produced
      ) amount
      FROM miner_rewards
      WHERE canonical = true AND recipient = $1 AND mature_block_height <= $2
      `,
      [stxAddress, blockHeight]
    );
    const totalRewards = BigInt(minerRewardQuery.rows[0]?.amount ?? 0);
    const totalFees = BigInt(feeQuery.rows[0]?.fee_sum ?? 0);
    const totalSent = BigInt(result.rows[0]?.debit_total ?? 0);
    const totalReceived = BigInt(result.rows[0]?.credit_total ?? 0);
    const balance = totalReceived - totalSent - totalFees + totalRewards;
    return {
      balance,
      totalSent,
      totalReceived,
      totalFeesSent: totalFees,
      totalMinerRewardsReceived: totalRewards,
      lockTxId: lockTxId,
      locked,
      lockHeight,
      burnchainLockHeight,
      burnchainUnlockHeight,
    };
  }

  async getUnlockedStxSupply(
    args:
      | {
          blockHeight: number;
        }
      | { includeUnanchored: boolean }
  ) {
    return this.queryTx(async client => {
      let atBlockHeight: number;
      let atMatureBlockHeight: number;
      if ('blockHeight' in args) {
        atBlockHeight = args.blockHeight;
        atMatureBlockHeight = args.blockHeight;
      } else {
        atBlockHeight = await this.getMaxBlockHeight(client, {
          includeUnanchored: args.includeUnanchored,
        });
        atMatureBlockHeight = args.includeUnanchored ? atBlockHeight - 1 : atBlockHeight;
      }
      const result = await client.query<{ amount: string }>(
        `
        SELECT SUM(amount) amount FROM (
            SELECT SUM(amount) amount
            FROM stx_events
            WHERE canonical = true AND microblock_canonical = true
            AND asset_event_type_id = 2 -- mint events
            AND block_height <= $1
          UNION ALL
            SELECT (SUM(amount) * -1) amount
            FROM stx_events
            WHERE canonical = true AND microblock_canonical = true
            AND asset_event_type_id = 3 -- burn events
            AND block_height <= $1
          UNION ALL
            SELECT SUM(coinbase_amount) amount
            FROM miner_rewards
            WHERE canonical = true
            AND mature_block_height <= $2
        ) totals
        `,
        [atBlockHeight, atMatureBlockHeight]
      );
      if (result.rows.length < 1) {
        throw new Error(`No rows returned from total supply query`);
      }
      return { stx: BigInt(result.rows[0].amount), blockHeight: atBlockHeight };
    });
  }

  async getAddressAssetEvents({
    stxAddress,
    limit,
    offset,
    blockHeight,
  }: {
    stxAddress: string;
    limit: number;
    offset: number;
    blockHeight: number;
  }): Promise<{ results: DbEvent[]; total: number }> {
    return this.queryTx(async client => {
      const results = await client.query<
        {
          asset_type: 'stx_lock' | 'stx' | 'ft' | 'nft';
          event_index: number;
          tx_id: Buffer;
          tx_index: number;
          block_height: number;
          canonical: boolean;
          asset_event_type_id: number;
          sender?: string;
          recipient?: string;
          asset_identifier: string;
          amount?: string;
          unlock_height?: string;
          value?: Buffer;
        } & { count: number }
      >(
        `
        SELECT *,
        (
          COUNT(*) OVER()
        )::INTEGER AS COUNT  FROM(
          SELECT
            'stx_lock' as asset_type, event_index, tx_id, microblock_sequence, tx_index, block_height, canonical, 0 as asset_event_type_id,
            locked_address as sender, '' as recipient, '<stx>' as asset_identifier, locked_amount as amount, unlock_height, null::bytea as value
          FROM stx_lock_events
          WHERE canonical = true AND microblock_canonical = true AND locked_address = $1 AND block_height <= $4
          UNION ALL
          SELECT
            'stx' as asset_type, event_index, tx_id, microblock_sequence, tx_index, block_height, canonical, asset_event_type_id,
            sender, recipient, '<stx>' as asset_identifier, amount::numeric, null::numeric as unlock_height, null::bytea as value
          FROM stx_events
          WHERE canonical = true AND microblock_canonical = true AND (sender = $1 OR recipient = $1) AND block_height <= $4
          UNION ALL
          SELECT
            'ft' as asset_type, event_index, tx_id, microblock_sequence, tx_index, block_height, canonical, asset_event_type_id,
            sender, recipient, asset_identifier, amount, null::numeric as unlock_height, null::bytea as value
          FROM ft_events
          WHERE canonical = true AND microblock_canonical = true AND (sender = $1 OR recipient = $1) AND block_height <= $4
          UNION ALL
          SELECT
            'nft' as asset_type, event_index, tx_id, microblock_sequence, tx_index, block_height, canonical, asset_event_type_id,
            sender, recipient, asset_identifier, null::numeric as amount, null::numeric as unlock_height, value
          FROM nft_events
          WHERE canonical = true AND microblock_canonical = true AND (sender = $1 OR recipient = $1) AND block_height <= $4
        ) asset_events
        ORDER BY block_height DESC, microblock_sequence DESC, tx_index DESC, event_index DESC
        LIMIT $2
        OFFSET $3
        `,
        [stxAddress, limit, offset, blockHeight]
      );

      const events: DbEvent[] = results.rows.map(row => {
        if (row.asset_type === 'stx_lock') {
          const event: DbStxLockEvent = {
            event_index: row.event_index,
            tx_id: bufferToHexPrefixString(row.tx_id),
            tx_index: row.tx_index,
            block_height: row.block_height,
            canonical: row.canonical,
            locked_address: unwrapOptional(row.sender),
            locked_amount: BigInt(assertNotNullish(row.amount)),
            unlock_height: Number(assertNotNullish(row.unlock_height)),
            event_type: DbEventTypeId.StxLock,
          };
          return event;
        } else if (row.asset_type === 'stx') {
          const event: DbStxEvent = {
            event_index: row.event_index,
            tx_id: bufferToHexPrefixString(row.tx_id),
            tx_index: row.tx_index,
            block_height: row.block_height,
            canonical: row.canonical,
            asset_event_type_id: row.asset_event_type_id,
            sender: row.sender,
            recipient: row.recipient,
            event_type: DbEventTypeId.StxAsset,
            amount: BigInt(row.amount ?? 0),
          };
          return event;
        } else if (row.asset_type === 'ft') {
          const event: DbFtEvent = {
            event_index: row.event_index,
            tx_id: bufferToHexPrefixString(row.tx_id),
            tx_index: row.tx_index,
            block_height: row.block_height,
            canonical: row.canonical,
            asset_event_type_id: row.asset_event_type_id,
            sender: row.sender,
            recipient: row.recipient,
            asset_identifier: row.asset_identifier,
            event_type: DbEventTypeId.FungibleTokenAsset,
            amount: BigInt(row.amount ?? 0),
          };
          return event;
        } else if (row.asset_type === 'nft') {
          const event: DbNftEvent = {
            event_index: row.event_index,
            tx_id: bufferToHexPrefixString(row.tx_id),
            tx_index: row.tx_index,
            block_height: row.block_height,
            canonical: row.canonical,
            asset_event_type_id: row.asset_event_type_id,
            sender: row.sender,
            recipient: row.recipient,
            asset_identifier: row.asset_identifier,
            event_type: DbEventTypeId.NonFungibleTokenAsset,
            value: row.value as Buffer,
          };
          return event;
        } else {
          throw new Error(`Unexpected asset_type "${row.asset_type}"`);
        }
      });
      const count = results.rowCount > 0 ? results.rows[0].count : 0;
      return {
        results: events,
        total: count,
      };
    });
  }

  async getFungibleTokenBalances(args: {
    stxAddress: string;
    untilBlock: number;
  }): Promise<Map<string, DbFtBalance>> {
    return this.queryTx(async client => {
      const result = await client.query<{
        asset_identifier: string;
        credit_total: string | null;
        debit_total: string | null;
      }>(
        `
        WITH transfers AS (
          SELECT amount, sender, recipient, asset_identifier
          FROM ft_events
          WHERE canonical = true AND microblock_canonical = true
          AND (sender = $1 OR recipient = $1)
          AND block_height <= $2
        ), credit AS (
          SELECT asset_identifier, sum(amount) as credit_total
          FROM transfers
          WHERE recipient = $1
          GROUP BY asset_identifier
        ), debit AS (
          SELECT asset_identifier, sum(amount) as debit_total
          FROM transfers
          WHERE sender = $1
          GROUP BY asset_identifier
        )
        SELECT coalesce(credit.asset_identifier, debit.asset_identifier) as asset_identifier, credit_total, debit_total
        FROM credit FULL JOIN debit USING (asset_identifier)
        `,
        [args.stxAddress, args.untilBlock]
      );
      // sort by asset name (case-insensitive)
      const rows = result.rows.sort((r1, r2) =>
        r1.asset_identifier.localeCompare(r2.asset_identifier)
      );
      const assetBalances = new Map<string, DbFtBalance>(
        rows.map(r => {
          const totalSent = BigInt(r.debit_total ?? 0);
          const totalReceived = BigInt(r.credit_total ?? 0);
          const balance = totalReceived - totalSent;
          return [r.asset_identifier, { balance, totalSent, totalReceived }];
        })
      );
      return assetBalances;
    });
  }

  async getNonFungibleTokenCounts(args: {
    stxAddress: string;
    untilBlock: number;
  }): Promise<Map<string, { count: bigint; totalSent: bigint; totalReceived: bigint }>> {
    return this.queryTx(async client => {
      const result = await client.query<{
        asset_identifier: string;
        received_total: string | null;
        sent_total: string | null;
      }>(
        `
        WITH transfers AS (
          SELECT sender, recipient, asset_identifier
          FROM nft_events
          WHERE canonical = true AND microblock_canonical = true
          AND (sender = $1 OR recipient = $1)
          AND block_height <= $2
        ), credit AS (
          SELECT asset_identifier, COUNT(*) as received_total
          FROM transfers
          WHERE recipient = $1
          GROUP BY asset_identifier
        ), debit AS (
          SELECT asset_identifier, COUNT(*) as sent_total
          FROM transfers
          WHERE sender = $1
          GROUP BY asset_identifier
        )
        SELECT coalesce(credit.asset_identifier, debit.asset_identifier) as asset_identifier, received_total, sent_total
        FROM credit FULL JOIN debit USING (asset_identifier)
        `,
        [args.stxAddress, args.untilBlock]
      );
      // sort by asset name (case-insensitive)
      const rows = result.rows.sort((r1, r2) =>
        r1.asset_identifier.localeCompare(r2.asset_identifier)
      );
      const assetBalances = new Map(
        rows.map(r => {
          const totalSent = BigInt(r.sent_total ?? 0);
          const totalReceived = BigInt(r.received_total ?? 0);
          const count = totalReceived - totalSent;
          return [r.asset_identifier, { count, totalSent, totalReceived }];
        })
      );
      return assetBalances;
    });
  }

  async getAddressTxs(args: {
    stxAddress: string;
    blockHeight: number;
    atSingleBlock: boolean;
    limit: number;
    offset: number;
  }): Promise<{ results: DbTx[]; total: number }> {
    return this.queryTx(async client => {
      const principal = isValidPrincipal(args.stxAddress);
      if (!principal) {
        return { results: [], total: 0 };
      }
      const blockCond = args.atSingleBlock ? 'block_height = $4' : 'block_height <= $4';
      const resultQuery = await client.query<ContractTxQueryResult & { count: number }>(
        // Query the `principal_stx_txs` table first to get the results page we want and then
        // join against `txs` to get the full transaction objects only for that page.
        `
        WITH
        -- getAddressTxs
        stx_txs AS (
          SELECT tx_id, ${COUNT_COLUMN}
          FROM principal_stx_txs AS s
          WHERE principal = $1 AND ${blockCond}
          ORDER BY block_height DESC
          LIMIT $2
          OFFSET $3
        )
        SELECT ${TX_COLUMNS}, ${abiColumn()}, count
        FROM stx_txs
        INNER JOIN txs USING (tx_id)
        WHERE canonical = TRUE AND microblock_canonical = TRUE
        ORDER BY block_height DESC, microblock_sequence DESC, tx_index DESC
        `,
        [args.stxAddress, args.limit, args.offset, args.blockHeight]
      );
      const count = resultQuery.rowCount > 0 ? resultQuery.rows[0].count : 0;
      const parsed = resultQuery.rows.map(r => this.parseTxQueryResult(r));
      return { results: parsed, total: count };
    });
  }

  async getInformationTxsWithStxTransfers({
    stxAddress,
    tx_id,
  }: {
    stxAddress: string;
    tx_id: string;
  }): Promise<DbTxWithAssetTransfers> {
    return this.query(async client => {
      const queryParams: (string | Buffer)[] = [stxAddress, hexToBuffer(tx_id)];
      const resultQuery = await client.query<
        ContractTxQueryResult & {
          count: number;
          event_index?: number;
          event_type?: number;
          event_amount?: string;
          event_sender?: string;
          event_recipient?: string;
        }
      >(
        `
      WITH transactions AS (
        WITH principal_txs AS (
          WITH event_txs AS (
            SELECT tx_id FROM stx_events WHERE stx_events.sender = $1 OR stx_events.recipient = $1
          )
          SELECT *
          FROM txs
          WHERE canonical = true AND microblock_canonical = true AND txs.tx_id = $2 AND (
            sender_address = $1 OR
            token_transfer_recipient_address = $1 OR
            contract_call_contract_id = $1 OR
            smart_contract_contract_id = $1
          )
          UNION
          SELECT txs.* FROM txs
          INNER JOIN event_txs ON txs.tx_id = event_txs.tx_id
          WHERE txs.canonical = true AND txs.microblock_canonical = true AND txs.tx_id = $2
        )
        SELECT ${TX_COLUMNS}, (COUNT(*) OVER())::integer as count
        FROM principal_txs
        ORDER BY block_height DESC, tx_index DESC
      ), events AS (
        SELECT *, ${DbEventTypeId.StxAsset} as event_type_id
        FROM stx_events
        WHERE canonical = true AND microblock_canonical = true AND (sender = $1 OR recipient = $1)
      )
      SELECT
        transactions.*,
        events.event_index as event_index,
        events.event_type_id as event_type,
        events.amount as event_amount,
        events.sender as event_sender,
        events.recipient as event_recipient,
        ${abiColumn('transactions')}
      FROM transactions
      LEFT JOIN events ON transactions.tx_id = events.tx_id AND transactions.tx_id = $2
      ORDER BY block_height DESC, microblock_sequence DESC, tx_index DESC, event_index DESC
      `,
        queryParams
      );

      const txs = this.parseTxsWithAssetTransfers(resultQuery, stxAddress);
      const txTransfers = [...txs.values()];
      return txTransfers[0];
    });
  }

  async getAddressTxsWithAssetTransfers(args: {
    stxAddress: string;
    blockHeight: number;
    atSingleBlock: boolean;
    limit?: number;
    offset?: number;
  }): Promise<{ results: DbTxWithAssetTransfers[]; total: number }> {
    return this.queryTx(async client => {
      const queryParams: (string | number)[] = [args.stxAddress];

      if (args.atSingleBlock) {
        queryParams.push(args.blockHeight);
      } else {
        queryParams.push(args.limit ?? 20);
        queryParams.push(args.offset ?? 0);
        queryParams.push(args.blockHeight);
      }
      // Use a JOIN to include stx_events associated with the address's txs
      const resultQuery = await client.query<
        ContractTxQueryResult & {
          count: number;
          event_index?: number;
          event_type?: number;
          event_amount?: string;
          event_sender?: string;
          event_recipient?: string;
          event_asset_identifier?: string;
          event_value?: Buffer;
        }
      >(
        `
        WITH transactions AS (
          WITH principal_txs AS (
            WITH event_txs AS (
              SELECT tx_id FROM stx_events WHERE stx_events.sender = $1 OR stx_events.recipient = $1
              UNION
              SELECT tx_id FROM ft_events WHERE ft_events.sender = $1 OR ft_events.recipient = $1
              UNION
              SELECT tx_id FROM nft_events WHERE nft_events.sender = $1 OR nft_events.recipient = $1
            )
            SELECT * FROM txs
            WHERE canonical = true AND microblock_canonical = true AND (
              sender_address = $1 OR
              token_transfer_recipient_address = $1 OR
              contract_call_contract_id = $1 OR
              smart_contract_contract_id = $1
            )
            UNION
            SELECT txs.* FROM txs
            INNER JOIN event_txs ON txs.tx_id = event_txs.tx_id
            WHERE canonical = true AND microblock_canonical = true
          )
          SELECT ${TX_COLUMNS}, (COUNT(*) OVER())::integer as count
          FROM principal_txs
          ${args.atSingleBlock ? 'WHERE block_height = $2' : 'WHERE block_height <= $4'}
          ORDER BY block_height DESC, microblock_sequence DESC, tx_index DESC
          ${!args.atSingleBlock ? 'LIMIT $2 OFFSET $3' : ''}
        ), events AS (
          SELECT
            tx_id, sender, recipient, event_index, amount,
            ${DbEventTypeId.StxAsset} as event_type_id,
            NULL as asset_identifier, '0'::bytea as value
          FROM stx_events
          WHERE canonical = true AND microblock_canonical = true AND (sender = $1 OR recipient = $1)
          UNION
          SELECT
            tx_id, sender, recipient, event_index, amount,
            ${DbEventTypeId.FungibleTokenAsset} as event_type_id,
            asset_identifier, '0'::bytea as value
          FROM ft_events
          WHERE canonical = true AND microblock_canonical = true AND (sender = $1 OR recipient = $1)
          UNION
          SELECT
            tx_id, sender, recipient, event_index, 0 as amount,
            ${DbEventTypeId.NonFungibleTokenAsset} as event_type_id,
            asset_identifier, value
          FROM nft_events
          WHERE canonical = true AND microblock_canonical = true AND (sender = $1 OR recipient = $1)
        )
        SELECT
          transactions.*,
          ${abiColumn('transactions')},
          events.event_index as event_index,
          events.event_type_id as event_type,
          events.amount as event_amount,
          events.sender as event_sender,
          events.recipient as event_recipient,
          events.asset_identifier as event_asset_identifier,
          events.value as event_value
        FROM transactions
        LEFT JOIN events ON transactions.tx_id = events.tx_id
        ORDER BY block_height DESC, microblock_sequence DESC, tx_index DESC, event_index DESC
        `,
        queryParams
      );

      // TODO: should mining rewards be added?

      const txs = this.parseTxsWithAssetTransfers(resultQuery, args.stxAddress);
      const txTransfers = [...txs.values()];
      txTransfers.sort((a, b) => {
        return b.tx.block_height - a.tx.block_height || b.tx.tx_index - a.tx.tx_index;
      });
      const count = resultQuery.rowCount > 0 ? resultQuery.rows[0].count : 0;
      return { results: txTransfers, total: count };
    });
  }

  parseTxsWithAssetTransfers(
    resultQuery: QueryResult<
      TxQueryResult & {
        count: number;
        event_index?: number | undefined;
        event_type?: number | undefined;
        event_amount?: string | undefined;
        event_sender?: string | undefined;
        event_recipient?: string | undefined;
        event_asset_identifier?: string | undefined;
        event_value?: Buffer | undefined;
      }
    >,
    stxAddress: string
  ) {
    const txs = new Map<
      string,
      {
        tx: DbTx;
        stx_sent: bigint;
        stx_received: bigint;
        stx_transfers: {
          amount: bigint;
          sender?: string;
          recipient?: string;
        }[];
        ft_transfers: {
          asset_identifier: string;
          amount: bigint;
          sender?: string;
          recipient?: string;
        }[];
        nft_transfers: {
          asset_identifier: string;
          value: Buffer;
          sender?: string;
          recipient?: string;
        }[];
      }
    >();
    for (const r of resultQuery.rows) {
      const txId = bufferToHexPrefixString(r.tx_id);
      let txResult = txs.get(txId);
      if (!txResult) {
        txResult = {
          tx: this.parseTxQueryResult(r),
          stx_sent: 0n,
          stx_received: 0n,
          stx_transfers: [],
          ft_transfers: [],
          nft_transfers: [],
        };
        if (txResult.tx.sender_address === stxAddress) {
          txResult.stx_sent += txResult.tx.fee_rate;
        }
        txs.set(txId, txResult);
      }
      if (r.event_index !== undefined && r.event_index !== null) {
        const eventAmount = BigInt(r.event_amount as string);
        switch (r.event_type) {
          case DbEventTypeId.StxAsset:
            txResult.stx_transfers.push({
              amount: eventAmount,
              sender: r.event_sender,
              recipient: r.event_recipient,
            });
            if (r.event_sender === stxAddress) {
              txResult.stx_sent += eventAmount;
            }
            if (r.event_recipient === stxAddress) {
              txResult.stx_received += eventAmount;
            }
            break;

          case DbEventTypeId.FungibleTokenAsset:
            txResult.ft_transfers.push({
              asset_identifier: r.event_asset_identifier as string,
              amount: eventAmount,
              sender: r.event_sender,
              recipient: r.event_recipient,
            });
            break;

          case DbEventTypeId.NonFungibleTokenAsset:
            txResult.nft_transfers.push({
              asset_identifier: r.event_asset_identifier as string,
              value: r.event_value as Buffer,
              sender: r.event_sender,
              recipient: r.event_recipient,
            });
            break;
        }
      }
    }
    return txs;
  }

  async getInboundTransfers(args: {
    stxAddress: string;
    blockHeight: number;
    atSingleBlock: boolean;
    limit: number;
    offset: number;
    sendManyContractId: string;
  }): Promise<{ results: DbInboundStxTransfer[]; total: number }> {
    return this.queryTx(async client => {
      let whereClause: string;
      if (args.atSingleBlock) {
        whereClause = 'WHERE block_height = $5';
      } else {
        whereClause = 'WHERE block_height <= $5';
      }
      const resultQuery = await client.query<TransferQueryResult & { count: number }>(
        `
        SELECT
            *,
          (
            COUNT(*) OVER()
          )::INTEGER AS COUNT
        FROM
          (
            SELECT
              stx_events.amount AS amount,
              contract_logs.value AS memo,
              stx_events.sender AS sender,
              stx_events.block_height AS block_height,
              stx_events.tx_id,
              stx_events.microblock_sequence,
              stx_events.tx_index,
              'bulk-send' as transfer_type
            FROM
              contract_logs,
              stx_events
            WHERE
              contract_logs.contract_identifier = $2
              AND contract_logs.tx_id = stx_events.tx_id
              AND stx_events.recipient = $1
              AND contract_logs.event_index = (stx_events.event_index + 1)
              AND stx_events.canonical = true AND stx_events.microblock_canonical = true
              AND contract_logs.canonical = true AND contract_logs.microblock_canonical = true
            UNION ALL
            SELECT
              token_transfer_amount AS amount,
              token_transfer_memo AS memo,
              sender_address AS sender,
              block_height,
              tx_id,
              microblock_sequence,
              tx_index,
              'stx-transfer' as transfer_type
            FROM
              txs
            WHERE
              canonical = true AND microblock_canonical = true
              AND type_id = 0
              AND token_transfer_recipient_address = $1
          ) transfers
        ${whereClause}
        ORDER BY
          block_height DESC,
          microblock_sequence DESC,
          tx_index DESC
        LIMIT $3
        OFFSET $4
        `,
        [args.stxAddress, args.sendManyContractId, args.limit, args.offset, args.blockHeight]
      );
      const count = resultQuery.rowCount > 0 ? resultQuery.rows[0].count : 0;
      const parsed: DbInboundStxTransfer[] = resultQuery.rows.map(r => {
        return {
          sender: r.sender,
          memo: bufferToHexPrefixString(r.memo),
          amount: BigInt(r.amount),
          tx_id: bufferToHexPrefixString(r.tx_id),
          tx_index: r.tx_index,
          block_height: r.block_height,
          transfer_type: r.transfer_type,
        };
      });
      return {
        results: parsed,
        total: count,
      };
    });
  }

  async searchHash({ hash }: { hash: string }): Promise<FoundOrNot<DbSearchResult>> {
    // TODO(mb): add support for searching for microblock by hash
    return this.query(async client => {
      const txQuery = await client.query<ContractTxQueryResult>(
        `SELECT ${TX_COLUMNS}, ${abiColumn()} FROM txs WHERE tx_id = $1 LIMIT 1`,
        [hexToBuffer(hash)]
      );
      if (txQuery.rowCount > 0) {
        const txResult = this.parseTxQueryResult(txQuery.rows[0]);
        return {
          found: true,
          result: {
            entity_type: 'tx_id',
            entity_id: bufferToHexPrefixString(txQuery.rows[0].tx_id),
            entity_data: txResult,
          },
        };
      }

      const txMempoolQuery = await client.query<MempoolTxQueryResult>(
        `
        SELECT ${MEMPOOL_TX_COLUMNS}, ${abiColumn('mempool_txs')}
        FROM mempool_txs WHERE pruned = false AND tx_id = $1 LIMIT 1
        `,
        [hexToBuffer(hash)]
      );
      if (txMempoolQuery.rowCount > 0) {
        const txResult = this.parseMempoolTxQueryResult(txMempoolQuery.rows[0]);
        return {
          found: true,
          result: {
            entity_type: 'mempool_tx_id',
            entity_id: bufferToHexPrefixString(txMempoolQuery.rows[0].tx_id),
            entity_data: txResult,
          },
        };
      }

      const blockQueryResult = await client.query<BlockQueryResult>(
        `SELECT ${BLOCK_COLUMNS} FROM blocks WHERE block_hash = $1 LIMIT 1`,
        [hexToBuffer(hash)]
      );
      if (blockQueryResult.rowCount > 0) {
        const blockResult = this.parseBlockQueryResult(blockQueryResult.rows[0]);
        return {
          found: true,
          result: {
            entity_type: 'block_hash',
            entity_id: bufferToHexPrefixString(blockQueryResult.rows[0].block_hash),
            entity_data: blockResult,
          },
        };
      }
      return { found: false };
    });
  }

  async searchPrincipal({ principal }: { principal: string }): Promise<FoundOrNot<DbSearchResult>> {
    const isContract = principal.includes('.');
    const entityType = isContract ? 'contract_address' : 'standard_address';
    const successResponse = {
      found: true,
      result: {
        entity_type: entityType,
        entity_id: principal,
      },
    } as const;
    return await this.query(async client => {
      if (isContract) {
        const contractMempoolTxResult = await client.query<MempoolTxQueryResult>(
          `
          SELECT ${MEMPOOL_TX_COLUMNS}, ${abiColumn('mempool_txs')}
          FROM mempool_txs WHERE pruned = false AND smart_contract_contract_id = $1 LIMIT 1
          `,
          [principal]
        );
        if (contractMempoolTxResult.rowCount > 0) {
          const txResult = this.parseMempoolTxQueryResult(contractMempoolTxResult.rows[0]);
          return {
            found: true,
            result: {
              entity_type: 'contract_address',
              entity_id: principal,
              entity_data: txResult,
            },
          };
        }
        const contractTxResult = await client.query<ContractTxQueryResult>(
          `
          SELECT ${TX_COLUMNS}, ${abiColumn()}
          FROM txs
          WHERE smart_contract_contract_id = $1
          ORDER BY canonical DESC, microblock_canonical DESC, block_height DESC
          LIMIT 1
          `,
          [principal]
        );
        if (contractTxResult.rowCount > 0) {
          const txResult = this.parseTxQueryResult(contractTxResult.rows[0]);
          return {
            found: true,
            result: {
              entity_type: 'tx_id',
              entity_id: principal,
              entity_data: txResult,
            },
          };
        }
        return { found: false } as const;
      }

      const addressQueryResult = await client.query(
        `
        SELECT sender_address, token_transfer_recipient_address
        FROM txs
        WHERE sender_address = $1 OR token_transfer_recipient_address = $1
        LIMIT 1
        `,
        [principal]
      );
      if (addressQueryResult.rowCount > 0) {
        return successResponse;
      }

      const stxQueryResult = await client.query(
        `
        SELECT sender, recipient
        FROM stx_events
        WHERE sender = $1 OR recipient = $1
        LIMIT 1
        `,
        [principal]
      );
      if (stxQueryResult.rowCount > 0) {
        return successResponse;
      }

      const ftQueryResult = await client.query(
        `
        SELECT sender, recipient
        FROM ft_events
        WHERE sender = $1 OR recipient = $1
        LIMIT 1
        `,
        [principal]
      );
      if (ftQueryResult.rowCount > 0) {
        return successResponse;
      }

      const nftQueryResult = await client.query(
        `
        SELECT sender, recipient
        FROM nft_events
        WHERE sender = $1 OR recipient = $1
        LIMIT 1
        `,
        [principal]
      );
      if (nftQueryResult.rowCount > 0) {
        return successResponse;
      }

      return { found: false };
    });
  }

  async insertFaucetRequest(faucetRequest: DbFaucetRequest) {
    await this.query(async client => {
      try {
        await client.query(
          `
          INSERT INTO faucet_requests(
            currency, address, ip, occurred_at
          ) values($1, $2, $3, $4)
          `,
          [
            faucetRequest.currency,
            faucetRequest.address,
            faucetRequest.ip,
            faucetRequest.occurred_at,
          ]
        );
      } catch (error) {
        logError(`Error performing faucet request update: ${error}`, error);
        throw error;
      }
    });
  }

  async getBTCFaucetRequests(address: string) {
    return this.query(async client => {
      const queryResult = await client.query<FaucetRequestQueryResult>(
        `
        SELECT ip, address, currency, occurred_at
        FROM faucet_requests
        WHERE address = $1 AND currency = 'btc'
        ORDER BY occurred_at DESC
        LIMIT 5
        `,
        [address]
      );
      const results = queryResult.rows.map(r => this.parseFaucetRequestQueryResult(r));
      return { results };
    });
  }

  async getSTXFaucetRequests(address: string) {
    return await this.query(async client => {
      const queryResult = await client.query<FaucetRequestQueryResult>(
        `
        SELECT ip, address, currency, occurred_at
        FROM faucet_requests
        WHERE address = $1 AND currency = 'stx'
        ORDER BY occurred_at DESC
        LIMIT 5
        `,
        [address]
      );
      const results = queryResult.rows.map(r => this.parseFaucetRequestQueryResult(r));
      return { results };
    });
  }

  async getRawTx(txId: string) {
    return this.query(async client => {
      const result = await client.query<RawTxQueryResult>(
        // Note the extra "limit 1" statements are only query hints
        `
        (
          SELECT raw_tx
          FROM txs
          WHERE tx_id = $1
          LIMIT 1
        )
        UNION ALL
        (
          SELECT raw_tx
          FROM mempool_txs
          WHERE tx_id = $1
          LIMIT 1
        )
        LIMIT 1
        `,
        [hexToBuffer(txId)]
      );
      if (result.rowCount === 0) {
        return { found: false } as const;
      }
      const queryResult: RawTxQueryResult = {
        raw_tx: result.rows[0].raw_tx,
      };
      return { found: true, result: queryResult };
    });
  }

  async getNftHoldings(args: {
    principal: string;
    assetIdentifiers?: string[];
    limit: number;
    offset: number;
    includeUnanchored: boolean;
    includeTxMetadata: boolean;
  }): Promise<{ results: NftHoldingInfoWithTxMetadata[]; total: number }> {
    return this.queryTx(async client => {
      const queryArgs: (string | string[] | number)[] = [args.principal, args.limit, args.offset];
      if (args.assetIdentifiers) {
        queryArgs.push(args.assetIdentifiers);
      }
      const nftCustody = args.includeUnanchored ? 'nft_custody_unanchored' : 'nft_custody';
      const assetIdFilter = args.assetIdentifiers ? 'AND nft.asset_identifier = ANY ($4)' : '';
      const nftTxResults = await client.query<
        NftHoldingInfo & ContractTxQueryResult & { count: number }
      >(
        `
        WITH nft AS (
          SELECT *, (COUNT(*) OVER())::integer AS count
          FROM ${nftCustody} AS nft
          WHERE nft.recipient = $1
          ${assetIdFilter}
          LIMIT $2
          OFFSET $3
        )
        ` +
          (args.includeTxMetadata
            ? `SELECT nft.asset_identifier, nft.value, ${txColumns()}, ${abiColumn()}, nft.count
            FROM nft
            INNER JOIN txs USING (tx_id)
            WHERE txs.canonical = TRUE AND txs.microblock_canonical = TRUE`
            : `SELECT * FROM nft`),
        queryArgs
      );
      return {
        results: nftTxResults.rows.map(row => ({
          nft_holding_info: {
            asset_identifier: row.asset_identifier,
            value: row.value,
            recipient: row.recipient,
            tx_id: row.tx_id,
          },
          tx: args.includeTxMetadata ? this.parseTxQueryResult(row) : undefined,
        })),
        total: nftTxResults.rows.length > 0 ? nftTxResults.rows[0].count : 0,
      };
    });
  }

  async getNftHistory(args: {
    assetIdentifier: string;
    value: string;
    limit: number;
    offset: number;
    blockHeight: number;
    includeTxMetadata: boolean;
  }): Promise<{ results: NftEventWithTxMetadata[]; total: number }> {
    return this.queryTx(async client => {
      const queryArgs: (string | number | Buffer)[] = [
        args.assetIdentifier,
        hexToBuffer(args.value),
        args.blockHeight,
        args.limit,
        args.offset,
      ];
      const columns = args.includeTxMetadata
        ? `asset_identifier, value, event_index, asset_event_type_id, sender, recipient,
           ${txColumns()}, ${abiColumn()}`
<<<<<<< HEAD
        : `nft_events.*`;
      const nftTxResults = await client.query<
        DbNftEvent & ContractTxQueryResult & { count: number }
      >(
        `
        SELECT ${columns}, (COUNT(*) OVER())::integer
        FROM nft_events
        INNER JOIN txs USING (tx_id)
        WHERE asset_identifier = $1 AND nft_events.value = $2
          AND txs.canonical = TRUE AND txs.microblock_canonical = TRUE
          AND nft_events.block_height <= $3
        ORDER BY nft_events.block_height DESC
        LIMIT $4
        OFFSET $5
        `,
        queryArgs
      );
      return {
        results: nftTxResults.rows.map(row => ({
          nft_event: {
            event_type: DbEventTypeId.NonFungibleTokenAsset,
            value: row.value,
            asset_identifier: row.asset_identifier,
            asset_event_type_id: row.asset_event_type_id,
            sender: row.sender,
            recipient: row.recipient,
            event_index: row.event_index,
            tx_id: bufferToHexPrefixString(row.tx_id),
            tx_index: row.tx_index,
            block_height: row.block_height,
            canonical: row.canonical,
          },
          tx: args.includeTxMetadata ? this.parseTxQueryResult(row) : undefined,
        })),
        total: nftTxResults.rows.length > 0 ? nftTxResults.rows[0].count : 0,
      };
    });
  }

  getNftMints(args: {
    assetIdentifier: string;
    limit: number;
    offset: number;
    blockHeight: number;
    includeTxMetadata: boolean;
  }): Promise<{ results: NftEventWithTxMetadata[]; total: number }> {
    return this.queryTx(async client => {
      const queryArgs: (string | number)[] = [
        args.assetIdentifier,
        args.blockHeight,
        args.limit,
        args.offset,
      ];
      const columns = args.includeTxMetadata
        ? `asset_identifier, value, event_index, asset_event_type_id, sender, recipient,
           ${txColumns()}, ${abiColumn()}`
=======
>>>>>>> 66880791
        : `nft.*`;
      const nftTxResults = await client.query<
        DbNftEvent & ContractTxQueryResult & { count: number }
      >(
        `
        SELECT ${columns}, ${COUNT_COLUMN}
        FROM nft_events AS nft
        INNER JOIN txs USING (tx_id)
<<<<<<< HEAD
        WHERE nft.asset_identifier = $1
          AND nft.asset_event_type_id = ${DbAssetEventTypeId.Mint}
          AND nft.canonical = TRUE AND nft.microblock_canonical = TRUE
          AND txs.canonical = TRUE AND txs.microblock_canonical = TRUE
          AND nft.block_height <= $2
        ORDER BY nft.block_height DESC
        LIMIT $3
        OFFSET $4
=======
        WHERE asset_identifier = $1 AND nft.value = $2
          AND txs.canonical = TRUE AND txs.microblock_canonical = TRUE
          AND nft.canonical = TRUE AND nft.microblock_canonical = TRUE
          AND nft.block_height <= $3
        ORDER BY nft.block_height DESC
        LIMIT $4
        OFFSET $5
>>>>>>> 66880791
        `,
        queryArgs
      );
      return {
        results: nftTxResults.rows.map(row => ({
          nft_event: {
            event_type: DbEventTypeId.NonFungibleTokenAsset,
            value: row.value,
            asset_identifier: row.asset_identifier,
            asset_event_type_id: row.asset_event_type_id,
            sender: row.sender,
            recipient: row.recipient,
            event_index: row.event_index,
            tx_id: bufferToHexPrefixString(row.tx_id),
            tx_index: row.tx_index,
            block_height: row.block_height,
            canonical: row.canonical,
          },
          tx: args.includeTxMetadata ? this.parseTxQueryResult(row) : undefined,
        })),
        total: nftTxResults.rows.length > 0 ? nftTxResults.rows[0].count : 0,
      };
    });
  }

  async getAddressNFTEvent(args: {
    stxAddress: string;
    limit: number;
    offset: number;
    blockHeight: number;
    includeUnanchored: boolean;
  }): Promise<{ results: AddressNftEventIdentifier[]; total: number }> {
    return this.queryTx(async client => {
      const result = await client.query<AddressNftEventIdentifier & { count: string }>(
        // Join against `nft_custody` materialized view only if we're looking for canonical results.
        `
        WITH address_transfers AS (
          SELECT asset_identifier, value, sender, recipient, block_height, microblock_sequence, tx_index, event_index, tx_id
          FROM nft_events
          WHERE canonical = true AND microblock_canonical = true
          AND recipient = $1 AND block_height <= $4
        ),
        last_nft_transfers AS (
          SELECT DISTINCT ON(asset_identifier, value) asset_identifier, value, recipient
          FROM nft_events
          WHERE canonical = true AND microblock_canonical = true
          AND block_height <= $4
          ORDER BY asset_identifier, value, block_height DESC, microblock_sequence DESC, tx_index DESC, event_index DESC
        )
        SELECT sender, recipient, asset_identifier, value, address_transfers.block_height, address_transfers.tx_id, COUNT(*) OVER() AS count
        FROM address_transfers
        INNER JOIN ${args.includeUnanchored ? 'last_nft_transfers' : 'nft_custody'}
          USING (asset_identifier, value, recipient)
        ORDER BY block_height DESC, microblock_sequence DESC, tx_index DESC, event_index DESC
        LIMIT $2 OFFSET $3
        `,
        [args.stxAddress, args.limit, args.offset, args.blockHeight]
      );

      const count = result.rows.length > 0 ? parseInt(result.rows[0].count) : 0;

      const nftEvents = result.rows.map(row => ({
        sender: row.sender,
        recipient: row.recipient,
        asset_identifier: row.asset_identifier,
        value: row.value,
        block_height: row.block_height,
        tx_id: row.tx_id,
      }));

      return { results: nftEvents, total: count };
    });
  }

  async updateNames(
    client: ClientBase,
    blockData: {
      index_block_hash: string;
      parent_index_block_hash: string;
      microblock_hash: string;
      microblock_sequence: number;
      microblock_canonical: boolean;
    },
    bnsName: DbBnsName
  ) {
    const {
      name,
      address,
      registered_at,
      expire_block,
      zonefile,
      zonefile_hash,
      namespace_id,
      tx_id,
      tx_index,
      status,
      canonical,
    } = bnsName;
    // inserting remaining names information in names table
    const validZonefileHash = this.validateZonefileHash(zonefile_hash);
    await client.query(
      `
        INSERT INTO zonefiles (zonefile, zonefile_hash) 
        VALUES ($1, $2)
        `,
      [zonefile, validZonefileHash]
    );
    await client.query(
      `
        INSERT INTO names(
          name, address, registered_at, expire_block, zonefile_hash, namespace_id,
          tx_index, tx_id, status, canonical,
          index_block_hash, parent_index_block_hash, microblock_hash, microblock_sequence, microblock_canonical
        ) values($1, $2, $3, $4, $5, $6, $7, $8,$9, $10, $11, $12, $13, $14, $15)
        `,
      [
        name,
        address,
        registered_at,
        expire_block,
        validZonefileHash,
        namespace_id,
        tx_index,
        hexToBuffer(tx_id),
        status,
        canonical,
        hexToBuffer(blockData.index_block_hash),
        hexToBuffer(blockData.parent_index_block_hash),
        hexToBuffer(blockData.microblock_hash),
        blockData.microblock_sequence,
        blockData.microblock_canonical,
      ]
    );
  }

  async updateNamespaces(
    client: ClientBase,
    blockData: {
      index_block_hash: string;
      parent_index_block_hash: string;
      microblock_hash: string;
      microblock_sequence: number;
      microblock_canonical: boolean;
    },
    bnsNamespace: DbBnsNamespace
  ) {
    const {
      namespace_id,
      launched_at,
      address,
      reveal_block,
      ready_block,
      buckets,
      base,
      coeff,
      nonalpha_discount,
      no_vowel_discount,
      lifetime,
      status,
      tx_id,
      tx_index,
      canonical,
    } = bnsNamespace;

    await client.query(
      `
      INSERT INTO namespaces(
        namespace_id, launched_at, address, reveal_block, ready_block, buckets,
        base,coeff, nonalpha_discount,no_vowel_discount, lifetime, status, tx_index,
        tx_id, canonical,
        index_block_hash, parent_index_block_hash, microblock_hash, microblock_sequence, microblock_canonical
      ) values($1, $2, $3, $4, $5, $6, $7, $8, $9, $10, $11, $12, $13, $14, $15, $16, $17, $18, $19, $20)
      `,
      [
        namespace_id,
        launched_at,
        address,
        reveal_block,
        ready_block,
        buckets,
        base,
        coeff,
        nonalpha_discount,
        no_vowel_discount,
        lifetime,
        status,
        tx_index,
        hexToBuffer(tx_id ?? ''),
        canonical,
        hexToBuffer(blockData.index_block_hash),
        hexToBuffer(blockData.parent_index_block_hash),
        hexToBuffer(blockData.microblock_hash),
        blockData.microblock_sequence,
        blockData.microblock_canonical,
      ]
    );
  }

  async getTxListDetails({
    txIds,
    includeUnanchored,
  }: {
    txIds: string[];
    includeUnanchored: boolean;
  }) {
    return this.queryTx(async client => {
      const values = txIds.map(id => hexToBuffer(id));
      const maxBlockHeight = await this.getMaxBlockHeight(client, { includeUnanchored });
      const result = await client.query<ContractTxQueryResult>(
        `
        SELECT ${TX_COLUMNS}, ${abiColumn()}
        FROM txs
        WHERE tx_id = ANY($1) AND block_height <= $2 AND canonical = true AND microblock_canonical = true
        `,
        [values, maxBlockHeight]
      );
      if (result.rowCount === 0) {
        return [];
      }
      return result.rows.map(row => {
        return this.parseTxQueryResult(row);
      });
    });
  }

  async getConfigState(): Promise<DbConfigState> {
    const queryResult = await this.pool.query(`SELECT * FROM config_state`);
    const result: DbConfigState = {
      bns_names_onchain_imported: queryResult.rows[0].bns_names_onchain_imported,
      bns_subdomains_imported: queryResult.rows[0].bns_subdomains_imported,
      token_offering_imported: queryResult.rows[0].token_offering_imported,
    };
    return result;
  }

  async updateConfigState(configState: DbConfigState, client?: ClientBase): Promise<void> {
    const queryResult = await (client ?? this.pool).query(
      `
      UPDATE config_state SET
      bns_names_onchain_imported = $1,
      bns_subdomains_imported = $2,
      token_offering_imported = $3
      `,
      [
        configState.bns_names_onchain_imported,
        configState.bns_subdomains_imported,
        configState.token_offering_imported,
      ]
    );
    if (queryResult.rowCount !== 1) {
      throw new Error(`Unexpected config update row count: ${queryResult.rowCount}`);
    }
  }

  async getNamespaceList({ includeUnanchored }: { includeUnanchored: boolean }) {
    const queryResult = await this.queryTx(async client => {
      const maxBlockHeight = await this.getMaxBlockHeight(client, { includeUnanchored });
      return await client.query<{ namespace_id: string }>(
        `
        SELECT DISTINCT ON (namespace_id) namespace_id
        FROM namespaces
        WHERE canonical = true AND microblock_canonical = true
        AND ready_block <= $1
        ORDER BY namespace_id, ready_block DESC, tx_index DESC
        `,
        [maxBlockHeight]
      );
    });

    const results = queryResult.rows.map(r => r.namespace_id);
    return { results };
  }

  async getNamespaceNamesList({
    namespace,
    page,
    includeUnanchored,
  }: {
    namespace: string;
    page: number;
    includeUnanchored: boolean;
  }): Promise<{
    results: string[];
  }> {
    const offset = page * 100;
    const queryResult = await this.queryTx(async client => {
      const maxBlockHeight = await this.getMaxBlockHeight(client, { includeUnanchored });
      return await client.query<{ name: string }>(
        `
        SELECT DISTINCT ON (name) name
        FROM names
        WHERE namespace_id = $1
        AND registered_at <= $3
        AND canonical = true AND microblock_canonical = true
        ORDER BY name, registered_at DESC, tx_index DESC
        LIMIT 100
        OFFSET $2
        `,
        [namespace, offset, maxBlockHeight]
      );
    });

    const results = queryResult.rows.map(r => r.name);
    return { results };
  }

  async getNamespace({
    namespace,
    includeUnanchored,
  }: {
    namespace: string;
    includeUnanchored: boolean;
  }): Promise<FoundOrNot<DbBnsNamespace & { index_block_hash: string }>> {
    const queryResult = await this.queryTx(async client => {
      const maxBlockHeight = await this.getMaxBlockHeight(client, { includeUnanchored });
      return await client.query<DbBnsNamespace & { tx_id: Buffer; index_block_hash: Buffer }>(
        `
        SELECT DISTINCT ON (namespace_id) namespace_id, *
        FROM namespaces
        WHERE namespace_id = $1
        AND ready_block <= $2
        AND canonical = true AND microblock_canonical = true
        ORDER BY namespace_id, ready_block DESC, tx_index DESC
        LIMIT 1
        `,
        [namespace, maxBlockHeight]
      );
    });
    if (queryResult.rowCount > 0) {
      return {
        found: true,
        result: {
          ...queryResult.rows[0],
          tx_id: bufferToHexPrefixString(queryResult.rows[0].tx_id),
          index_block_hash: bufferToHexPrefixString(queryResult.rows[0].index_block_hash),
        },
      };
    }
    return { found: false } as const;
  }

  async getName({
    name,
    includeUnanchored,
  }: {
    name: string;
    includeUnanchored: boolean;
  }): Promise<FoundOrNot<DbBnsName & { index_block_hash: string }>> {
    const queryResult = await this.queryTx(async client => {
      const maxBlockHeight = await this.getMaxBlockHeight(client, { includeUnanchored });
      return await client.query<DbBnsName & { tx_id: Buffer; index_block_hash: Buffer }>(
        `
        SELECT DISTINCT ON (names.name) names.name, names.*, zonefiles.zonefile
        FROM names
        LEFT JOIN zonefiles ON names.zonefile_hash = zonefiles.zonefile_hash
        WHERE name = $1
        AND registered_at <= $2
        AND canonical = true AND microblock_canonical = true
        ORDER BY name, registered_at DESC, tx_index DESC
        LIMIT 1
        `,
        [name, maxBlockHeight]
      );
    });
    if (queryResult.rowCount > 0) {
      return {
        found: true,
        result: {
          ...queryResult.rows[0],
          tx_id: bufferToHexPrefixString(queryResult.rows[0].tx_id),
          index_block_hash: bufferToHexPrefixString(queryResult.rows[0].index_block_hash),
        },
      };
    }
    return { found: false } as const;
  }

  async getHistoricalZoneFile(args: {
    name: string;
    zoneFileHash: string;
  }): Promise<FoundOrNot<DbBnsZoneFile>> {
    const queryResult = await this.query(client => {
      const validZonefileHash = this.validateZonefileHash(args.zoneFileHash);
      return client.query<{ zonefile: string }>(
        `
        SELECT zonefile
        FROM names
        LEFT JOIN zonefiles ON zonefiles.zonefile_hash = names.zonefile_hash
        WHERE name = $1
        AND names.zonefile_hash = $2
        UNION ALL
        SELECT zonefile
        FROM subdomains
        LEFT JOIN zonefiles ON zonefiles.zonefile_hash = subdomains.zonefile_hash
        WHERE fully_qualified_subdomain = $1
        AND subdomains.zonefile_hash = $2
        `,
        [args.name, validZonefileHash]
      );
    });

    if (queryResult.rowCount > 0) {
      return {
        found: true,
        result: queryResult.rows[0],
      };
    }
    return { found: false } as const;
  }

  async getLatestZoneFile({
    name,
    includeUnanchored,
  }: {
    name: string;
    includeUnanchored: boolean;
  }): Promise<FoundOrNot<DbBnsZoneFile>> {
    const queryResult = await this.queryTx(async client => {
      const maxBlockHeight = await this.getMaxBlockHeight(client, { includeUnanchored });
      const zonefileHashResult = await client.query<{ name: string; zonefile: string }>(
        `
        SELECT name, zonefile_hash as zonefile FROM (
          (
            SELECT DISTINCT ON (name) name, zonefile_hash
            FROM names
            WHERE name = $1
            AND registered_at <= $2
            AND canonical = true AND microblock_canonical = true
            ORDER BY name, registered_at DESC, tx_index DESC
            LIMIT 1
          )
          UNION ALL (
            SELECT DISTINCT ON (fully_qualified_subdomain) fully_qualified_subdomain as name, zonefile_hash
            FROM subdomains
            WHERE fully_qualified_subdomain = $1
            AND block_height <= $2
            AND canonical = true AND microblock_canonical = true
            ORDER BY fully_qualified_subdomain, block_height DESC, tx_index DESC
            LIMIT 1
          )
        ) results
        LIMIT 1
        `,
        [name, maxBlockHeight]
      );
      if (zonefileHashResult.rowCount === 0) {
        return zonefileHashResult;
      }
      const zonefileHash = zonefileHashResult.rows[0].zonefile;
      const zonefileResult = await client.query<{ zonefile: string }>(
        `
        SELECT zonefile
        FROM zonefiles
        WHERE zonefile_hash = $1
      `,
        [zonefileHash]
      );
      if (zonefileResult.rowCount === 0) {
        return zonefileHashResult;
      }
      zonefileHashResult.rows[0].zonefile = zonefileResult.rows[0].zonefile;
      return zonefileHashResult;
    });

    if (queryResult.rowCount > 0) {
      return {
        found: true,
        result: queryResult.rows[0],
      };
    }
    return { found: false } as const;
  }

  async getNamesByAddressList({
    address,
    includeUnanchored,
  }: {
    address: string;
    includeUnanchored: boolean;
  }): Promise<FoundOrNot<string[]>> {
    const queryResult = await this.queryTx(async client => {
      const maxBlockHeight = await this.getMaxBlockHeight(client, { includeUnanchored });
      const query = await client.query<{ name: string }>(
        `
      WITH address_names AS(
        (
          SELECT name
          FROM names
          WHERE address = $1
          AND registered_at <= $2
          AND canonical = true AND microblock_canonical = true
        )
        UNION ALL (
          SELECT DISTINCT ON (fully_qualified_subdomain) fully_qualified_subdomain as name
          FROM subdomains
          WHERE owner = $1
          AND block_height <= $2
          AND canonical = true AND microblock_canonical = true
        )), 

      latest_names AS( 
      ( 
        SELECT DISTINCT ON (names.name) names.name, address, registered_at as block_height, tx_index
        FROM names, address_names
        WHERE address_names.name = names.name
        AND canonical = true AND microblock_canonical = true
        ORDER BY names.name, registered_at DESC, tx_index DESC
      )
      UNION ALL(
        SELECT DISTINCT ON (fully_qualified_subdomain) fully_qualified_subdomain as name, owner as address, block_height, tx_index
        FROM subdomains, address_names
        WHERE fully_qualified_subdomain = address_names.name
        AND canonical = true AND microblock_canonical = true
        ORDER BY fully_qualified_subdomain, block_height DESC, tx_index DESC
      ))

      SELECT name from latest_names
      WHERE address = $1
      ORDER BY name, block_height DESC, tx_index DESC
        `,
        [address, maxBlockHeight]
      );
      return query;
    });

    if (queryResult.rowCount > 0) {
      return {
        found: true,
        result: queryResult.rows.map(r => r.name),
      };
    }
    return { found: false } as const;
  }

  async getSubdomainsList({
    page,
    includeUnanchored,
  }: {
    page: number;
    includeUnanchored: boolean;
  }) {
    const offset = page * 100;
    const queryResult = await this.queryTx(async client => {
      const maxBlockHeight = await this.getMaxBlockHeight(client, { includeUnanchored });
      return await client.query<{ fully_qualified_subdomain: string }>(
        `
        SELECT DISTINCT ON (fully_qualified_subdomain) fully_qualified_subdomain
        FROM subdomains
        WHERE block_height <= $2
        AND canonical = true AND microblock_canonical = true
        ORDER BY fully_qualified_subdomain, block_height DESC, tx_index DESC
        LIMIT 100
        OFFSET $1
        `,
        [offset, maxBlockHeight]
      );
    });
    const results = queryResult.rows.map(r => r.fully_qualified_subdomain);
    return { results };
  }

  async getNamesList({ page, includeUnanchored }: { page: number; includeUnanchored: boolean }) {
    const offset = page * 100;
    const queryResult = await this.queryTx(async client => {
      const maxBlockHeight = await this.getMaxBlockHeight(client, { includeUnanchored });
      return await client.query<{ name: string }>(
        `
        SELECT DISTINCT ON (name) name
        FROM names
        WHERE canonical = true AND microblock_canonical = true
        AND registered_at <= $2
        ORDER BY name, registered_at DESC, tx_index DESC
        LIMIT 100
        OFFSET $1
        `,
        [offset, maxBlockHeight]
      );
    });

    const results = queryResult.rows.map(r => r.name);
    return { results };
  }

  async getSubdomain({
    subdomain,
    includeUnanchored,
  }: {
    subdomain: string;
    includeUnanchored: boolean;
  }): Promise<FoundOrNot<DbBnsSubdomain & { index_block_hash: string }>> {
    const queryResult = await this.queryTx(async client => {
      const maxBlockHeight = await this.getMaxBlockHeight(client, { includeUnanchored });
      const subdomainResult = await client.query<
        DbBnsSubdomain & { tx_id: Buffer; index_block_hash: Buffer }
      >(
        `
        SELECT DISTINCT ON(subdomains.fully_qualified_subdomain) subdomains.fully_qualified_subdomain, *
        FROM subdomains
        WHERE canonical = true AND microblock_canonical = true
        AND block_height <= $2
        AND fully_qualified_subdomain = $1
        ORDER BY fully_qualified_subdomain, block_height DESC, tx_index DESC
        `,
        [subdomain, maxBlockHeight]
      );
      if (subdomainResult.rowCount === 0 || !subdomainResult.rows[0].zonefile_hash) {
        return subdomainResult;
      }
      const zonefileHash = subdomainResult.rows[0].zonefile_hash;
      const zonefileResult = await client.query(
        `
        SELECT zonefile
        FROM zonefiles
        WHERE zonefile_hash = $1
      `,
        [zonefileHash]
      );
      if (zonefileResult.rowCount === 0) {
        return subdomainResult;
      }
      subdomainResult.rows[0].zonefile = zonefileResult.rows[0].zonefile;
      return subdomainResult;
    });
    if (queryResult.rowCount > 0) {
      return {
        found: true,
        result: {
          ...queryResult.rows[0],
          tx_id: bufferToHexPrefixString(queryResult.rows[0].tx_id),
          index_block_hash: bufferToHexPrefixString(queryResult.rows[0].index_block_hash),
        },
      };
    }
    return { found: false } as const;
  }

  async getSubdomainResolver(args: { name: string }): Promise<FoundOrNot<string>> {
    const queryResult = await this.query(client => {
      return client.query<{ resolver: string }>(
        `
        SELECT DISTINCT ON (name) name, resolver
        FROM subdomains
        WHERE canonical = true AND microblock_canonical = true
        AND name = $1
        ORDER BY name, block_height DESC, tx_index DESC
        LIMIT 1
        `,
        [args.name]
      );
    });
    if (queryResult.rowCount > 0) {
      return {
        found: true,
        result: queryResult.rows[0].resolver,
      };
    }
    return { found: false } as const;
  }

  async updateBatchTokenOfferingLocked(client: ClientBase, lockedInfos: DbTokenOfferingLocked[]) {
    const columnCount = 3;
    const insertParams = this.generateParameterizedInsertString({
      rowCount: lockedInfos.length,
      columnCount,
    });
    const values: any[] = [];
    for (const lockedInfo of lockedInfos) {
      values.push(lockedInfo.address, lockedInfo.value, lockedInfo.block);
    }
    const insertQuery = `INSERT INTO token_offering_locked (
      address, value, block
      ) VALUES ${insertParams}`;
    const insertQueryName = `insert-batch-token-offering-locked_${columnCount}x${lockedInfos.length}`;
    const insertLockedInfosQuery: QueryConfig = {
      name: insertQueryName,
      text: insertQuery,
      values,
    };
    try {
      const res = await client.query(insertLockedInfosQuery);
      if (res.rowCount !== lockedInfos.length) {
        throw new Error(`Expected ${lockedInfos.length} inserts, got ${res.rowCount}`);
      }
    } catch (e: any) {
      logError(`Locked Info errors ${e.message}`, e);
      throw e;
    }
  }

  async getTokenOfferingLocked(address: string, blockHeight: number) {
    return this.query(async client => {
      const queryResult = await client.query<DbTokenOfferingLocked>(
        `
         SELECT block, value
         FROM token_offering_locked
         WHERE address = $1
         ORDER BY block ASC
       `,
        [address]
      );
      if (queryResult.rowCount > 0) {
        let totalLocked = 0n;
        let totalUnlocked = 0n;
        const unlockSchedules: AddressUnlockSchedule[] = [];
        queryResult.rows.forEach(lockedInfo => {
          const unlockSchedule: AddressUnlockSchedule = {
            amount: lockedInfo.value.toString(),
            block_height: lockedInfo.block,
          };
          unlockSchedules.push(unlockSchedule);
          if (lockedInfo.block > blockHeight) {
            totalLocked += BigInt(lockedInfo.value);
          } else {
            totalUnlocked += BigInt(lockedInfo.value);
          }
        });

        const tokenOfferingLocked: AddressTokenOfferingLocked = {
          total_locked: totalLocked.toString(),
          total_unlocked: totalUnlocked.toString(),
          unlock_schedule: unlockSchedules,
        };
        return {
          found: true,
          result: tokenOfferingLocked,
        };
      } else {
        return { found: false } as const;
      }
    });
  }

  async getUnlockedAddressesAtBlock(block: DbBlock): Promise<StxUnlockEvent[]> {
    return this.queryTx(async client => {
      return await this.internalGetUnlockedAccountsAtHeight(client, block);
    });
  }

  async internalGetUnlockedAccountsAtHeight(
    client: ClientBase,
    block: DbBlock
  ): Promise<StxUnlockEvent[]> {
    const current_burn_height = block.burn_block_height;
    let previous_burn_height = current_burn_height;
    if (block.block_height > 1) {
      const previous_block = await this.getBlockByHeightInternal(client, block.block_height - 1);
      if (previous_block.found) {
        previous_burn_height = previous_block.result.burn_block_height;
      }
    }

    const lockQuery = await client.query<{
      locked_amount: string;
      unlock_height: string;
      locked_address: string;
      tx_id: Buffer;
    }>(
      `
      SELECT locked_amount, unlock_height, locked_address
      FROM stx_lock_events
      WHERE microblock_canonical = true AND canonical = true
      AND unlock_height <= $1 AND unlock_height > $2
      `,
      [current_burn_height, previous_burn_height]
    );

    const txIdQuery = await client.query<{
      tx_id: Buffer;
    }>(
      `
      SELECT tx_id
      FROM txs
      WHERE microblock_canonical = true AND canonical = true
      AND block_height = $1 AND type_id = $2
      LIMIT 1
      `,
      [block.block_height, DbTxTypeId.Coinbase]
    );

    const result: StxUnlockEvent[] = [];
    lockQuery.rows.forEach(row => {
      const unlockEvent: StxUnlockEvent = {
        unlock_height: row.unlock_height,
        unlocked_amount: row.locked_amount,
        stacker_address: row.locked_address,
        tx_id: bufferToHexPrefixString(txIdQuery.rows[0].tx_id),
      };
      result.push(unlockEvent);
    });

    return result;
  }

  async getStxUnlockHeightAtTransaction(txId: string): Promise<FoundOrNot<number>> {
    return this.queryTx(async client => {
      const lockQuery = await client.query<{ unlock_height: number }>(
        `
        SELECT unlock_height
        FROM stx_lock_events
        WHERE canonical = true AND tx_id = $1
        `,
        [hexToBuffer(txId)]
      );
      if (lockQuery.rowCount > 0) {
        return { found: true, result: lockQuery.rows[0].unlock_height };
      }
      return { found: false };
    });
  }
  async getFtMetadata(contractId: string): Promise<FoundOrNot<DbFungibleTokenMetadata>> {
    return this.query(async client => {
      const queryResult = await client.query<FungibleTokenMetadataQueryResult>(
        `
         SELECT token_uri, name, description, image_uri, image_canonical_uri, symbol, decimals, contract_id, tx_id, sender_address
         FROM ft_metadata
         WHERE contract_id = $1
         LIMIT 1
       `,
        [contractId]
      );
      if (queryResult.rowCount > 0) {
        const metadata: DbFungibleTokenMetadata = {
          token_uri: queryResult.rows[0].token_uri,
          name: queryResult.rows[0].name,
          description: queryResult.rows[0].description,
          image_uri: queryResult.rows[0].image_uri,
          image_canonical_uri: queryResult.rows[0].image_canonical_uri,
          symbol: queryResult.rows[0].symbol,
          decimals: queryResult.rows[0].decimals,
          contract_id: queryResult.rows[0].contract_id,
          tx_id: bufferToHexPrefixString(queryResult.rows[0].tx_id),
          sender_address: queryResult.rows[0].sender_address,
        };
        return {
          found: true,
          result: metadata,
        };
      } else {
        return { found: false } as const;
      }
    });
  }

  async getNftMetadata(contractId: string): Promise<FoundOrNot<DbNonFungibleTokenMetadata>> {
    return this.query(async client => {
      const queryResult = await client.query<NonFungibleTokenMetadataQueryResult>(
        `
         SELECT token_uri, name, description, image_uri, image_canonical_uri, contract_id, tx_id, sender_address
         FROM nft_metadata
         WHERE contract_id = $1
         LIMIT 1
       `,
        [contractId]
      );
      if (queryResult.rowCount > 0) {
        const metadata: DbNonFungibleTokenMetadata = {
          token_uri: queryResult.rows[0].token_uri,
          name: queryResult.rows[0].name,
          description: queryResult.rows[0].description,
          image_uri: queryResult.rows[0].image_uri,
          image_canonical_uri: queryResult.rows[0].image_canonical_uri,
          contract_id: queryResult.rows[0].contract_id,
          tx_id: bufferToHexPrefixString(queryResult.rows[0].tx_id),
          sender_address: queryResult.rows[0].sender_address,
        };
        return {
          found: true,
          result: metadata,
        };
      } else {
        return { found: false } as const;
      }
    });
  }

  async updateFtMetadata(ftMetadata: DbFungibleTokenMetadata, dbQueueId: number): Promise<number> {
    const {
      token_uri,
      name,
      description,
      image_uri,
      image_canonical_uri,
      contract_id,
      symbol,
      decimals,
      tx_id,
      sender_address,
    } = ftMetadata;

    const rowCount = await this.queryTx(async client => {
      const result = await client.query(
        `
        INSERT INTO ft_metadata(
          token_uri, name, description, image_uri, image_canonical_uri, contract_id, symbol, decimals, tx_id, sender_address
        ) values($1, $2, $3, $4, $5, $6, $7, $8, $9, $10)
        `,
        [
          token_uri,
          name,
          description,
          image_uri,
          image_canonical_uri,
          contract_id,
          symbol,
          decimals,
          hexToBuffer(tx_id),
          sender_address,
        ]
      );
      await client.query(
        `
        UPDATE token_metadata_queue
        SET processed = true
        WHERE queue_id = $1
        `,
        [dbQueueId]
      );
      return result.rowCount;
    });
    await this.notifier?.sendTokens({ contractID: contract_id });
    return rowCount;
  }

  async updateNFtMetadata(
    nftMetadata: DbNonFungibleTokenMetadata,
    dbQueueId: number
  ): Promise<number> {
    const {
      token_uri,
      name,
      description,
      image_uri,
      image_canonical_uri,
      contract_id,
      tx_id,
      sender_address,
    } = nftMetadata;
    const rowCount = await this.queryTx(async client => {
      const result = await client.query(
        `
        INSERT INTO nft_metadata(
          token_uri, name, description, image_uri, image_canonical_uri, contract_id, tx_id, sender_address
        ) values($1, $2, $3, $4, $5, $6, $7, $8)
        `,
        [
          token_uri,
          name,
          description,
          image_uri,
          image_canonical_uri,
          contract_id,
          hexToBuffer(tx_id),
          sender_address,
        ]
      );
      await client.query(
        `
        UPDATE token_metadata_queue
        SET processed = true
        WHERE queue_id = $1
        `,
        [dbQueueId]
      );
      return result.rowCount;
    });
    await this.notifier?.sendTokens({ contractID: contract_id });
    return rowCount;
  }

  getFtMetadataList({
    limit,
    offset,
  }: {
    limit: number;
    offset: number;
  }): Promise<{ results: DbFungibleTokenMetadata[]; total: number }> {
    return this.queryTx(async client => {
      const totalQuery = await client.query<{ count: number }>(
        `
          SELECT COUNT(*)::integer
          FROM ft_metadata
          `
      );
      const resultQuery = await client.query<FungibleTokenMetadataQueryResult>(
        `
          SELECT *
          FROM ft_metadata
          LIMIT $1
          OFFSET $2
          `,
        [limit, offset]
      );
      const parsed = resultQuery.rows.map(r => {
        const metadata: DbFungibleTokenMetadata = {
          name: r.name,
          description: r.description,
          token_uri: r.token_uri,
          image_uri: r.image_uri,
          image_canonical_uri: r.image_canonical_uri,
          decimals: r.decimals,
          symbol: r.symbol,
          contract_id: r.contract_id,
          tx_id: bufferToHexPrefixString(r.tx_id),
          sender_address: r.sender_address,
        };
        return metadata;
      });
      return { results: parsed, total: totalQuery.rows[0].count };
    });
  }

  getNftMetadataList({
    limit,
    offset,
  }: {
    limit: number;
    offset: number;
  }): Promise<{ results: DbNonFungibleTokenMetadata[]; total: number }> {
    return this.queryTx(async client => {
      const totalQuery = await client.query<{ count: number }>(
        `
          SELECT COUNT(*)::integer
          FROM nft_metadata
          `
      );
      const resultQuery = await client.query<FungibleTokenMetadataQueryResult>(
        `
          SELECT *
          FROM nft_metadata
          LIMIT $1
          OFFSET $2
          `,
        [limit, offset]
      );
      const parsed = resultQuery.rows.map(r => {
        const metadata: DbNonFungibleTokenMetadata = {
          name: r.name,
          description: r.description,
          token_uri: r.token_uri,
          image_uri: r.image_uri,
          image_canonical_uri: r.image_canonical_uri,
          contract_id: r.contract_id,
          tx_id: bufferToHexPrefixString(r.tx_id),
          sender_address: r.sender_address,
        };
        return metadata;
      });
      return { results: parsed, total: totalQuery.rows[0].count };
    });
  }

  /**
   * Called when a full event import is complete.
   */
  async finishEventReplay() {
    if (!this.eventReplay) {
      return;
    }
    await this.queryTx(async client => {
      await this.refreshMaterializedView(client, 'nft_custody', false);
    });
  }

  async close(): Promise<void> {
    await this.notifier?.close();
    await this.pool.end();
  }
}<|MERGE_RESOLUTION|>--- conflicted
+++ resolved
@@ -93,10 +93,7 @@
   NftHoldingInfo,
   NftHoldingInfoWithTxMetadata,
   NftEventWithTxMetadata,
-<<<<<<< HEAD
   DbAssetEventTypeId,
-=======
->>>>>>> 66880791
 } from './common';
 import {
   AddressTokenOfferingLocked,
@@ -6131,19 +6128,19 @@
       const columns = args.includeTxMetadata
         ? `asset_identifier, value, event_index, asset_event_type_id, sender, recipient,
            ${txColumns()}, ${abiColumn()}`
-<<<<<<< HEAD
-        : `nft_events.*`;
+        : `nft.*`;
       const nftTxResults = await client.query<
         DbNftEvent & ContractTxQueryResult & { count: number }
       >(
         `
-        SELECT ${columns}, (COUNT(*) OVER())::integer
-        FROM nft_events
+        SELECT ${columns}, ${COUNT_COLUMN}
+        FROM nft_events AS nft
         INNER JOIN txs USING (tx_id)
-        WHERE asset_identifier = $1 AND nft_events.value = $2
+        WHERE asset_identifier = $1 AND nft.value = $2
           AND txs.canonical = TRUE AND txs.microblock_canonical = TRUE
-          AND nft_events.block_height <= $3
-        ORDER BY nft_events.block_height DESC
+          AND nft.canonical = TRUE AND nft.microblock_canonical = TRUE
+          AND nft.block_height <= $3
+        ORDER BY nft.block_height DESC
         LIMIT $4
         OFFSET $5
         `,
@@ -6188,8 +6185,6 @@
       const columns = args.includeTxMetadata
         ? `asset_identifier, value, event_index, asset_event_type_id, sender, recipient,
            ${txColumns()}, ${abiColumn()}`
-=======
->>>>>>> 66880791
         : `nft.*`;
       const nftTxResults = await client.query<
         DbNftEvent & ContractTxQueryResult & { count: number }
@@ -6198,7 +6193,6 @@
         SELECT ${columns}, ${COUNT_COLUMN}
         FROM nft_events AS nft
         INNER JOIN txs USING (tx_id)
-<<<<<<< HEAD
         WHERE nft.asset_identifier = $1
           AND nft.asset_event_type_id = ${DbAssetEventTypeId.Mint}
           AND nft.canonical = TRUE AND nft.microblock_canonical = TRUE
@@ -6207,15 +6201,6 @@
         ORDER BY nft.block_height DESC
         LIMIT $3
         OFFSET $4
-=======
-        WHERE asset_identifier = $1 AND nft.value = $2
-          AND txs.canonical = TRUE AND txs.microblock_canonical = TRUE
-          AND nft.canonical = TRUE AND nft.microblock_canonical = TRUE
-          AND nft.block_height <= $3
-        ORDER BY nft.block_height DESC
-        LIMIT $4
-        OFFSET $5
->>>>>>> 66880791
         `,
         queryArgs
       );

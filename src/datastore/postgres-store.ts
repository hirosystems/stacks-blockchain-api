--- conflicted
+++ resolved
@@ -1085,15 +1085,6 @@
       }
 
       await this.insertMicroblockData(client, dbMicroblocks, txs);
-<<<<<<< HEAD
-      dbMicroblocks.forEach(async microblock => {
-        await this.notifier?.sendMicroblock({ microblockHash: microblock.microblock_hash });
-      });
-=======
-      if (refreshContractTxsView) {
-        await this.refreshMaterializedView(client, 'latest_contract_txs');
-      }
->>>>>>> 12242b81
 
       // Find any microblocks that have been orphaned by this latest microblock chain tip.
       // This function also checks that each microblock parent hash points to an existing microblock in the db.
@@ -1305,11 +1296,6 @@
 
       const blocksUpdated = await this.updateBlock(client, data.block);
       if (blocksUpdated !== 0) {
-<<<<<<< HEAD
-        let refreshNftCustodyView = false;
-=======
-        let refreshContractTxsView = false;
->>>>>>> 12242b81
         for (const minerRewards of data.minerRewards) {
           await this.updateMinerReward(client, minerRewards);
         }
@@ -1337,15 +1323,7 @@
             await this.updateNamespaces(client, entry.tx, namespace);
           }
         }
-<<<<<<< HEAD
-        if (refreshNftCustodyView) {
-          await this.refreshMaterializedView(client, 'nft_custody');
-=======
         await this.refreshNftCustody(client, batchedTxData);
-        if (refreshContractTxsView) {
-          await this.refreshMaterializedView(client, 'latest_contract_txs');
->>>>>>> 12242b81
-        }
 
         const tokenContractDeployments = data.txs
           .filter(entry => entry.tx.type_id === DbTxTypeId.SmartContract)

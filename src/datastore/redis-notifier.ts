import Redis, { Cluster, RedisOptions } from 'ioredis';
import { BlockHeader, ReOrgUpdatedEntities } from './common';
import { ChainID } from '@stacks/transactions';
import { getApiConfiguredChainID } from '../helpers';
import { logger } from '@hirosystems/api-toolkit';

/**
 * Notifies Chainhooks of the progress of the Stacks index via a message sent to a Redis queue. This
 * message will contain a block header for each new canonical block as well as headers for those
 * that need to be rolled back from a re-org.
 */
export class RedisNotifier {
  private readonly redis: Redis | Cluster;
  private readonly chainId: ChainID;
  private readonly queue: string;

  constructor() {
    this.redis = this.newRedisConnection();
    this.chainId = getApiConfiguredChainID();
    this.queue = process.env.REDIS_QUEUE ?? 'chainhooks:stacks:index-progress';
    logger.info(`RedisNotifier initialized for queue ${this.queue}`);
  }

  /**
   * Broadcast index progress message to the Redis queue.
   * @param reOrg - The re-org updated entities, if any
   * @param block - The newest canonical block
   */
  async notify(block: BlockHeader, reOrg: ReOrgUpdatedEntities) {
    const time = Date.now();
    const message = {
      id: `stacks-${block.block_height}-${block.index_block_hash}-${time}`,
      payload: {
        chain: 'stacks',
        network: this.chainId === ChainID.Mainnet ? 'mainnet' : 'testnet',
        time,
        apply_blocks: [
          ...reOrg.markedCanonical.blockHeaders.map(block => ({
            hash: block.index_block_hash,
            index: block.block_height,
            time: block.block_time,
          })),
          {
            hash: block.index_block_hash,
            index: block.block_height,
            time: block.block_time,
          },
        ],
        rollback_blocks: reOrg.markedNonCanonical.blockHeaders.map(block => ({
          hash: block.index_block_hash,
          index: block.block_height,
          time: block.block_time,
        })),
      },
    };
<<<<<<< HEAD
    logger.debug(message, 'RedisNotifier broadcasting index progress message');
    await this.redis.xadd(this.queue, '*', 'data', JSON.stringify(message));
=======
    logger.info(message, 'RedisNotifier broadcasting index progress message');
    await this.redis.rpush(this.queue, JSON.stringify(message));
>>>>>>> 3ffcc117
  }

  async close() {
    await this.redis.quit();
  }

  /**
   * Create a new Redis connection based on the environment variables. This will auto-select a
   * single connection, cluster or sentinel.
   */
  private newRedisConnection(): Redis | Cluster {
    const baseOptions: RedisOptions = {
      retryStrategy: times => Math.min(times * 50, 2000),
      maxRetriesPerRequest: parseInt(process.env.REDIS_MAX_RETRIES ?? '20'),
      connectTimeout: parseInt(process.env.REDIS_CONNECTION_TIMEOUT ?? '10000'),
      commandTimeout: parseInt(process.env.REDIS_COMMAND_TIMEOUT ?? '5000'),
      lazyConnect: true,
    };

    // Single Redis instance with URL
    if (process.env.REDIS_URL) {
      logger.info(`RedisNotifier connecting to redis at ${process.env.REDIS_URL}`);
      return new Redis(process.env.REDIS_URL, baseOptions);
    }

    // Redis Cluster configuration
    if (process.env.REDIS_CLUSTER_NODES && process.env.REDIS_CLUSTER_NODES.length > 0) {
      let isSRVRecord = false;
      const clusterNodesArray = process.env.REDIS_CLUSTER_NODES.split(',');
      if (clusterNodesArray.length === 1) {
        isSRVRecord = true;
      }
      logger.info(
        `RedisNotifier connecting to redis cluster at ${process.env.REDIS_CLUSTER_NODES}`
      );
      return new Redis.Cluster(clusterNodesArray, {
        ...baseOptions,
        redisOptions: {
          ...baseOptions,
          password: process.env.REDIS_CLUSTER_PASSWORD,
        },
        useSRVRecords: isSRVRecord,
        clusterRetryStrategy: times => Math.min(times * 50, 2000),
      });
    }

    // Redis Sentinel configuration
    if (process.env.REDIS_SENTINELS) {
      const sentinels = process.env.REDIS_SENTINELS.split(',');
      logger.info(`RedisNotifier connecting to redis sentinel at ${process.env.REDIS_SENTINELS}`);
      return new Redis({
        ...baseOptions,
        sentinels: sentinels.map(sentinel => {
          const [host, port] = sentinel.split(':');
          return { host, port: parseInt(port) };
        }),
        name: process.env.REDIS_SENTINEL_MASTER,
        password: process.env.REDIS_SENTINEL_PASSWORD,
        sentinelPassword: process.env.REDIS_SENTINEL_AUTH_PASSWORD,
        sentinelRetryStrategy: times => Math.min(times * 50, 2000),
      });
    }

    throw new Error(
      'Redis configuration required. Please set REDIS_URL, REDIS_SENTINELS, or REDIS_CLUSTER_NODES'
    );
  }
}<|MERGE_RESOLUTION|>--- conflicted
+++ resolved
@@ -53,13 +53,8 @@
         })),
       },
     };
-<<<<<<< HEAD
-    logger.debug(message, 'RedisNotifier broadcasting index progress message');
+    logger.info(message, 'RedisNotifier broadcasting index progress message');
     await this.redis.xadd(this.queue, '*', 'data', JSON.stringify(message));
-=======
-    logger.info(message, 'RedisNotifier broadcasting index progress message');
-    await this.redis.rpush(this.queue, JSON.stringify(message));
->>>>>>> 3ffcc117
   }
 
   async close() {

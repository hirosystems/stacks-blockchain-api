--- conflicted
+++ resolved
@@ -1,21 +1,5 @@
+import * as fs from 'fs';
 import * as path from 'path';
-import * as fs from 'fs';
-import { startEventServer } from '../event-stream/event-server';
-<<<<<<< HEAD
-import {
-  defaultLogLevel,
-  getApiConfiguredChainID,
-  HttpClientResponse,
-  httpPostRequest,
-  logger,
-} from '../helpers';
-import { findBnsGenesisBlockData, findTsvBlockHeight, getDbBlockHeight } from './helpers';
-import { importV1BnsNames, importV1BnsSubdomains, importV1TokenOfferingData } from '../import-v1';
-=======
-import { getApiConfiguredChainID, httpPostRequest, logger } from '../helpers';
-import { findTsvBlockHeight, getDbBlockHeight } from './helpers';
-import { importV1TokenOfferingData } from '../import-v1';
->>>>>>> 6b59d0b7
 import {
   databaseHasData,
   exportRawEventRequests,
@@ -23,6 +7,10 @@
 } from '../datastore/event-requests';
 import { cycleMigrations, dangerousDropAllTables } from '../datastore/migrations';
 import { PgWriteStore } from '../datastore/pg-write-store';
+import { startEventServer } from '../event-stream/event-server';
+import { getApiConfiguredChainID, HttpClientResponse, httpPostRequest, logger } from '../helpers';
+import { importV1TokenOfferingData } from '../import-v1';
+import { findTsvBlockHeight, getDbBlockHeight } from './helpers';
 
 enum EventImportMode {
   /**

import { Readable, Writable, Transform } from 'stream';
import { pipeline } from 'stream/promises';
import { PgWriteStore } from '../../../datastore/pg-write-store';
import { parseNewBlockMessage } from '../../../event-stream/event-server';
import {
  DbBlock,
  DbMicroblock,
  DbTx,
  SmartContractEventInsertValues,
  StxEventInsertValues,
  PrincipalStxTxsInsertValues,
  FtEventInsertValues,
  NftEventInsertValues,
  BnsNameInsertValues,
  BnsZonefileInsertValues,
  DataStoreBlockUpdateData,
} from '../../../datastore/common';
import { validateZonefileHash } from '../../../datastore/helpers';
import { logger } from '../../../logger';
import { getApiConfiguredChainID } from '../../../helpers';
import { CoreNodeBlockMessage } from '../../../event-stream/core-node-message';
import { DatasetStore } from '../dataset/store';
import { batchIterate } from '@hirosystems/api-toolkit';

const chainID = getApiConfiguredChainID();

const batchInserters: BatchInserter[] = [];

interface BatchInserter<T = any> {
  push(entries: T[]): Promise<void>;
  flush(): Promise<void>;
}

function createBatchInserter<T>({
  batchSize,
  insertFn,
}: {
  batchSize: number;
  insertFn: (entries: T[]) => Promise<void>;
}): BatchInserter<T> {
  let entryBuffer: T[] = [];
  return {
    async push(entries: T[]) {
      entries.length === 1
        ? entryBuffer.push(entries[0])
        : entries.forEach(e => entryBuffer.push(e));
      if (entryBuffer.length === batchSize) {
        await insertFn(entryBuffer);
        entryBuffer.length = 0;
      } else if (entryBuffer.length > batchSize) {
        for (const batch of batchIterate(entryBuffer, batchSize)) {
          await insertFn(batch);
        }
        entryBuffer.length = 0;
      }
    },
    async flush() {
      logger.debug({ component: 'event-replay' }, 'Flushing remaining data...');
      if (entryBuffer.length > 0) {
        await insertFn(entryBuffer);
        entryBuffer = [];
      }
    },
  };
}

const populateBatchInserters = (db: PgWriteStore) => {
  const dbBlockBatchInserter = createBatchInserter<DbBlock>({
    batchSize: 500,
    insertFn: entries => {
      logger.debug({ component: 'event-replay' }, 'Inserting into blocks table...');
      return db.insertBlockBatch(db.sql, entries);
    },
  });
  batchInserters.push(dbBlockBatchInserter);

  const dbMicroblockBatchInserter = createBatchInserter<DbMicroblock>({
    batchSize: 500,
    insertFn: entries => {
      logger.debug({ component: 'event-replay' }, 'Inserting into microblocks table...');
      return db.insertMicroblockBatch(db.sql, entries);
    },
  });
  batchInserters.push(dbMicroblockBatchInserter);

  const dbTxBatchInserter = createBatchInserter<DbTx>({
    batchSize: 1400,
    insertFn: entries => {
      logger.debug({ component: 'event-replay' }, 'Inserting into txs table...');
      return db.insertTxBatch(db.sql, entries);
    },
  });
  batchInserters.push(dbTxBatchInserter);

  const dbStxEventBatchInserter = createBatchInserter<StxEventInsertValues>({
    batchSize: 500,
    insertFn: entries => {
      logger.debug({ component: 'event-replay' }, 'Inserting into stx_events table...');
      return db.insertStxEventBatch(db.sql, entries);
    },
  });
  batchInserters.push(dbStxEventBatchInserter);

  const dbPrincipalStxTxBatchInserter = createBatchInserter<PrincipalStxTxsInsertValues>({
    batchSize: 500,
    insertFn: entries => {
      logger.debug({ component: 'event-replay' }, 'Inserting into principal_stx_txs table...');
      return db.insertPrincipalStxTxsBatch(db.sql, entries);
    },
  });
  batchInserters.push(dbPrincipalStxTxBatchInserter);

  const dbContractEventBatchInserter = createBatchInserter<SmartContractEventInsertValues>({
    batchSize: 500,
    insertFn: entries => {
      logger.debug({ component: 'event-replay' }, 'Inserting into contract_logs table...');
      return db.insertContractEventBatch(db.sql, entries);
    },
  });
  batchInserters.push(dbContractEventBatchInserter);

  const dbFtEventBatchInserter = createBatchInserter<FtEventInsertValues>({
    batchSize: 500,
    insertFn: entries => {
      logger.debug({ component: 'event-replay' }, 'Inserting into ft_events table...');
      return db.insertFtEventBatch(db.sql, entries);
    },
  });
  batchInserters.push(dbFtEventBatchInserter);

  const dbNftEventBatchInserter = createBatchInserter<NftEventInsertValues>({
    batchSize: 500,
    insertFn: entries => {
      logger.debug({ component: 'event-replay' }, 'Inserting into nft_events table...');
      return db.insertNftEventBatch(db.sql, entries);
    },
  });
  batchInserters.push(dbNftEventBatchInserter);

  const dbNameBatchInserter = createBatchInserter<BnsNameInsertValues>({
    batchSize: 500,
    insertFn: entries => {
      logger.debug({ component: 'event-replay' }, 'Inserting into names table...');
      return db.insertNameBatch(db.sql, entries);
    },
  });
  batchInserters.push(dbNameBatchInserter);

  const dbZonefileBatchInserter = createBatchInserter<BnsZonefileInsertValues>({
    batchSize: 500,
    insertFn: entries => {
      logger.debug({ component: 'event-replay' }, 'Inserting into zonefiles table...');
      return db.insertZonefileBatch(db.sql, entries);
    },
  });
  batchInserters.push(dbZonefileBatchInserter);

  return new Writable({
    objectMode: true,
    write: async (data: CoreNodeBlockMessage, _encoding, next) => {
      let dbData: DataStoreBlockUpdateData;
      try {
        dbData = parseNewBlockMessage(chainID, data);
      } catch (err) {
        logger.error({ component: 'event-replay' }, 'Error when parsing new_block event');
        console.error(err);

        throw err;
      }

      const insertTxs = async (dbData: DataStoreBlockUpdateData) => {
        for (const entry of dbData.txs) {
          await dbTxBatchInserter.push([entry.tx]);
        }
      };

      const insertContractLogs = async (dbData: DataStoreBlockUpdateData) => {
        for (const entry of dbData.txs) {
          await dbContractEventBatchInserter.push(
            entry.contractLogEvents.map((contractEvent: any) => ({
              event_index: contractEvent.event_index,
              tx_id: contractEvent.tx_id,
              tx_index: contractEvent.tx_index,
              block_height: contractEvent.block_height,
              index_block_hash: entry.tx.index_block_hash,
              parent_index_block_hash: entry.tx.parent_index_block_hash,
              microblock_hash: entry.tx.microblock_hash,
              microblock_sequence: entry.tx.microblock_sequence,
              microblock_canonical: entry.tx.microblock_canonical,
              canonical: contractEvent.canonical,
              contract_identifier: contractEvent.contract_identifier,
              topic: contractEvent.topic,
              value: contractEvent.value,
            }))
          );
        }
      };

      const insertStxEvents = async (dbData: DataStoreBlockUpdateData) => {
        for (const entry of dbData.txs) {
          for (const stxEvent of entry.stxEvents) {
            await dbStxEventBatchInserter.push([
              {
                ...stxEvent,
                index_block_hash: entry.tx.index_block_hash,
                parent_index_block_hash: entry.tx.parent_index_block_hash,
                microblock_hash: entry.tx.microblock_hash,
                microblock_sequence: entry.tx.microblock_sequence,
                microblock_canonical: entry.tx.microblock_canonical,
                sender: stxEvent.sender ?? null,
                recipient: stxEvent.recipient ?? null,
                amount: stxEvent.amount ?? null,
                memo: stxEvent.memo ?? null,
              },
            ]);
          }
        }
      };

      const insertPrincipalStxTxs = async (dbData: DataStoreBlockUpdateData) => {
        for (const entry of dbData.txs) {
          // string key: `principal, tx_id, index_block_hash, microblock_hash`
          const alreadyInsertedRowKeys = new Set<string>();
          const values: PrincipalStxTxsInsertValues[] = [];
          const push = (principal: string) => {
            // Check if this row has already been inserted by comparing the same columns used in the
            // sql unique constraint defined on the table. This prevents later errors during re-indexing
            // when the table indexes/constraints are temporarily disabled during inserts.
            const constraintKey = `${principal},${entry.tx.tx_id},${entry.tx.index_block_hash},${entry.tx.microblock_hash}`;
            if (!alreadyInsertedRowKeys.has(constraintKey)) {
              alreadyInsertedRowKeys.add(constraintKey);
              values.push({
                principal: principal,
                tx_id: entry.tx.tx_id,
                block_height: entry.tx.block_height,
                index_block_hash: entry.tx.index_block_hash,
                microblock_hash: entry.tx.microblock_hash,
                microblock_sequence: entry.tx.microblock_sequence,
                tx_index: entry.tx.tx_index,
                canonical: entry.tx.canonical,
                microblock_canonical: entry.tx.microblock_canonical,
              });
            }
          };

          const principals = new Set<string>();

          // Insert tx data
          [
            entry.tx.sender_address,
            entry.tx.token_transfer_recipient_address,
            entry.tx.contract_call_contract_id,
            entry.tx.smart_contract_contract_id,
          ]
            .filter((p): p is string => !!p)
            .forEach(p => principals.add(p));

          // Insert stx_event data
          entry.stxEvents.forEach((event: any) => {
            if (event.sender) {
              principals.add(event.sender);
            }
            if (event.recipient) {
              principals.add(event.recipient);
            }
          });

          principals.forEach(principal => push(principal));
          await dbPrincipalStxTxBatchInserter.push(values);
        }
      };

      const insertFTEvents = async (dbData: DataStoreBlockUpdateData) => {
        for (const entry of dbData.txs) {
          await dbFtEventBatchInserter.push(
            entry.ftEvents.map((ftEvent: any) => ({
              event_index: ftEvent.event_index,
              tx_id: ftEvent.tx_id,
              tx_index: ftEvent.tx_index,
              block_height: ftEvent.block_height,
              index_block_hash: entry.tx.index_block_hash,
              parent_index_block_hash: entry.tx.parent_index_block_hash,
              microblock_hash: entry.tx.microblock_hash,
              microblock_sequence: entry.tx.microblock_sequence,
              microblock_canonical: entry.tx.microblock_canonical,
              canonical: ftEvent.canonical,
              asset_event_type_id: ftEvent.asset_event_type_id,
              sender: ftEvent.sender ?? null,
              recipient: ftEvent.recipient ?? null,
              asset_identifier: ftEvent.asset_identifier,
              amount: ftEvent.amount.toString(),
            }))
          );
        }
      };

      const insertNFTEvents = async (dbData: DataStoreBlockUpdateData) => {
        for (const entry of dbData.txs) {
          await dbNftEventBatchInserter.push(
            entry.nftEvents.map((nftEvent: any) => ({
              tx_id: nftEvent.tx_id,
              index_block_hash: entry.tx.index_block_hash,
              parent_index_block_hash: entry.tx.parent_index_block_hash,
              microblock_hash: entry.tx.microblock_hash,
              microblock_sequence: entry.tx.microblock_sequence,
              microblock_canonical: entry.tx.microblock_canonical,
              sender: nftEvent.sender ?? null,
              recipient: nftEvent.recipient ?? null,
              event_index: nftEvent.event_index,
              tx_index: nftEvent.tx_index,
              block_height: nftEvent.block_height,
              canonical: nftEvent.canonical,
              asset_event_type_id: nftEvent.asset_event_type_id,
              asset_identifier: nftEvent.asset_identifier,
              value: nftEvent.value,
            }))
          );
        }
      };

      const insertNames = async (dbData: DataStoreBlockUpdateData) => {
        for (const entry of dbData.txs) {
          await dbNameBatchInserter.push(
            entry.names.map((bnsName: any) => ({
              name: bnsName.name,
              address: bnsName.address,
              registered_at: bnsName.registered_at,
              expire_block: bnsName.expire_block,
              zonefile_hash: validateZonefileHash(bnsName.zonefile_hash),
              namespace_id: bnsName.namespace_id,
              grace_period: bnsName.grace_period ?? null,
              renewal_deadline: bnsName.renewal_deadline ?? null,
              resolver: bnsName.resolver ?? null,
              tx_id: bnsName.tx_id ?? null,
              tx_index: bnsName.tx_index,
              event_index: bnsName.event_index ?? null,
              status: bnsName.status ?? null,
              canonical: bnsName.canonical,
              index_block_hash: entry.tx.index_block_hash ?? null,
              parent_index_block_hash: entry.tx.parent_index_block_hash,
              microblock_hash: entry.tx.microblock_hash,
              microblock_sequence: entry.tx.microblock_sequence,
              microblock_canonical: entry.tx.microblock_canonical,
            }))
          );
        }
      };

      const insertZoneFiles = async (dbData: DataStoreBlockUpdateData) => {
        for (const entry of dbData.txs) {
          await dbZonefileBatchInserter.push(
            entry.names.map((bnsName: any) => ({
              name: bnsName.name,
              zonefile: bnsName.zonefile,
              zonefile_hash: validateZonefileHash(bnsName.zonefile_hash),
              tx_id: bnsName.tx_id,
              index_block_hash: bnsName.index_block_hash ?? null,
            }))
          );
        }
      };

      const insertSmartContracts = async (dbData: DataStoreBlockUpdateData) => {
        for (const entry of dbData.txs) {
          await db.updateSmartContracts(db.sql, entry.tx, entry.smartContracts);
        }
      };

      const insertNamespaces = async (dbData: DataStoreBlockUpdateData) => {
        for (const entry of dbData.txs) {
          for (const namespace of entry.namespaces) {
            await db.insertNamespace(db.sql, entry.tx, namespace);
          }
        }
      };

      const insertStxLockEvents = async (dbData: DataStoreBlockUpdateData) => {
        for (const entry of dbData.txs) {
          await db.updateStxLockEvents(db.sql, entry.tx, entry.stxLockEvents);
        }
      };

      const insertMinerRewards = async (dbData: DataStoreBlockUpdateData) => {
        await db.updateMinerRewards(db.sql, dbData.minerRewards);
      };

      const insertPox2Events = async (dbData: DataStoreBlockUpdateData) => {
        for (const entry of dbData.txs) {
<<<<<<< HEAD
          await db.updatePox2Events(db.sql, entry.tx, entry.pox2Events);
=======
          for (const pox2Event of entry.pox2Events) {
            await db.updatePoxSyntheticEvent(db.sql, entry.tx, 'pox2_events', pox2Event);
          }
>>>>>>> 18f74b7b
        }
      };

      const insertPox3Events = async (dbData: DataStoreBlockUpdateData) => {
        for (const entry of dbData.txs) {
<<<<<<< HEAD
          await db.updatePox3Events(db.sql, entry.tx, entry.pox3Events);
=======
          for (const pox3Event of entry.pox3Events) {
            await db.updatePoxSyntheticEvent(db.sql, entry.tx, 'pox3_events', pox3Event);
          }
        }
      };

      const insertPox4Events = async (dbData: DataStoreBlockUpdateData) => {
        for (const entry of dbData.txs) {
          for (const pox4Event of entry.pox4Events) {
            await db.updatePoxSyntheticEvent(db.sql, entry.tx, 'pox4_events', pox4Event);
          }
>>>>>>> 18f74b7b
        }
      };

      await Promise.all([
        // Insert blocks
        dbBlockBatchInserter.push([dbData.block]),
        // Insert microblocks
        dbMicroblockBatchInserter.push(dbData.microblocks),
        // Insert txs
        insertTxs(dbData),
        // Insert stx_events
        insertStxEvents(dbData),
        // Insert principal_stx_txs
        insertPrincipalStxTxs(dbData),
        // Insert contract_logs
        insertContractLogs(dbData),
        // Insert ft_events
        insertFTEvents(dbData),
        // Insert nft_events
        insertNFTEvents(dbData),
        // Insert names
        insertNames(dbData),
        // Insert zonefiles
        insertZoneFiles(dbData),
        // Insert smart_contracts
        insertSmartContracts(dbData),
        // Insert namespaces
        insertNamespaces(dbData),
        // Insert stx_lock_events
        insertStxLockEvents(dbData),
        // Insert miner_rewards
        insertMinerRewards(dbData),
        // Insert pox2_events
        insertPox2Events(dbData),
        // Insert pox3_events
        insertPox3Events(dbData),
        // Insert pox4_events
        insertPox4Events(dbData),
      ]);

      next();
    },
  });
};

const transformDataToJSON = () => {
  return new Transform({
    objectMode: true,
    transform: (data, _encoding, callback) => {
      callback(null, JSON.parse(data.payload));
    },
  });
};

export const processNewBlockEvents = async (db: PgWriteStore, dataset: DatasetStore, ids?: any) => {
  logger.info({ component: 'event-replay' }, 'NEW_BLOCK events process started');

  const payload = await dataset.newBlockEventsPayloadStream(ids);
  const toJSON = transformDataToJSON();
  const insertBatchData = populateBatchInserters(db);

  await pipeline(
    Readable.from(payload),
    toJSON,
    insertBatchData.on('finish', async () => {
      for (const batchInserter of batchInserters) {
        await batchInserter.flush();
      }
    })
  );
};<|MERGE_RESOLUTION|>--- conflicted
+++ resolved
@@ -386,33 +386,19 @@
 
       const insertPox2Events = async (dbData: DataStoreBlockUpdateData) => {
         for (const entry of dbData.txs) {
-<<<<<<< HEAD
-          await db.updatePox2Events(db.sql, entry.tx, entry.pox2Events);
-=======
-          for (const pox2Event of entry.pox2Events) {
-            await db.updatePoxSyntheticEvent(db.sql, entry.tx, 'pox2_events', pox2Event);
-          }
->>>>>>> 18f74b7b
+          await db.updatePoxSyntheticEvents(db.sql, entry.tx, 'pox2_events', entry.pox2Events);
         }
       };
 
       const insertPox3Events = async (dbData: DataStoreBlockUpdateData) => {
         for (const entry of dbData.txs) {
-<<<<<<< HEAD
-          await db.updatePox3Events(db.sql, entry.tx, entry.pox3Events);
-=======
-          for (const pox3Event of entry.pox3Events) {
-            await db.updatePoxSyntheticEvent(db.sql, entry.tx, 'pox3_events', pox3Event);
-          }
+          await db.updatePoxSyntheticEvents(db.sql, entry.tx, 'pox3_events', entry.pox3Events);
         }
       };
 
       const insertPox4Events = async (dbData: DataStoreBlockUpdateData) => {
         for (const entry of dbData.txs) {
-          for (const pox4Event of entry.pox4Events) {
-            await db.updatePoxSyntheticEvent(db.sql, entry.tx, 'pox4_events', pox4Event);
-          }
->>>>>>> 18f74b7b
+          await db.updatePoxSyntheticEvents(db.sql, entry.tx, 'pox4_events', entry.pox4Events);
         }
       };
 

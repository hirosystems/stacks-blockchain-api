import { DecodedTxResult } from 'stacks-encoding-native-js';
import { ClarityAbi } from './contract-abi';

export enum CoreNodeEventType {
  ContractEvent = 'contract_event',
  StxTransferEvent = 'stx_transfer_event',
  StxMintEvent = 'stx_mint_event',
  StxBurnEvent = 'stx_burn_event',
  StxLockEvent = 'stx_lock_event',
  NftTransferEvent = 'nft_transfer_event',
  NftMintEvent = 'nft_mint_event',
  NftBurnEvent = 'nft_burn_event',
  FtTransferEvent = 'ft_transfer_event',
  FtMintEvent = 'ft_mint_event',
  FtBurnEvent = 'ft_burn_event',
}

// TODO: core-node should use a better encoding for this structure;
type NonStandardClarityValue = unknown;

interface CoreNodeEventBase {
  /** 0x-prefix transaction hash. */
  txid: string;
  event_index: number;
  committed: boolean;
}

export interface SmartContractEvent extends CoreNodeEventBase {
  type: CoreNodeEventType.ContractEvent;
  contract_event: {
    /** Fully qualified contract ID, e.g. "ST2ZRX0K27GW0SP3GJCEMHD95TQGJMKB7G9Y0X1MH.kv-store" */
    contract_identifier: string;
    topic: string;
    value: NonStandardClarityValue;
    /** Hex encoded Clarity value. */
    raw_value: string;
  };
}

export interface StxTransferEvent extends CoreNodeEventBase {
  type: CoreNodeEventType.StxTransferEvent;
  stx_transfer_event: {
    recipient: string;
    sender: string;
    amount: string;
    /** Hex-encoded string. Only provided when a memo was specified in the Clarity `stx-transfer?` function (requires a Stacks 2.1 contract). */
    memo?: string;
  };
}

export interface StxMintEvent extends CoreNodeEventBase {
  type: CoreNodeEventType.StxMintEvent;
  stx_mint_event: {
    recipient: string;
    amount: string;
  };
}

interface StxBurnEvent extends CoreNodeEventBase {
  type: CoreNodeEventType.StxBurnEvent;
  stx_burn_event: {
    sender: string;
    amount: string;
  };
}

export interface StxLockEvent extends CoreNodeEventBase {
  type: CoreNodeEventType.StxLockEvent;
  /** TODO: what dis? */
  committed: boolean;
  stx_lock_event: {
    /** String quoted base10 integer. */
    locked_amount: string;
    /** String quoted base10 integer. */
    unlock_height: string;
    /** STX principal associated with the locked tokens. */
    locked_address: string;
    /** Fully qualified contract ID, e.g. "ST2ZRX0K27GW0SP3GJCEMHD95TQGJMKB7G9Y0X1MH.pox" or "ST2ZRX0K27GW0SP3GJCEMHD95TQGJMKB7G9Y0X1MH.pox-2" */
    contract_identifier?: string;
  };
}

interface NftTransferEvent extends CoreNodeEventBase {
  type: CoreNodeEventType.NftTransferEvent;
  nft_transfer_event: {
    /** Fully qualified asset ID, e.g. "ST2ZRX0K27GW0SP3GJCEMHD95TQGJMKB7G9Y0X1MH.contract-name.asset-name" */
    asset_identifier: string;
    recipient: string;
    sender: string;
    value: NonStandardClarityValue;
    /** Hex encoded Clarity value. */
    raw_value: string;
  };
}

export interface NftMintEvent extends CoreNodeEventBase {
  type: CoreNodeEventType.NftMintEvent;
  nft_mint_event: {
    /** Fully qualified asset ID, e.g. "ST2ZRX0K27GW0SP3GJCEMHD95TQGJMKB7G9Y0X1MH.contract-name.asset-name" */
    asset_identifier: string;
    recipient: string;
    value: NonStandardClarityValue;
    /** Hex encoded Clarity value. */
    raw_value: string;
  };
}

interface NftBurnEvent extends CoreNodeEventBase {
  type: CoreNodeEventType.NftBurnEvent;
  nft_burn_event: {
    /** Fully qualified asset ID, e.g. "ST2ZRX0K27GW0SP3GJCEMHD95TQGJMKB7G9Y0X1MH.contract-name.asset-name" */
    asset_identifier: string;
    sender: string;
    value: NonStandardClarityValue;
    /** Hex encoded Clarity value. */
    raw_value: string;
  };
}

interface FtTransferEvent extends CoreNodeEventBase {
  type: CoreNodeEventType.FtTransferEvent;
  ft_transfer_event: {
    /** Fully qualified asset ID, e.g. "ST2ZRX0K27GW0SP3GJCEMHD95TQGJMKB7G9Y0X1MH.contract-name.asset-name" */
    asset_identifier: string;
    recipient: string;
    sender: string;
    amount: string;
  };
}

export interface FtMintEvent extends CoreNodeEventBase {
  type: CoreNodeEventType.FtMintEvent;
  ft_mint_event: {
    /** Fully qualified asset ID, e.g. "ST2ZRX0K27GW0SP3GJCEMHD95TQGJMKB7G9Y0X1MH.contract-name.asset-name" */
    asset_identifier: string;
    recipient: string;
    amount: string;
  };
}

interface FtBurnEvent extends CoreNodeEventBase {
  type: CoreNodeEventType.FtBurnEvent;
  ft_burn_event: {
    /** Fully qualified asset ID, e.g. "ST2ZRX0K27GW0SP3GJCEMHD95TQGJMKB7G9Y0X1MH.contract-name.asset-name" */
    asset_identifier: string;
    sender: string;
    amount: string;
  };
}

interface BurnchainOpRegisterAssetNft {
  register_asset: {
    asset_type: 'nft';
    burn_header_hash: string;
    l1_contract_id: string;
    l2_contract_id: string;
    txid: string;
  };
}

interface BurnchainOpRegisterAssetFt {
  register_asset: {
    asset_type: 'ft';
    burn_header_hash: string;
    l1_contract_id: string;
    l2_contract_id: string;
    txid: string;
  };
}

export type BurnchainOp = BurnchainOpRegisterAssetNft | BurnchainOpRegisterAssetFt;

export type CoreNodeEvent =
  | SmartContractEvent
  | StxTransferEvent
  | StxMintEvent
  | StxBurnEvent
  | StxLockEvent
  | FtTransferEvent
  | FtMintEvent
  | FtBurnEvent
  | NftTransferEvent
  | NftMintEvent
  | NftBurnEvent;

export type CoreNodeTxStatus = 'success' | 'abort_by_response' | 'abort_by_post_condition';

export interface CoreNodeTxMessage {
  raw_tx: string;
  status: CoreNodeTxStatus;
  raw_result: string;
  txid: string;
  tx_index: number;
  contract_abi: ClarityAbi | null;
  execution_cost: CoreNodeExecutionCostMessage;
  microblock_sequence: number | null;
  microblock_hash: string | null;
  microblock_parent_hash: string | null;
  burnchain_op?: BurnchainOp | null;
}

interface CoreNodeMicroblockTxMessage extends CoreNodeTxMessage {
  microblock_sequence: number;
  microblock_hash: string;
  microblock_parent_hash: string;
}

export function isTxWithMicroblockInfo(tx: CoreNodeTxMessage): tx is CoreNodeMicroblockTxMessage {
  if (tx.microblock_hash && tx.microblock_parent_hash && tx.microblock_sequence !== null) {
    return true;
  }
  if (tx.microblock_hash || tx.microblock_parent_hash || tx.microblock_sequence !== null) {
    throw new Error(
      `Unexpected transaction object that contains only partial microblock data: ${JSON.stringify(
        tx
      )}`
    );
  }
  return false;
}

export interface CoreNodeBlockMessage {
  block_hash: string;
  block_height: number;
  burn_block_time: number;
  burn_block_hash: string;
  burn_block_height: number;
  miner_txid: string;
  index_block_hash: string;
  parent_index_block_hash: string;
  parent_block_hash: string;
  parent_microblock: string;
  parent_microblock_sequence: number;
  parent_burn_block_hash: string;
  parent_burn_block_height: number;
  parent_burn_block_timestamp: number;
  events: CoreNodeEvent[];
  transactions: CoreNodeTxMessage[];
  matured_miner_rewards: {
    from_index_consensus_hash: string;
    from_stacks_block_hash: string;
    /** STX principal */
    recipient: string;
    /** STX principal (available starting in Stacks 2.1) */
    miner_address: string | null;
    /** String quoted micro-STX amount. */
    coinbase_amount: string;
    /** String quoted micro-STX amount. */
    tx_fees_anchored: string;
    /** String quoted micro-STX amount. */
    tx_fees_streamed_confirmed: string;
    /** String quoted micro-STX amount. */
    tx_fees_streamed_produced: string;
  }[];
  pox_v1_unlock_height?: number;
  pox_v2_unlock_height?: number;
  pox_v3_unlock_height?: number;
<<<<<<< HEAD
  /** Available starting in epoch3, only included in blocks where the pox cycle rewards are first calculated */
  cycle_number?: number;
  /** Available starting in epoch3, only included in blocks where the pox cycle rewards are first calculated */
  reward_set?: {
    pox_ustx_threshold: string; // "666720000000000"
    rewarded_addresses: string[]; // burnchain (btc) addresses
    signers?: {
      signing_key: string; // "03a80704b1eb07b4d526f069d6ac592bb9b8216bcf1734fa40badd8f9867b4c79e",
      weight: number; // 1,
      stacked_amt: string; // "3000225000000000"
    }[];
    start_cycle_state: {
      missed_reward_slots: [];
    };
  };
=======
  block_time: number;
>>>>>>> 7122a4f7
}

export interface CoreNodeParsedTxMessage {
  core_tx: CoreNodeTxMessage;
  parsed_tx: DecodedTxResult;
  raw_tx: string;
  nonce: number;
  sender_address: string;
  sponsor_address: string | undefined;
  block_hash: string;
  index_block_hash: string;
  parent_index_block_hash: string;
  parent_block_hash: string;
  microblock_sequence: number;
  microblock_hash: string;
  block_height: number;
  burn_block_time: number;
  parent_burn_block_time: number;
  parent_burn_block_hash: string;
  block_time: number;
}

export interface CoreNodeBurnBlockMessage {
  burn_block_hash: string;
  burn_block_height: number;
  /** Amount in BTC satoshis. */
  burn_amount: number;
  reward_recipients: [
    {
      /** Bitcoin address (b58 encoded). */
      recipient: string;
      /** Amount in BTC satoshis. */
      amt: number;
    }
  ];
  /**
   * Array of the Bitcoin addresses that would validly receive PoX commitments during this block.
   * These addresses may not actually receive rewards during this block if the block is faster
   * than miners have an opportunity to commit.
   */
  reward_slot_holders: string[];
}

export type CoreNodeDropMempoolTxReasonType =
  | 'ReplaceByFee'
  | 'ReplaceAcrossFork'
  | 'TooExpensive'
  | 'StaleGarbageCollect'
  | 'Problematic';

export interface CoreNodeDropMempoolTxMessage {
  dropped_txids: string[];
  reason: CoreNodeDropMempoolTxReasonType;
}

export interface CoreNodeAttachmentMessage {
  attachment_index: number;
  index_block_hash: string;
  block_height: string; // string quoted integer?
  content_hash: string;
  contract_id: string;
  /** Hex serialized Clarity value */
  metadata: string;
  tx_id: string;
  /* Hex encoded attachment content bytes */
  content: string;
}

interface CoreNodeExecutionCostMessage {
  read_count: number;
  read_length: number;
  runtime: number;
  write_count: number;
  write_length: number;
}

export interface CoreNodeMicroblockMessage {
  parent_index_block_hash: string;
  burn_block_hash: string;
  burn_block_height: number;
  burn_block_timestamp: number;
  // TODO(mb): assume this is too hard to get from the stacks-node event
  // parent_block_hash: string;
  transactions: CoreNodeMicroblockTxMessage[];
  events: CoreNodeEvent[];
}<|MERGE_RESOLUTION|>--- conflicted
+++ resolved
@@ -255,7 +255,6 @@
   pox_v1_unlock_height?: number;
   pox_v2_unlock_height?: number;
   pox_v3_unlock_height?: number;
-<<<<<<< HEAD
   /** Available starting in epoch3, only included in blocks where the pox cycle rewards are first calculated */
   cycle_number?: number;
   /** Available starting in epoch3, only included in blocks where the pox cycle rewards are first calculated */
@@ -271,9 +270,7 @@
       missed_reward_slots: [];
     };
   };
-=======
   block_time: number;
->>>>>>> 7122a4f7
 }
 
 export interface CoreNodeParsedTxMessage {

--- conflicted
+++ resolved
@@ -65,12 +65,8 @@
   createDbTxFromCoreMsg,
   getTxDbStatus,
 } from '../datastore/helpers';
-<<<<<<< HEAD
-import { PgStore } from 'src/datastore/pg-store';
-=======
 import { importV1BnsNames, importV1BnsSubdomains } from '../import-v1';
 import { getBnsGenesisBlockFromBlockMessage } from '../event-replay/helpers';
->>>>>>> af129b54
 
 async function handleRawEventRequest(
   eventPath: string,

--- conflicted
+++ resolved
@@ -7,12 +7,7 @@
 import PQueue from 'p-queue';
 import * as expressWinston from 'express-winston';
 import * as winston from 'winston';
-<<<<<<< HEAD
-import { hexToBuffer, logError, logger, I32_MAX, LogLevel } from '../helpers';
-=======
-
 import { hexToBuffer, logError, logger, LogLevel } from '../helpers';
->>>>>>> ad35ed34
 import {
   CoreNodeBlockMessage,
   CoreNodeEventType,
@@ -37,9 +32,6 @@
   DbMinerReward,
   DbBurnchainReward,
   DbRewardSlotHolder,
-  DbBnsName,
-  DbBnsNamespace,
-  DbBnsSubdomain,
   DataStoreMicroblockUpdateData,
   DataStoreTxEventData,
   DbMicroblock,
@@ -63,33 +55,16 @@
 import { ChainID } from '@stacks/transactions';
 import { BnsContractIdentifier } from './bns/bns-constants';
 import {
-<<<<<<< HEAD
-  getFunctionName,
-  getNewOwner,
-  parseNameRawValue,
-  parseNamespaceRawValue,
-  parseResolver,
-  parseZoneFileTxt,
-} from '../bns-helpers';
-import {
-  printTopic,
-  namespaceReadyFunction,
-  nameFunctions,
-  BnsContractIdentifier,
-} from '../bns-constants';
-import * as zoneFileParser from 'zone-file';
+  parseNameFromContractEvent,
+  parseNameRenewalWithNoZonefileHashFromContractCall,
+  parseNamespaceFromContractEvent,
+} from './bns/bns-helpers';
 import { PgWriteStore } from '../datastore/pg-write-store';
 import {
   createDbMempoolTxFromCoreMsg,
   createDbTxFromCoreMsg,
   getTxDbStatus,
 } from '../datastore/helpers';
-=======
-  parseNameFromContractEvent,
-  parseNameRenewalWithNoZonefileHashFromContractCall,
-  parseNamespaceFromContractEvent,
-} from './bns/bns-helpers';
->>>>>>> ad35ed34
 
 async function handleRawEventRequest(
   eventPath: string,
@@ -577,83 +552,7 @@
   return dbData;
 }
 
-<<<<<<< HEAD
 async function handleNewAttachmentMessage(msg: CoreNodeAttachmentMessage[], db: PgWriteStore) {
-  for (const attachment of msg) {
-    if (
-      attachment.contract_id === BnsContractIdentifier.mainnet ||
-      attachment.contract_id === BnsContractIdentifier.testnet
-    ) {
-      const metadataCV = decodeClarityValue<
-        ClarityValueTuple<{
-          op: ClarityValueStringAscii;
-          name: ClarityValueBuffer;
-          namespace: ClarityValueBuffer;
-        }>
-      >(attachment.metadata);
-      const op = metadataCV.data['op'].data;
-      const zonefile = Buffer.from(attachment.content.slice(2), 'hex').toString();
-      const zoneFileHash = attachment.content_hash;
-      if (op === 'name-update') {
-        const name = hexToBuffer(metadataCV.data['name'].buffer).toString('utf8');
-        const namespace = hexToBuffer(metadataCV.data['namespace'].buffer).toString('utf8');
-        const zoneFileContents = zoneFileParser.parseZoneFile(zonefile);
-        const zoneFileTxt = zoneFileContents.txt;
-        const blockData = {
-          index_block_hash: '',
-          parent_index_block_hash: '',
-          microblock_hash: '',
-          microblock_sequence: I32_MAX,
-          microblock_canonical: true,
-        };
-        // Case for subdomain
-        if (zoneFileTxt) {
-          // get unresolved subdomain
-          let isCanonical = true;
-          const dbTx = await db.getTxStrict({
-            txId: attachment.tx_id,
-            indexBlockHash: attachment.index_block_hash,
-          });
-          if (dbTx.found) {
-            isCanonical = dbTx.result.canonical;
-            blockData.index_block_hash = dbTx.result.index_block_hash;
-            blockData.parent_index_block_hash = dbTx.result.parent_index_block_hash;
-            blockData.microblock_hash = dbTx.result.microblock_hash;
-            blockData.microblock_sequence = dbTx.result.microblock_sequence;
-            blockData.microblock_canonical = dbTx.result.microblock_canonical;
-          } else {
-            logger.warn(
-              `Could not find transaction ${attachment.tx_id} associated with attachment`
-            );
-          }
-          // case for subdomain
-          const subdomains: DbBnsSubdomain[] = [];
-          for (let i = 0; i < zoneFileTxt.length; i++) {
-            const zoneFile = zoneFileTxt[i];
-            const parsedTxt = parseZoneFileTxt(zoneFile.txt);
-            if (parsedTxt.owner === '') continue; //if txt has no owner , skip it
-            const subdomain: DbBnsSubdomain = {
-              name: name.concat('.', namespace),
-              namespace_id: namespace,
-              fully_qualified_subdomain: zoneFile.name.concat('.', name, '.', namespace),
-              owner: parsedTxt.owner,
-              zonefile_hash: parsedTxt.zoneFileHash,
-              zonefile: parsedTxt.zoneFile,
-              tx_id: attachment.tx_id,
-              tx_index: -1,
-              canonical: isCanonical,
-              parent_zonefile_hash: attachment.content_hash.slice(2),
-              parent_zonefile_index: 0, //TODO need to figure out this field
-              block_height: Number.parseInt(attachment.block_height, 10),
-              zonefile_offset: 1,
-              resolver: zoneFileContents.uri ? parseResolver(zoneFileContents.uri) : '',
-            };
-            subdomains.push(subdomain);
-          }
-          await db.resolveBnsSubdomains(blockData, subdomains);
-        }
-=======
-async function handleNewAttachmentMessage(msg: CoreNodeAttachmentMessage[], db: DataStore) {
   const attachments = msg
     .map(message => {
       if (
@@ -677,7 +576,6 @@
           indexBlockHash: message.index_block_hash,
           blockHeight: Number.parseInt(message.block_height, 10),
         } as DataStoreAttachmentData;
->>>>>>> ad35ed34
       }
     })
     .filter((msg): msg is DataStoreAttachmentData => !!msg);

import { inspect } from 'util';
import * as net from 'net';
import { createServer } from 'http';
import * as express from 'express';
import * as bodyParser from 'body-parser';
import { asyncHandler } from '../api/async-handler';
import PQueue from 'p-queue';
import * as expressWinston from 'express-winston';
import * as winston from 'winston';
import { hexToBuffer, logError, logger, LogLevel } from '../helpers';
import {
  CoreNodeBlockMessage,
  CoreNodeEventType,
  CoreNodeBurnBlockMessage,
  CoreNodeDropMempoolTxMessage,
  CoreNodeAttachmentMessage,
  CoreNodeMicroblockMessage,
  CoreNodeParsedTxMessage,
  CoreNodeEvent,
  CoreNodeTxMessage,
} from './core-node-message';
import {
  DbEventBase,
  DbSmartContractEvent,
  DbStxEvent,
  DbEventTypeId,
  DbFtEvent,
  DbAssetEventTypeId,
  DbNftEvent,
  DbBlock,
  DataStoreBlockUpdateData,
  DbStxLockEvent,
  DbMinerReward,
  DbBurnchainReward,
  DbRewardSlotHolder,
  DataStoreMicroblockUpdateData,
  DataStoreTxEventData,
  DbMicroblock,
<<<<<<< HEAD
  DbPox2Event,
  DbTxStatus,
=======
  DataStoreAttachmentData,
>>>>>>> b991d52b
} from '../datastore/common';
import {
  getTxSenderAddress,
  getTxSponsorAddress,
  parseMessageTransaction,
  CoreNodeMsgBlockData,
  parseMicroblocksFromTxs,
} from './reader';
import {
  decodeTransaction,
  decodeClarityValue,
  ClarityValueBuffer,
  ClarityValueStringAscii,
  ClarityValueTuple,
  TxPayloadTypeID,
} from 'stacks-encoding-native-js';
import { ChainID } from '@stacks/transactions';
import { BnsContractIdentifier } from './bns/bns-constants';
import {
  parseNameFromContractEvent,
  parseNameRenewalWithNoZonefileHashFromContractCall,
  parseNamespaceFromContractEvent,
} from './bns/bns-helpers';
import { PgWriteStore } from '../datastore/pg-write-store';
import {
  createDbMempoolTxFromCoreMsg,
  createDbTxFromCoreMsg,
  getTxDbStatus,
} from '../datastore/helpers';
import { Pox2ContractIdentifer } from '../pox-helpers';
import { decodePox2PrintEvent } from './pox2-event-parsing';

async function handleRawEventRequest(
  eventPath: string,
  payload: any,
  db: PgWriteStore
): Promise<void> {
  await db.storeRawEventRequest(eventPath, payload);
}

async function handleBurnBlockMessage(
  burnBlockMsg: CoreNodeBurnBlockMessage,
  db: PgWriteStore
): Promise<void> {
  logger.verbose(
    `Received burn block message hash ${burnBlockMsg.burn_block_hash}, height: ${burnBlockMsg.burn_block_height}, reward recipients: ${burnBlockMsg.reward_recipients.length}`
  );
  const rewards = burnBlockMsg.reward_recipients.map((r, index) => {
    const dbReward: DbBurnchainReward = {
      canonical: true,
      burn_block_hash: burnBlockMsg.burn_block_hash,
      burn_block_height: burnBlockMsg.burn_block_height,
      burn_amount: BigInt(burnBlockMsg.burn_amount),
      reward_recipient: r.recipient,
      reward_amount: BigInt(r.amt),
      reward_index: index,
    };
    return dbReward;
  });
  const slotHolders = burnBlockMsg.reward_slot_holders.map((r, index) => {
    const slotHolder: DbRewardSlotHolder = {
      canonical: true,
      burn_block_hash: burnBlockMsg.burn_block_hash,
      burn_block_height: burnBlockMsg.burn_block_height,
      address: r,
      slot_index: index,
    };
    return slotHolder;
  });
  await db.updateBurnchainRewards({
    burnchainBlockHash: burnBlockMsg.burn_block_hash,
    burnchainBlockHeight: burnBlockMsg.burn_block_height,
    rewards: rewards,
  });
  await db.updateBurnchainRewardSlotHolders({
    burnchainBlockHash: burnBlockMsg.burn_block_hash,
    burnchainBlockHeight: burnBlockMsg.burn_block_height,
    slotHolders: slotHolders,
  });
}

async function handleMempoolTxsMessage(rawTxs: string[], db: PgWriteStore): Promise<void> {
  logger.verbose(`Received ${rawTxs.length} mempool transactions`);
  // TODO: mempool-tx receipt date should be sent from the core-node
  const receiptDate = Math.round(Date.now() / 1000);
  const decodedTxs = rawTxs.map(str => {
    const parsedTx = decodeTransaction(str);
    const txSender = getTxSenderAddress(parsedTx);
    const sponsorAddress = getTxSponsorAddress(parsedTx);
    return {
      txId: parsedTx.tx_id,
      sender: txSender,
      sponsorAddress,
      txData: parsedTx,
      rawTx: str,
    };
  });
  const dbMempoolTxs = decodedTxs.map(tx => {
    logger.verbose(`Received mempool tx: ${tx.txId}`);
    const dbMempoolTx = createDbMempoolTxFromCoreMsg({
      txId: tx.txId,
      txData: tx.txData,
      sender: tx.sender,
      sponsorAddress: tx.sponsorAddress,
      rawTx: tx.rawTx,
      receiptDate: receiptDate,
    });
    return dbMempoolTx;
  });
  await db.updateMempoolTxs({ mempoolTxs: dbMempoolTxs });
}

async function handleDroppedMempoolTxsMessage(
  msg: CoreNodeDropMempoolTxMessage,
  db: PgWriteStore
): Promise<void> {
  logger.verbose(`Received ${msg.dropped_txids.length} dropped mempool txs`);
  const dbTxStatus = getTxDbStatus(msg.reason);
  await db.dropMempoolTxs({ status: dbTxStatus, txIds: msg.dropped_txids });
}

async function handleMicroblockMessage(
  chainId: ChainID,
  msg: CoreNodeMicroblockMessage,
  db: PgWriteStore
): Promise<void> {
  logger.verbose(`Received microblock with ${msg.transactions.length} txs`);
  const dbMicroblocks = parseMicroblocksFromTxs({
    parentIndexBlockHash: msg.parent_index_block_hash,
    txs: msg.transactions,
    parentBurnBlock: {
      height: msg.burn_block_height,
      hash: msg.burn_block_hash,
      time: msg.burn_block_timestamp,
    },
  });
  const parsedTxs: CoreNodeParsedTxMessage[] = [];
  msg.transactions.forEach(tx => {
    const blockData: CoreNodeMsgBlockData = {
      parent_index_block_hash: msg.parent_index_block_hash,

      parent_burn_block_timestamp: msg.burn_block_timestamp,
      parent_burn_block_height: msg.burn_block_height,
      parent_burn_block_hash: msg.burn_block_hash,

      // These properties aren't known until the next anchor block that accepts this microblock.
      burn_block_time: -1,
      burn_block_height: -1,
      index_block_hash: '',
      block_hash: '',

      // These properties can be determined with a db query, they are set while the db is inserting them.
      block_height: -1,
      parent_block_hash: '',
    };
    const parsedTx = parseMessageTransaction(chainId, tx, blockData, msg.events);
    if (parsedTx) {
      parsedTxs.push(parsedTx);
    }
  });
  parsedTxs.forEach(tx => {
    logger.verbose(`Received microblock mined tx: ${tx.core_tx.txid}`);
  });
  const updateData: DataStoreMicroblockUpdateData = {
    microblocks: dbMicroblocks,
<<<<<<< HEAD
    txs: parseDataStoreTxEventData(chainId, parsedTxs, msg.events, {
      block_height: -1, // TODO: fill during initial db insert
      index_block_hash: '',
    }),
=======
    txs: parseDataStoreTxEventData(
      parsedTxs,
      msg.events,
      {
        block_height: -1, // TODO: fill during initial db insert
        index_block_hash: '',
      },
      chainId
    ),
>>>>>>> b991d52b
  };
  await db.updateMicroblocks(updateData);
}

async function handleBlockMessage(
  chainId: ChainID,
  msg: CoreNodeBlockMessage,
  db: PgWriteStore
): Promise<void> {
  const parsedTxs: CoreNodeParsedTxMessage[] = [];
  const blockData: CoreNodeMsgBlockData = {
    ...msg,
  };
  msg.transactions.forEach(item => {
    const parsedTx = parseMessageTransaction(chainId, item, blockData, msg.events);
    if (parsedTx) {
      parsedTxs.push(parsedTx);
    }
  });

  const dbBlock: DbBlock = {
    canonical: true,
    block_hash: msg.block_hash,
    index_block_hash: msg.index_block_hash,
    parent_index_block_hash: msg.parent_index_block_hash,
    parent_block_hash: msg.parent_block_hash,
    parent_microblock_hash: msg.parent_microblock,
    parent_microblock_sequence: msg.parent_microblock_sequence,
    block_height: msg.block_height,
    burn_block_time: msg.burn_block_time,
    burn_block_hash: msg.burn_block_hash,
    burn_block_height: msg.burn_block_height,
    miner_txid: msg.miner_txid,
    execution_cost_read_count: 0,
    execution_cost_read_length: 0,
    execution_cost_runtime: 0,
    execution_cost_write_count: 0,
    execution_cost_write_length: 0,
  };

  logger.verbose(`Received block ${msg.block_hash} (${msg.block_height}) from node`, dbBlock);

  const dbMinerRewards: DbMinerReward[] = [];
  for (const minerReward of msg.matured_miner_rewards) {
    const dbMinerReward: DbMinerReward = {
      canonical: true,
      block_hash: minerReward.from_stacks_block_hash,
      index_block_hash: msg.index_block_hash,
      from_index_block_hash: minerReward.from_index_consensus_hash,
      mature_block_height: msg.block_height,
      recipient: minerReward.recipient,
      // If `miner_address` is null then it means pre-Stacks2.1 data, and the `recipient` can be accurately used
      miner_address: minerReward.miner_address ?? minerReward.recipient,
      coinbase_amount: BigInt(minerReward.coinbase_amount),
      tx_fees_anchored: BigInt(minerReward.tx_fees_anchored),
      tx_fees_streamed_confirmed: BigInt(minerReward.tx_fees_streamed_confirmed),
      tx_fees_streamed_produced: BigInt(minerReward.tx_fees_streamed_produced),
    };
    dbMinerRewards.push(dbMinerReward);
  }

  logger.verbose(`Received ${dbMinerRewards.length} matured miner rewards`);

  const dbMicroblocks = parseMicroblocksFromTxs({
    parentIndexBlockHash: msg.parent_index_block_hash,
    txs: msg.transactions,
    parentBurnBlock: {
      height: msg.parent_burn_block_height,
      hash: msg.parent_burn_block_hash,
      time: msg.parent_burn_block_timestamp,
    },
  }).map(mb => {
    const microblock: DbMicroblock = {
      ...mb,
      canonical: true,
      microblock_canonical: true,
      block_height: msg.block_height,
      parent_block_height: msg.block_height - 1,
      parent_block_hash: msg.parent_block_hash,
      index_block_hash: msg.index_block_hash,
      block_hash: msg.block_hash,
    };
    return microblock;
  });

  parsedTxs.forEach(tx => {
    logger.verbose(`Received anchor block mined tx: ${tx.core_tx.txid}`);
    logger.info('Transaction confirmed', {
      txid: tx.core_tx.txid,
      in_microblock: tx.microblock_hash != '',
      stacks_height: dbBlock.block_height,
    });
  });

  const dbData: DataStoreBlockUpdateData = {
    block: dbBlock,
    microblocks: dbMicroblocks,
    minerRewards: dbMinerRewards,
<<<<<<< HEAD
    txs: parseDataStoreTxEventData(chainId, parsedTxs, msg.events, msg),
    pox_v1_unlock_height: msg.pox_v1_unlock_height,
=======
    txs: parseDataStoreTxEventData(parsedTxs, msg.events, msg, chainId),
>>>>>>> b991d52b
  };

  await db.update(dbData);
}

function parseDataStoreTxEventData(
  chainId: ChainID,
  parsedTxs: CoreNodeParsedTxMessage[],
  events: CoreNodeEvent[],
  blockData: {
    block_height: number;
    index_block_hash: string;
  },
  chainId: ChainID
): DataStoreTxEventData[] {
  const dbData: DataStoreTxEventData[] = parsedTxs.map(tx => {
    const dbTx: DataStoreBlockUpdateData['txs'][number] = {
      tx: createDbTxFromCoreMsg(tx),
      stxEvents: [],
      stxLockEvents: [],
      ftEvents: [],
      nftEvents: [],
      contractLogEvents: [],
      smartContracts: [],
      names: [],
      namespaces: [],
      pox2Events: [],
    };
<<<<<<< HEAD
    if (
      tx.parsed_tx.payload.type_id === TxPayloadTypeID.SmartContract ||
      tx.parsed_tx.payload.type_id == TxPayloadTypeID.VersionedSmartContract
    ) {
      const contractId = `${tx.sender_address}.${tx.parsed_tx.payload.contract_name}`;
      const clarityVersion =
        tx.parsed_tx.payload.type_id == TxPayloadTypeID.VersionedSmartContract
          ? tx.parsed_tx.payload.clarity_version
          : null;
      dbTx.smartContracts.push({
        tx_id: tx.core_tx.txid,
        contract_id: contractId,
        block_height: blockData.block_height,
        clarity_version: clarityVersion,
        source_code: tx.parsed_tx.payload.code_body,
        abi: JSON.stringify(tx.core_tx.contract_abi),
        canonical: true,
      });
=======
    switch (tx.parsed_tx.payload.type_id) {
      case TxPayloadTypeID.SmartContract:
        const contractId = `${tx.sender_address}.${tx.parsed_tx.payload.contract_name}`;
        dbTx.smartContracts.push({
          tx_id: tx.core_tx.txid,
          contract_id: contractId,
          block_height: blockData.block_height,
          source_code: tx.parsed_tx.payload.code_body,
          abi: JSON.stringify(tx.core_tx.contract_abi),
          canonical: true,
        });
        break;
      case TxPayloadTypeID.ContractCall:
        // Name renewals can happen without a zonefile_hash. In that case, the BNS contract does NOT
        // emit a `name-renewal` contract log, causing us to miss this event. This function catches
        // those cases.
        const name = parseNameRenewalWithNoZonefileHashFromContractCall(tx, chainId);
        if (name) {
          dbTx.names.push(name);
        }
        break;
      default:
        break;
>>>>>>> b991d52b
    }
    return dbTx;
  });

  for (const event of events) {
    if (!event.committed) {
      logger.verbose(`Ignoring uncommitted tx event from tx ${event.txid}`);
      continue;
    }
    const dbTx = dbData.find(entry => entry.tx.tx_id === event.txid);
    if (!dbTx) {
      throw new Error(`Unexpected missing tx during event parsing by tx_id ${event.txid}`);
    }

    if (dbTx.tx.status !== DbTxStatus.Success) {
      if (event.type === CoreNodeEventType.ContractEvent) {
        let reprStr = '?';
        try {
          reprStr = decodeClarityValue(event.contract_event.raw_value).repr;
        } catch (e) {
          logger.warn(`Failed to decode contract log event: ${event.contract_event.raw_value}`);
        }
        logger.verbose(
          `Ignoring tx event from unsuccessful tx ${event.txid}, status: ${dbTx.tx.status}, repr: ${reprStr}`
        );
      } else {
        logger.verbose(
          `Ignoring tx event from unsuccessful tx ${event.txid}, status: ${dbTx.tx.status}`
        );
      }
      continue;
    }

    const dbEvent: DbEventBase = {
      event_index: event.event_index,
      tx_id: event.txid,
      tx_index: dbTx.tx.tx_index,
      block_height: blockData.block_height,
      canonical: true,
    };

    switch (event.type) {
      case CoreNodeEventType.ContractEvent: {
        const entry: DbSmartContractEvent = {
          ...dbEvent,
          event_type: DbEventTypeId.SmartContractLog,
          contract_identifier: event.contract_event.contract_identifier,
          topic: event.contract_event.topic,
          value: event.contract_event.raw_value,
        };
        dbTx.contractLogEvents.push(entry);
<<<<<<< HEAD
        if (
          event.contract_event.topic === printTopic &&
          (event.contract_event.contract_identifier === Pox2ContractIdentifer.mainnet ||
            event.contract_event.contract_identifier === Pox2ContractIdentifer.testnet)
        ) {
          const network = chainId === ChainID.Mainnet ? 'mainnet' : 'testnet';
          const poxEventData = decodePox2PrintEvent(event.contract_event.raw_value, network);
          if (poxEventData !== null) {
            logger.debug(`Pox2 event data:`, poxEventData);
            const dbPoxEvent: DbPox2Event = {
              ...dbEvent,
              ...poxEventData,
            };
            dbTx.pox2Events.push(dbPoxEvent);
          }
        } else if (
          event.contract_event.topic === printTopic &&
          (event.contract_event.contract_identifier === BnsContractIdentifier.mainnet ||
            event.contract_event.contract_identifier === BnsContractIdentifier.testnet)
        ) {
          const functionName = getFunctionName(event.txid, parsedTxs);
          if (nameFunctions.includes(functionName)) {
            const attachment = parseNameRawValue(event.contract_event.raw_value);
            let name_address = attachment.attachment.metadata.tx_sender.address;
            if (functionName === 'name-transfer') {
              const new_owner = getNewOwner(event.txid, parsedTxs);
              if (new_owner) {
                name_address = new_owner;
              }
            }
            const name: DbBnsName = {
              name: attachment.attachment.metadata.name.concat(
                '.',
                attachment.attachment.metadata.namespace
              ),
              namespace_id: attachment.attachment.metadata.namespace,
              address: name_address,
              expire_block: 0,
              registered_at: blockData.block_height,
              zonefile_hash: attachment.attachment.hash,
              zonefile: '', // zone file will be updated in  /attachments/new
              tx_id: event.txid,
              tx_index: entry.tx_index,
              status: attachment.attachment.metadata.op,
              canonical: true,
            };
            dbTx.names.push(name);
          }
          if (functionName === namespaceReadyFunction) {
            // event received for namespaces
            const namespace: DbBnsNamespace | undefined = parseNamespaceRawValue(
              event.contract_event.raw_value,
              blockData.block_height,
              event.txid,
              entry.tx_index
            );
            if (namespace != undefined) {
              dbTx.namespaces.push(namespace);
            }
          }
=======
        // Check if we have new BNS names or namespaces.
        const parsedTx = parsedTxs.find(entry => entry.core_tx.txid === event.txid);
        if (!parsedTx) {
          throw new Error(`Unexpected missing tx during BNS parsing by tx_id ${event.txid}`);
        }
        const name = parseNameFromContractEvent(
          event,
          parsedTx,
          events,
          blockData.block_height,
          chainId
        );
        if (name) {
          dbTx.names.push(name);
        }
        const namespace = parseNamespaceFromContractEvent(event, parsedTx, blockData.block_height);
        if (namespace) {
          dbTx.namespaces.push(namespace);
>>>>>>> b991d52b
        }
        break;
      }
      case CoreNodeEventType.StxLockEvent: {
        const entry: DbStxLockEvent = {
          ...dbEvent,
          event_type: DbEventTypeId.StxLock,
          locked_amount: BigInt(event.stx_lock_event.locked_amount),
          unlock_height: Number(event.stx_lock_event.unlock_height),
          locked_address: event.stx_lock_event.locked_address,
          // if not available, then we can correctly assume pox-v1
          contract_name: event.stx_lock_event.contract_identifier?.split('.')[1] ?? 'pox',
        };
        dbTx.stxLockEvents.push(entry);
        break;
      }
      case CoreNodeEventType.StxTransferEvent: {
        const entry: DbStxEvent = {
          ...dbEvent,
          event_type: DbEventTypeId.StxAsset,
          asset_event_type_id: DbAssetEventTypeId.Transfer,
          sender: event.stx_transfer_event.sender,
          recipient: event.stx_transfer_event.recipient,
          amount: BigInt(event.stx_transfer_event.amount),
          memo: event.stx_transfer_event.memo ? '0x' + event.stx_transfer_event.memo : undefined,
        };
        dbTx.stxEvents.push(entry);
        break;
      }
      case CoreNodeEventType.StxMintEvent: {
        const entry: DbStxEvent = {
          ...dbEvent,
          event_type: DbEventTypeId.StxAsset,
          asset_event_type_id: DbAssetEventTypeId.Mint,
          recipient: event.stx_mint_event.recipient,
          amount: BigInt(event.stx_mint_event.amount),
        };
        dbTx.stxEvents.push(entry);
        break;
      }
      case CoreNodeEventType.StxBurnEvent: {
        const entry: DbStxEvent = {
          ...dbEvent,
          event_type: DbEventTypeId.StxAsset,
          asset_event_type_id: DbAssetEventTypeId.Burn,
          sender: event.stx_burn_event.sender,
          amount: BigInt(event.stx_burn_event.amount),
        };
        dbTx.stxEvents.push(entry);
        break;
      }
      case CoreNodeEventType.FtTransferEvent: {
        const entry: DbFtEvent = {
          ...dbEvent,
          event_type: DbEventTypeId.FungibleTokenAsset,
          asset_event_type_id: DbAssetEventTypeId.Transfer,
          sender: event.ft_transfer_event.sender,
          recipient: event.ft_transfer_event.recipient,
          asset_identifier: event.ft_transfer_event.asset_identifier,
          amount: BigInt(event.ft_transfer_event.amount),
        };
        dbTx.ftEvents.push(entry);
        break;
      }
      case CoreNodeEventType.FtMintEvent: {
        const entry: DbFtEvent = {
          ...dbEvent,
          event_type: DbEventTypeId.FungibleTokenAsset,
          asset_event_type_id: DbAssetEventTypeId.Mint,
          recipient: event.ft_mint_event.recipient,
          asset_identifier: event.ft_mint_event.asset_identifier,
          amount: BigInt(event.ft_mint_event.amount),
        };
        dbTx.ftEvents.push(entry);
        break;
      }
      case CoreNodeEventType.FtBurnEvent: {
        const entry: DbFtEvent = {
          ...dbEvent,
          event_type: DbEventTypeId.FungibleTokenAsset,
          asset_event_type_id: DbAssetEventTypeId.Burn,
          sender: event.ft_burn_event.sender,
          asset_identifier: event.ft_burn_event.asset_identifier,
          amount: BigInt(event.ft_burn_event.amount),
        };
        dbTx.ftEvents.push(entry);
        break;
      }
      case CoreNodeEventType.NftTransferEvent: {
        const entry: DbNftEvent = {
          ...dbEvent,
          event_type: DbEventTypeId.NonFungibleTokenAsset,
          asset_event_type_id: DbAssetEventTypeId.Transfer,
          recipient: event.nft_transfer_event.recipient,
          sender: event.nft_transfer_event.sender,
          asset_identifier: event.nft_transfer_event.asset_identifier,
          value: event.nft_transfer_event.raw_value,
        };
        dbTx.nftEvents.push(entry);
        break;
      }
      case CoreNodeEventType.NftMintEvent: {
        const entry: DbNftEvent = {
          ...dbEvent,
          event_type: DbEventTypeId.NonFungibleTokenAsset,
          asset_event_type_id: DbAssetEventTypeId.Mint,
          recipient: event.nft_mint_event.recipient,
          asset_identifier: event.nft_mint_event.asset_identifier,
          value: event.nft_mint_event.raw_value,
        };
        dbTx.nftEvents.push(entry);
        break;
      }
      case CoreNodeEventType.NftBurnEvent: {
        const entry: DbNftEvent = {
          ...dbEvent,
          event_type: DbEventTypeId.NonFungibleTokenAsset,
          asset_event_type_id: DbAssetEventTypeId.Burn,
          sender: event.nft_burn_event.sender,
          asset_identifier: event.nft_burn_event.asset_identifier,
          value: event.nft_burn_event.raw_value,
        };
        dbTx.nftEvents.push(entry);
        break;
      }
      default: {
        throw new Error(`Unexpected CoreNodeEventType: ${inspect(event)}`);
      }
    }
  }

  // Normalize event indexes from per-block to per-transaction contiguous series.
  for (const tx of dbData) {
    const sortedEvents = [
      tx.contractLogEvents,
      tx.ftEvents,
      tx.nftEvents,
      tx.stxEvents,
      tx.stxLockEvents,
      tx.pox2Events,
    ]
      .flat()
      .sort((a, b) => a.event_index - b.event_index);
    tx.tx.event_count = sortedEvents.length;
    for (let i = 0; i < sortedEvents.length; i++) {
      sortedEvents[i].event_index = i;
    }
  }

  return dbData;
}

async function handleNewAttachmentMessage(msg: CoreNodeAttachmentMessage[], db: PgWriteStore) {
  const attachments = msg
    .map(message => {
      if (
        message.contract_id === BnsContractIdentifier.mainnet ||
        message.contract_id === BnsContractIdentifier.testnet
      ) {
        const metadataCV = decodeClarityValue<
          ClarityValueTuple<{
            op: ClarityValueStringAscii;
            name: ClarityValueBuffer;
            namespace: ClarityValueBuffer;
          }>
        >(message.metadata);
        return {
          op: metadataCV.data['op'].data,
          zonefile: message.content.slice(2),
          name: hexToBuffer(metadataCV.data['name'].buffer).toString('utf8'),
          namespace: hexToBuffer(metadataCV.data['namespace'].buffer).toString('utf8'),
          zonefileHash: message.content_hash,
          txId: message.tx_id,
          indexBlockHash: message.index_block_hash,
          blockHeight: Number.parseInt(message.block_height, 10),
        } as DataStoreAttachmentData;
      }
    })
    .filter((msg): msg is DataStoreAttachmentData => !!msg);
  await db.updateAttachments(attachments);
}

interface EventMessageHandler {
  handleRawEventRequest(eventPath: string, payload: any, db: PgWriteStore): Promise<void> | void;
  handleBlockMessage(
    chainId: ChainID,
    msg: CoreNodeBlockMessage,
    db: PgWriteStore
  ): Promise<void> | void;
  handleMicroblockMessage(
    chainId: ChainID,
    msg: CoreNodeMicroblockMessage,
    db: PgWriteStore
  ): Promise<void> | void;
  handleMempoolTxs(rawTxs: string[], db: PgWriteStore): Promise<void> | void;
  handleBurnBlock(msg: CoreNodeBurnBlockMessage, db: PgWriteStore): Promise<void> | void;
  handleDroppedMempoolTxs(
    msg: CoreNodeDropMempoolTxMessage,
    db: PgWriteStore
  ): Promise<void> | void;
  handleNewAttachment(msg: CoreNodeAttachmentMessage[], db: PgWriteStore): Promise<void> | void;
}

function createMessageProcessorQueue(): EventMessageHandler {
  // Create a promise queue so that only one message is handled at a time.
  const processorQueue = new PQueue({ concurrency: 1 });

  const handler: EventMessageHandler = {
    handleRawEventRequest: (eventPath: string, payload: any, db: PgWriteStore) => {
      return processorQueue
        .add(() => handleRawEventRequest(eventPath, payload, db))
        .catch(e => {
          logError(`Error storing raw core node request data`, e, payload);
          throw e;
        });
    },
    handleBlockMessage: (chainId: ChainID, msg: CoreNodeBlockMessage, db: PgWriteStore) => {
      return processorQueue
        .add(() => handleBlockMessage(chainId, msg, db))
        .catch(e => {
          logError(`Error processing core node block message`, e, msg);
          throw e;
        });
    },
    handleMicroblockMessage: (
      chainId: ChainID,
      msg: CoreNodeMicroblockMessage,
      db: PgWriteStore
    ) => {
      return processorQueue
        .add(() => handleMicroblockMessage(chainId, msg, db))
        .catch(e => {
          logError(`Error processing core node microblock message`, e, msg);
          throw e;
        });
    },
    handleBurnBlock: (msg: CoreNodeBurnBlockMessage, db: PgWriteStore) => {
      return processorQueue
        .add(() => handleBurnBlockMessage(msg, db))
        .catch(e => {
          logError(`Error processing core node burn block message`, e, msg);
          throw e;
        });
    },
    handleMempoolTxs: (rawTxs: string[], db: PgWriteStore) => {
      return processorQueue
        .add(() => handleMempoolTxsMessage(rawTxs, db))
        .catch(e => {
          logError(`Error processing core node mempool message`, e, rawTxs);
          throw e;
        });
    },
    handleDroppedMempoolTxs: (msg: CoreNodeDropMempoolTxMessage, db: PgWriteStore) => {
      return processorQueue
        .add(() => handleDroppedMempoolTxsMessage(msg, db))
        .catch(e => {
          logError(`Error processing core node dropped mempool txs message`, e, msg);
          throw e;
        });
    },
    handleNewAttachment: (msg: CoreNodeAttachmentMessage[], db: PgWriteStore) => {
      return processorQueue
        .add(() => handleNewAttachmentMessage(msg, db))
        .catch(e => {
          logError(`Error processing new attachment message`, e, msg);
          throw e;
        });
    },
  };

  return handler;
}

export type EventStreamServer = net.Server & {
  serverAddress: net.AddressInfo;
  closeAsync: () => Promise<void>;
};

export async function startEventServer(opts: {
  datastore: PgWriteStore;
  chainId: ChainID;
  messageHandler?: EventMessageHandler;
  /** If not specified, this is read from the STACKS_CORE_EVENT_HOST env var. */
  serverHost?: string;
  /** If not specified, this is read from the STACKS_CORE_EVENT_PORT env var. */
  serverPort?: number;
  httpLogLevel?: LogLevel;
}): Promise<EventStreamServer> {
  const db = opts.datastore;
  const messageHandler = opts.messageHandler ?? createMessageProcessorQueue();

  let eventHost = opts.serverHost ?? process.env['STACKS_CORE_EVENT_HOST'];
  const eventPort = opts.serverPort ?? parseInt(process.env['STACKS_CORE_EVENT_PORT'] ?? '', 10);
  if (!eventHost) {
    throw new Error(
      `STACKS_CORE_EVENT_HOST must be specified, e.g. "STACKS_CORE_EVENT_HOST=127.0.0.1"`
    );
  }
  if (!Number.isInteger(eventPort)) {
    throw new Error(`STACKS_CORE_EVENT_PORT must be specified, e.g. "STACKS_CORE_EVENT_PORT=3700"`);
  }

  if (eventHost.startsWith('http:')) {
    const { hostname } = new URL(eventHost);
    eventHost = hostname;
  }

  const app = express();

  app.use(
    expressWinston.logger({
      format: logger.format,
      transports: logger.transports,
      metaField: (null as unknown) as string,
      statusLevels: {
        error: 'error',
        warn: opts.httpLogLevel ?? 'http',
        success: opts.httpLogLevel ?? 'http',
      },
    })
  );

  app.use(bodyParser.json({ type: 'application/json', limit: '500MB' }));
  app.get('/', (req, res) => {
    res
      .status(200)
      .json({ status: 'ready', msg: 'API event server listening for core-node POST messages' });
  });

  const handleRawEventRequest = asyncHandler(async req => {
    await messageHandler.handleRawEventRequest(req.path, req.body, db);

    if (logger.isDebugEnabled()) {
      const eventPath = req.path;
      let payload = JSON.stringify(req.body);
      // Skip logging massive event payloads, this _should_ only exclude the genesis block payload which is ~80 MB.
      if (payload.length > 10_000_000) {
        payload = 'payload body too large for logging';
      }
      logger.debug(`[stacks-node event] ${eventPath} ${payload}`);
    }
  });

  app.post(
    '/new_block',
    asyncHandler(async (req, res, next) => {
      try {
        const msg: CoreNodeBlockMessage = req.body;
        await messageHandler.handleBlockMessage(opts.chainId, msg, db);
        res.status(200).json({ result: 'ok' });
        next();
      } catch (error) {
        logError(`error processing core-node /new_block: ${error}`, error);
        res.status(500).json({ error: error });
      }
    }),
    handleRawEventRequest
  );

  app.post(
    '/new_burn_block',
    asyncHandler(async (req, res, next) => {
      try {
        const msg: CoreNodeBurnBlockMessage = req.body;
        await messageHandler.handleBurnBlock(msg, db);
        res.status(200).json({ result: 'ok' });
        next();
      } catch (error) {
        logError(`error processing core-node /new_burn_block: ${error}`, error);
        res.status(500).json({ error: error });
      }
    }),
    handleRawEventRequest
  );

  app.post(
    '/new_mempool_tx',
    asyncHandler(async (req, res, next) => {
      try {
        const rawTxs: string[] = req.body;
        await messageHandler.handleMempoolTxs(rawTxs, db);
        res.status(200).json({ result: 'ok' });
        next();
      } catch (error) {
        logError(`error processing core-node /new_mempool_tx: ${error}`, error);
        res.status(500).json({ error: error });
      }
    }),
    handleRawEventRequest
  );

  app.post(
    '/drop_mempool_tx',
    asyncHandler(async (req, res, next) => {
      try {
        const msg: CoreNodeDropMempoolTxMessage = req.body;
        await messageHandler.handleDroppedMempoolTxs(msg, db);
        res.status(200).json({ result: 'ok' });
        next();
      } catch (error) {
        logError(`error processing core-node /drop_mempool_tx: ${error}`, error);
        res.status(500).json({ error: error });
      }
    }),
    handleRawEventRequest
  );

  app.post(
    '/attachments/new',
    asyncHandler(async (req, res, next) => {
      try {
        const msg: CoreNodeAttachmentMessage[] = req.body;
        await messageHandler.handleNewAttachment(msg, db);
        res.status(200).json({ result: 'ok' });
        next();
      } catch (error) {
        logError(`error processing core-node /attachments/new: ${error}`, error);
        res.status(500).json({ error: error });
      }
    }),
    handleRawEventRequest
  );

  app.post(
    '/new_microblocks',
    asyncHandler(async (req, res, next) => {
      try {
        const msg: CoreNodeMicroblockMessage = req.body;
        await messageHandler.handleMicroblockMessage(opts.chainId, msg, db);
        res.status(200).json({ result: 'ok' });
        next();
      } catch (error) {
        logError(`error processing core-node /new_microblocks: ${error}`, error);
        res.status(500).json({ error: error });
      }
    }),
    handleRawEventRequest
  );

  app.post('*', (req, res, next) => {
    res.status(404).json({ error: `no route handler for ${req.path}` });
    logError(`Unexpected event on path ${req.path}`);
    next();
  });

  app.use(
    expressWinston.errorLogger({
      winstonInstance: logger as winston.Logger,
      metaField: (null as unknown) as string,
      blacklistedMetaFields: ['trace', 'os', 'process'],
    })
  );

  const server = createServer(app);
  await new Promise<void>((resolve, reject) => {
    server.once('error', error => {
      reject(error);
    });
    server.listen(eventPort, eventHost as string, () => {
      resolve();
    });
  });

  const addr = server.address();
  if (addr === null) {
    throw new Error('server missing address');
  }
  const addrStr = typeof addr === 'string' ? addr : `${addr.address}:${addr.port}`;
  logger.info(`Event observer listening at: http://${addrStr}`);

  const closeFn = async () => {
    await new Promise<void>((resolve, reject) => {
      logger.info('Closing event observer server...');
      server.close(error => (error ? reject(error) : resolve()));
    });
  };
  const eventStreamServer: EventStreamServer = Object.assign(server, {
    serverAddress: addr as net.AddressInfo,
    closeAsync: closeFn,
  });
  return eventStreamServer;
}<|MERGE_RESOLUTION|>--- conflicted
+++ resolved
@@ -36,12 +36,9 @@
   DataStoreMicroblockUpdateData,
   DataStoreTxEventData,
   DbMicroblock,
-<<<<<<< HEAD
+  DataStoreAttachmentData,
   DbPox2Event,
   DbTxStatus,
-=======
-  DataStoreAttachmentData,
->>>>>>> b991d52b
 } from '../datastore/common';
 import {
   getTxSenderAddress,
@@ -207,12 +204,6 @@
   });
   const updateData: DataStoreMicroblockUpdateData = {
     microblocks: dbMicroblocks,
-<<<<<<< HEAD
-    txs: parseDataStoreTxEventData(chainId, parsedTxs, msg.events, {
-      block_height: -1, // TODO: fill during initial db insert
-      index_block_hash: '',
-    }),
-=======
     txs: parseDataStoreTxEventData(
       parsedTxs,
       msg.events,
@@ -222,7 +213,6 @@
       },
       chainId
     ),
->>>>>>> b991d52b
   };
   await db.updateMicroblocks(updateData);
 }
@@ -321,19 +311,14 @@
     block: dbBlock,
     microblocks: dbMicroblocks,
     minerRewards: dbMinerRewards,
-<<<<<<< HEAD
-    txs: parseDataStoreTxEventData(chainId, parsedTxs, msg.events, msg),
+    txs: parseDataStoreTxEventData(parsedTxs, msg.events, msg, chainId),
     pox_v1_unlock_height: msg.pox_v1_unlock_height,
-=======
-    txs: parseDataStoreTxEventData(parsedTxs, msg.events, msg, chainId),
->>>>>>> b991d52b
   };
 
   await db.update(dbData);
 }
 
 function parseDataStoreTxEventData(
-  chainId: ChainID,
   parsedTxs: CoreNodeParsedTxMessage[],
   events: CoreNodeEvent[],
   blockData: {
@@ -355,33 +340,19 @@
       namespaces: [],
       pox2Events: [],
     };
-<<<<<<< HEAD
-    if (
-      tx.parsed_tx.payload.type_id === TxPayloadTypeID.SmartContract ||
-      tx.parsed_tx.payload.type_id == TxPayloadTypeID.VersionedSmartContract
-    ) {
-      const contractId = `${tx.sender_address}.${tx.parsed_tx.payload.contract_name}`;
-      const clarityVersion =
-        tx.parsed_tx.payload.type_id == TxPayloadTypeID.VersionedSmartContract
-          ? tx.parsed_tx.payload.clarity_version
-          : null;
-      dbTx.smartContracts.push({
-        tx_id: tx.core_tx.txid,
-        contract_id: contractId,
-        block_height: blockData.block_height,
-        clarity_version: clarityVersion,
-        source_code: tx.parsed_tx.payload.code_body,
-        abi: JSON.stringify(tx.core_tx.contract_abi),
-        canonical: true,
-      });
-=======
     switch (tx.parsed_tx.payload.type_id) {
+      case TxPayloadTypeID.VersionedSmartContract:
       case TxPayloadTypeID.SmartContract:
         const contractId = `${tx.sender_address}.${tx.parsed_tx.payload.contract_name}`;
+        const clarityVersion =
+          tx.parsed_tx.payload.type_id == TxPayloadTypeID.VersionedSmartContract
+            ? tx.parsed_tx.payload.clarity_version
+            : null;
         dbTx.smartContracts.push({
           tx_id: tx.core_tx.txid,
           contract_id: contractId,
           block_height: blockData.block_height,
+          clarity_version: clarityVersion,
           source_code: tx.parsed_tx.payload.code_body,
           abi: JSON.stringify(tx.core_tx.contract_abi),
           canonical: true,
@@ -398,7 +369,6 @@
         break;
       default:
         break;
->>>>>>> b991d52b
     }
     return dbTx;
   });
@@ -450,9 +420,8 @@
           value: event.contract_event.raw_value,
         };
         dbTx.contractLogEvents.push(entry);
-<<<<<<< HEAD
         if (
-          event.contract_event.topic === printTopic &&
+          event.contract_event.topic === 'print' &&
           (event.contract_event.contract_identifier === Pox2ContractIdentifer.mainnet ||
             event.contract_event.contract_identifier === Pox2ContractIdentifer.testnet)
         ) {
@@ -466,52 +435,7 @@
             };
             dbTx.pox2Events.push(dbPoxEvent);
           }
-        } else if (
-          event.contract_event.topic === printTopic &&
-          (event.contract_event.contract_identifier === BnsContractIdentifier.mainnet ||
-            event.contract_event.contract_identifier === BnsContractIdentifier.testnet)
-        ) {
-          const functionName = getFunctionName(event.txid, parsedTxs);
-          if (nameFunctions.includes(functionName)) {
-            const attachment = parseNameRawValue(event.contract_event.raw_value);
-            let name_address = attachment.attachment.metadata.tx_sender.address;
-            if (functionName === 'name-transfer') {
-              const new_owner = getNewOwner(event.txid, parsedTxs);
-              if (new_owner) {
-                name_address = new_owner;
-              }
-            }
-            const name: DbBnsName = {
-              name: attachment.attachment.metadata.name.concat(
-                '.',
-                attachment.attachment.metadata.namespace
-              ),
-              namespace_id: attachment.attachment.metadata.namespace,
-              address: name_address,
-              expire_block: 0,
-              registered_at: blockData.block_height,
-              zonefile_hash: attachment.attachment.hash,
-              zonefile: '', // zone file will be updated in  /attachments/new
-              tx_id: event.txid,
-              tx_index: entry.tx_index,
-              status: attachment.attachment.metadata.op,
-              canonical: true,
-            };
-            dbTx.names.push(name);
-          }
-          if (functionName === namespaceReadyFunction) {
-            // event received for namespaces
-            const namespace: DbBnsNamespace | undefined = parseNamespaceRawValue(
-              event.contract_event.raw_value,
-              blockData.block_height,
-              event.txid,
-              entry.tx_index
-            );
-            if (namespace != undefined) {
-              dbTx.namespaces.push(namespace);
-            }
-          }
-=======
+        }
         // Check if we have new BNS names or namespaces.
         const parsedTx = parsedTxs.find(entry => entry.core_tx.txid === event.txid);
         if (!parsedTx) {
@@ -530,7 +454,6 @@
         const namespace = parseNamespaceFromContractEvent(event, parsedTx, blockData.block_height);
         if (namespace) {
           dbTx.namespaces.push(namespace);
->>>>>>> b991d52b
         }
         break;
       }

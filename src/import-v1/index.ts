--- conflicted
+++ resolved
@@ -24,10 +24,7 @@
   REPO_DIR,
 } from '../helpers';
 import { PoolClient } from 'pg';
-<<<<<<< HEAD
-=======
 import { BnsGenesisBlock } from '../event-replay/helpers';
->>>>>>> bc59817a
 
 const finished = util.promisify(stream.finished);
 const pipeline = util.promisify(stream.pipeline);
@@ -417,15 +414,11 @@
   }
 }
 
-<<<<<<< HEAD
-export async function importV1BnsNames(db: PgDataStore, importDir: string) {
-=======
 export async function importV1BnsNames(
   db: PgDataStore,
   importDir: string,
   genesisBlock: BnsGenesisBlock
 ) {
->>>>>>> bc59817a
   const configState = await db.getConfigState();
   if (configState.bns_names_onchain_imported) {
     logger.verbose('Stacks 1.0 BNS names are already imported');
@@ -446,40 +439,6 @@
     const updatedConfigState: DbConfigState = {
       ...configState,
       bns_names_onchain_imported: true,
-<<<<<<< HEAD
-    };
-    await db.updateConfigState(updatedConfigState, client);
-    await client.query('COMMIT');
-  } catch (error) {
-    await client.query('ROLLBACK');
-    throw error;
-  } finally {
-    client.release();
-  }
-
-  logger.info('Stacks 1.0 BNS name import completed');
-}
-
-export async function importV1BnsSubdomains(db: PgDataStore, importDir: string) {
-  const configState = await db.getConfigState();
-  if (configState.bns_subdomains_imported) {
-    logger.verbose('Stacks 1.0 BNS subdomains are already imported');
-    return;
-  }
-  await validateBnsImportDir(importDir, ['subdomains.csv', 'subdomain_zonefiles.txt']);
-  logger.info('Stacks 1.0 BNS subdomain import started');
-
-  const client = await db.pool.connect();
-  try {
-    await client.query('BEGIN');
-    const blockData = {
-      index_block_hash: '',
-      parent_index_block_hash: '',
-      microblock_hash: '',
-      microblock_sequence: I32_MAX,
-      microblock_canonical: true,
-=======
->>>>>>> bc59817a
     };
     await db.updateConfigState(updatedConfigState, client);
     await client.query('COMMIT');

import {
  loadDotEnv,
  timeout,
  logger,
  logError,
  isProdEnv,
  numberToHex,
  parseArgBoolean,
  getApiConfiguredChainID,
  getStacksNodeChainID,
} from './helpers';
import * as sourceMapSupport from 'source-map-support';
import { DataStore } from './datastore/common';
<<<<<<< HEAD
import { PgDataStore } from './datastore/postgres-store';
import { MemoryDataStore } from './datastore/memory-store';
=======
import { cycleMigrations, dangerousDropAllTables, PgDataStore } from './datastore/postgres-store';
>>>>>>> a2987f7d
import { startApiServer } from './api/init';
import { startProfilerServer } from './inspector-util';
import { startEventServer } from './event-stream/event-server';
import {
  isFtMetadataEnabled,
  isNftMetadataEnabled,
  TokensProcessorQueue,
} from './event-stream/tokens-contract-handler';
import { StacksCoreRpcClient } from './core-rpc/client';
import { createServer as createPrometheusServer } from '@promster/server';
import { registerShutdownConfig } from './shutdown-handler';
import { importV1TokenOfferingData, importV1BnsData } from './import-v1';
import { OfflineDummyStore } from './datastore/offline-dummy-store';
import { Socket } from 'net';
import * as getopts from 'getopts';
import * as fs from 'fs';
import { injectC32addressEncodeCache } from './c32-addr-cache';
import { exportEventsAsTsv, importEventsFromTsv } from './event-replay/event-replay';

enum StacksApiMode {
  /**
   * Default mode. Runs both the Event Server and API endpoints. AKA read-write mode.
   */
  default = 'default',
  /**
   * Runs the API endpoints without an Event Server. A connection to a `default`
   * or `writeOnly` API's postgres DB is required.
   */
  readOnly = 'readonly',
  /**
   * Runs the Event Server only.
   */
  writeOnly = 'writeonly',
  /**
   * Runs without an Event Server or API endpoints. Used for Rosetta only.
   */
  offline = 'offline',
}

/**
 * Determines the current API execution mode based on .env values.
 * @returns detected StacksApiMode
 */
function getApiMode(): StacksApiMode {
  switch (process.env['STACKS_API_MODE']) {
    case 'readonly':
      return StacksApiMode.readOnly;
    case 'writeonly':
      return StacksApiMode.writeOnly;
    case 'offline':
      return StacksApiMode.offline;
    default:
      break;
  }
  // Make sure we're backwards compatible if `STACKS_API_MODE` is not specified.
  if (parseArgBoolean(process.env['STACKS_READ_ONLY_MODE'])) {
    return StacksApiMode.readOnly;
  }
  if (parseArgBoolean(process.env['STACKS_API_OFFLINE_MODE'])) {
    return StacksApiMode.offline;
  }
  return StacksApiMode.default;
}

loadDotEnv();

sourceMapSupport.install({ handleUncaughtExceptions: false });

injectC32addressEncodeCache();

registerShutdownConfig();

async function monitorCoreRpcConnection(): Promise<void> {
  const CORE_RPC_HEARTBEAT_INTERVAL = 5000; // 5 seconds
  let previouslyConnected = false;
  while (true) {
    const client = new StacksCoreRpcClient();
    try {
      await client.waitForConnection();
      if (!previouslyConnected) {
        logger.info(`Connection to Stacks core node API server at: ${client.endpoint}`);
      }
      previouslyConnected = true;
    } catch (error) {
      previouslyConnected = false;
      logger.error(`Warning: failed to connect to node RPC server at ${client.endpoint}`);
    }
    await timeout(CORE_RPC_HEARTBEAT_INTERVAL);
  }
}

async function init(): Promise<void> {
  if (isProdEnv && !fs.existsSync('.git-info')) {
    throw new Error(
      'File not found: .git-info. This generated file is required to display the running API version in the ' +
        '`/extended/v1/status` endpoint. Please execute `npm run build` to regenerate it.'
    );
  }
  const apiMode = getApiMode();

  let db: DataStore;
  if (apiMode === StacksApiMode.offline) {
    db = OfflineDummyStore;
  } else {
    const skipMigrations = apiMode === StacksApiMode.readOnly;
    db = await PgDataStore.connect({
      usageName: `datastore-${apiMode}`,
      skipMigrations: skipMigrations,
    });

    if (apiMode !== StacksApiMode.readOnly) {
      if (db instanceof PgDataStore) {
        if (isProdEnv) {
          await importV1TokenOfferingData(db);
        } else {
          logger.warn(
            `Notice: skipping token offering data import because of non-production NODE_ENV`
          );
        }
        if (isProdEnv && !process.env.BNS_IMPORT_DIR) {
          logger.warn(`Notice: full BNS functionality requires 'BNS_IMPORT_DIR' to be set.`);
        } else if (process.env.BNS_IMPORT_DIR) {
          await importV1BnsData(db, process.env.BNS_IMPORT_DIR);
        }
      }

      const configuredChainID = getApiConfiguredChainID();

      const eventServer = await startEventServer({
        datastore: db,
        chainId: configuredChainID,
      });
      registerShutdownConfig({
        name: 'Event Server',
        handler: () => eventServer.closeAsync(),
        forceKillable: false,
      });

      const networkChainId = await getStacksNodeChainID();
      if (networkChainId !== configuredChainID) {
        const chainIdConfig = numberToHex(configuredChainID);
        const chainIdNode = numberToHex(networkChainId);
        const error = new Error(
          `The configured STACKS_CHAIN_ID does not match, configured: ${chainIdConfig}, stacks-node: ${chainIdNode}`
        );
        logError(error.message, error);
        throw error;
      }
      monitorCoreRpcConnection().catch(error => {
        logger.error(`Error monitoring RPC connection: ${error}`, error);
      });

      if (!isFtMetadataEnabled()) {
        logger.warn('Fungible Token metadata processing is not enabled.');
      }
      if (!isNftMetadataEnabled()) {
        logger.warn('Non-Fungible Token metadata processing is not enabled.');
      }
      if (isFtMetadataEnabled() || isNftMetadataEnabled()) {
        const tokenMetadataProcessor = new TokensProcessorQueue(db, configuredChainID);
        registerShutdownConfig({
          name: 'Token Metadata Processor',
          handler: () => tokenMetadataProcessor.close(),
          forceKillable: true,
        });
        // check if db has any non-processed token queues and await them all here
        await tokenMetadataProcessor.drainDbQueue();
      }
    }
  }

  if (apiMode !== StacksApiMode.writeOnly) {
    const apiServer = await startApiServer({ datastore: db, chainId: getApiConfiguredChainID() });
    logger.info(`API server listening on: http://${apiServer.address}`);
    registerShutdownConfig({
      name: 'API Server',
      handler: () => apiServer.terminate(),
      forceKillable: true,
      forceKillHandler: () => apiServer.forceKill(),
    });
  }

  const profilerHttpServerPort = process.env['STACKS_PROFILER_PORT'];
  if (profilerHttpServerPort) {
    const profilerServer = await startProfilerServer(profilerHttpServerPort);
    registerShutdownConfig({
      name: 'Profiler server',
      handler: () => profilerServer.close(),
      forceKillable: false,
    });
  }

  registerShutdownConfig({
    name: 'DB',
    handler: () => db.close(),
    forceKillable: false,
  });

  if (isProdEnv) {
    const prometheusServer = await createPrometheusServer({ port: 9153 });
    logger.info(`@promster/server started on port 9153.`);
    const sockets = new Set<Socket>();
    prometheusServer.on('connection', socket => {
      sockets.add(socket);
      socket.once('close', () => sockets.delete(socket));
    });
    registerShutdownConfig({
      name: 'Prometheus',
      handler: async () => {
        for (const socket of sockets) {
          socket.destroy();
          sockets.delete(socket);
        }
        await Promise.resolve(prometheusServer.close());
      },
      forceKillable: true,
    });
  }
}

function initApp() {
  init()
    .then(() => {
      logger.info('App initialized');
    })
    .catch(error => {
      logError(`app failed to start: ${error}`, error);
      process.exit(1);
    });
}

function getProgramArgs() {
  // TODO: use a more robust arg parsing library that has built-in `--help` functionality
  const parsedOpts = getopts(process.argv.slice(2), {
    boolean: ['overwrite-file', 'wipe-db'],
  });
  const args = {
    operand: parsedOpts._[0],
    options: parsedOpts,
  } as
    | {
        operand: 'export-events';
        options: {
          ['file']?: string;
          ['overwrite-file']?: boolean;
        };
      }
    | {
        operand: 'import-events';
        options: {
          ['file']?: string;
          ['mode']?: string;
          ['wipe-db']?: boolean;
          ['force']?: boolean;
        };
      };
  return { args, parsedOpts };
}

async function handleProgramArgs() {
  const { args, parsedOpts } = getProgramArgs();
  if (args.operand === 'export-events') {
    await exportEventsAsTsv(args.options.file, args.options['overwrite-file']);
  } else if (args.operand === 'import-events') {
    await importEventsFromTsv(
      args.options.file,
      args.options.mode,
      args.options['wipe-db'],
      args.options.force
    );
  } else if (parsedOpts._[0]) {
    throw new Error(`Unexpected program argument: ${parsedOpts._[0]}`);
  } else {
    initApp();
  }
}

void handleProgramArgs().catch(error => {
  console.error(error);
  const { args } = getProgramArgs();
  if (args.operand) {
    console.error(`${args.operand} process failed`);
  }
  process.exit(1);
});<|MERGE_RESOLUTION|>--- conflicted
+++ resolved
@@ -11,12 +11,7 @@
 } from './helpers';
 import * as sourceMapSupport from 'source-map-support';
 import { DataStore } from './datastore/common';
-<<<<<<< HEAD
 import { PgDataStore } from './datastore/postgres-store';
-import { MemoryDataStore } from './datastore/memory-store';
-=======
-import { cycleMigrations, dangerousDropAllTables, PgDataStore } from './datastore/postgres-store';
->>>>>>> a2987f7d
 import { startApiServer } from './api/init';
 import { startProfilerServer } from './inspector-util';
 import { startEventServer } from './event-stream/event-server';

import { loadDotEnv, timeout, logger, logError, isProdEnv, numberToHex } from './helpers';
import * as sourceMapSupport from 'source-map-support';
import { DataStore } from './datastore/common';
import { PgDataStore } from './datastore/postgres-store';
import { MemoryDataStore } from './datastore/memory-store';
import { startApiServer } from './api/init';
import { startEventServer } from './event-stream/event-server';
import { StacksCoreRpcClient } from './core-rpc/client';
import { createServer as createPrometheusServer } from '@promster/server';
import { ChainID } from '@stacks/transactions';
<<<<<<< HEAD
import { importV1 } from './import-v1';
=======
import { registerShutdownHandler } from './shutdown-handler';
>>>>>>> 6b9dd65d

loadDotEnv();

sourceMapSupport.install({ handleUncaughtExceptions: false });

registerShutdownHandler();

async function monitorCoreRpcConnection(): Promise<void> {
  const CORE_RPC_HEARTBEAT_INTERVAL = 5000; // 5 seconds
  let previouslyConnected = false;
  while (true) {
    const client = new StacksCoreRpcClient();
    try {
      await client.waitForConnection();
      if (!previouslyConnected) {
        logger.info(`Connection to Stacks core node API server at: ${client.endpoint}`);
      }
      previouslyConnected = true;
    } catch (error) {
      previouslyConnected = false;
      logger.error(`Warning: failed to connect to node RPC server at ${client.endpoint}`);
    }
    await timeout(CORE_RPC_HEARTBEAT_INTERVAL);
  }
}

async function getCoreChainID(): Promise<ChainID> {
  const client = new StacksCoreRpcClient();
  await client.waitForConnection(Infinity);
  const coreInfo = await client.getInfo();
  if (coreInfo.network_id === ChainID.Mainnet) {
    return ChainID.Mainnet;
  } else if (coreInfo.network_id === ChainID.Testnet) {
    return ChainID.Testnet;
  } else {
    throw new Error(`Unexpected network_id "${coreInfo.network_id}"`);
  }
}

async function init(): Promise<void> {
  let db: DataStore;
  switch (process.env['STACKS_BLOCKCHAIN_API_DB']) {
    case 'memory': {
      logger.info('using in-memory db');
      db = new MemoryDataStore();
      break;
    }
    case 'pg':
    case undefined: {
      db = await PgDataStore.connect();
      break;
    }
    default: {
      throw new Error(
        `Invalid STACKS_BLOCKCHAIN_API_DB option: "${process.env['STACKS_BLOCKCHAIN_API_DB']}"`
      );
    }
  }

  if (!('STACKS_CHAIN_ID' in process.env)) {
    const error = new Error(`Env var STACKS_CHAIN_ID is not set`);
    logError(error.message, error);
    throw error;
  }
  const configuredChainID: ChainID = parseInt(process.env['STACKS_CHAIN_ID'] as string);
<<<<<<< HEAD

  if (db instanceof PgDataStore) {
    if (isProdEnv && !process.env.BNS_IMPORT_DIR) {
      // TODO: log error for now, but do not throw
      logger.error(`Production mode requires 'BNS_IMPORT_DIR' to be set`);
    }
    await importV1(db, process.env.BNS_IMPORT_DIR);
  }

  await startEventServer({ db, chainId: configuredChainID });
=======
  const eventServer = await startEventServer({ db, chainId: configuredChainID });
  registerShutdownHandler(async () => {
    await new Promise<void>((resolve, reject) => {
      eventServer.close(error => {
        error ? reject(error) : resolve();
      });
    });
  });
>>>>>>> 6b9dd65d
  const networkChainId = await getCoreChainID();
  if (networkChainId !== configuredChainID) {
    const chainIdConfig = numberToHex(configuredChainID);
    const chainIdNode = numberToHex(networkChainId);
    const error = new Error(
      `The configured STACKS_CHAIN_ID does not match, configured: ${chainIdConfig}, stacks-node: ${chainIdNode}`
    );
    logError(error.message, error);
    throw error;
  }
  monitorCoreRpcConnection().catch(error => {
    logger.error(`Error monitoring RPC connection: ${error}`, error);
  });
  const apiServer = await startApiServer(db, networkChainId);
  logger.info(`API server listening on: http://${apiServer.address}`);

  if (isProdEnv) {
    await createPrometheusServer({ port: 9153 });
    logger.info(`@promster/server started on port 9153.`);
  }
}

init()
  .then(() => {
    logger.info('App initialized');
  })
  .catch(error => {
    logError(`app failed to start: ${error}`, error);
    process.exit(1);
  });<|MERGE_RESOLUTION|>--- conflicted
+++ resolved
@@ -8,11 +8,8 @@
 import { StacksCoreRpcClient } from './core-rpc/client';
 import { createServer as createPrometheusServer } from '@promster/server';
 import { ChainID } from '@stacks/transactions';
-<<<<<<< HEAD
+import { registerShutdownHandler } from './shutdown-handler';
 import { importV1 } from './import-v1';
-=======
-import { registerShutdownHandler } from './shutdown-handler';
->>>>>>> 6b9dd65d
 
 loadDotEnv();
 
@@ -78,7 +75,6 @@
     throw error;
   }
   const configuredChainID: ChainID = parseInt(process.env['STACKS_CHAIN_ID'] as string);
-<<<<<<< HEAD
 
   if (db instanceof PgDataStore) {
     if (isProdEnv && !process.env.BNS_IMPORT_DIR) {
@@ -88,8 +84,6 @@
     await importV1(db, process.env.BNS_IMPORT_DIR);
   }
 
-  await startEventServer({ db, chainId: configuredChainID });
-=======
   const eventServer = await startEventServer({ db, chainId: configuredChainID });
   registerShutdownHandler(async () => {
     await new Promise<void>((resolve, reject) => {
@@ -98,7 +92,6 @@
       });
     });
   });
->>>>>>> 6b9dd65d
   const networkChainId = await getCoreChainID();
   if (networkChainId !== configuredChainID) {
     const chainIdConfig = numberToHex(configuredChainID);

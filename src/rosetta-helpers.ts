--- conflicted
+++ resolved
@@ -56,11 +56,7 @@
   StxUnlockEvent,
 } from './datastore/common';
 import { getTxSenderAddress, getTxSponsorAddress } from './event-stream/reader';
-<<<<<<< HEAD
-import { unwrapOptional, hexToBuffer, logger } from './helpers';
-=======
 import { unwrapOptional, hexToBuffer, logger, getSendManyContract } from './helpers';
->>>>>>> 0a552b8d
 
 import { getCoreNodeEndpoint } from './core-rpc/client';
 import { poxAddressToBtcAddress } from '@stacks/stacking';
@@ -134,6 +130,7 @@
   sql: PgSqlClient,
   tx: DbTx | DbMempoolTx | BaseTx,
   db: PgStore,
+  chainID: ChainID,
   minerRewards?: DbMinerReward[],
   events?: DbEvent[],
   stxUnlockEvents?: StxUnlockEvent[]
@@ -141,10 +138,18 @@
   // Offline store does not support transactions
   if (db instanceof PgStore) {
     return await sqlTransaction(sql, async sql => {
-      return await getOperationsInternal(sql, tx, db, minerRewards, events, stxUnlockEvents);
+      return await getOperationsInternal(
+        sql,
+        tx,
+        db,
+        chainID,
+        minerRewards,
+        events,
+        stxUnlockEvents
+      );
     });
   }
-  return await getOperationsInternal(sql, tx, db, minerRewards, events, stxUnlockEvents);
+  return await getOperationsInternal(sql, tx, db, chainID, minerRewards, events, stxUnlockEvents);
 }
 
 async function getOperationsInternal(
@@ -189,11 +194,7 @@
   }
 
   if (events !== undefined) {
-<<<<<<< HEAD
-    await processEvents(sql, db, events, tx, operations);
-=======
-    await processEvents(db, events, tx, operations, chainID);
->>>>>>> 0a552b8d
+    await processEvents(sql, db, events, tx, operations, chainID);
   }
 
   return operations;

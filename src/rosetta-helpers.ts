import {
  ContractCallTransaction,
  RosettaAccountIdentifier,
  RosettaCurrency,
  RosettaOperation,
  RosettaOptions,
} from '@stacks/stacks-blockchain-api-types';
import {
  addressToString,
  AuthType,
  BufferCV,
  BufferReader,
  ChainID,
  ClarityType,
  cvToString,
  deserializeCV,
  deserializeTransaction,
  emptyMessageSignature,
  isSingleSig,
  makeSigHashPreSign,
  MessageSignature,
  parseRecoverableSignature,
  PayloadType,
  SomeCV,
  StacksTransaction,
  txidFromData,
} from '@stacks/transactions';
import { StacksMainnet, StacksTestnet } from '@stacks/network';
import { ec as EC } from 'elliptic';
import * as btc from 'bitcoinjs-lib';
import * as c32check from 'c32check';
import {
  getAssetEventTypeString,
  getEventTypeString,
  getTxFromDataStore,
  getTxStatus,
  getTxTypeString,
} from './api/controllers/db-controller';
import {
  PoxContractIdentifier,
  RosettaConstants,
  RosettaNetworks,
  RosettaOperationType,
} from './api/rosetta-constants';
import {
  BaseTx,
  DataStore,
  DbAssetEventTypeId,
  DbEvent,
  DbEventTypeId,
  DbMempoolTx,
  DbMinerReward,
  DbStxEvent,
  DbStxLockEvent,
  DbTx,
  DbTxStatus,
  DbTxTypeId,
  StxUnlockEvent,
} from './datastore/common';
import { getTxSenderAddress, getTxSponsorAddress } from './event-stream/reader';
import { unwrapOptional, bufferToHexPrefixString, hexToBuffer } from './helpers';
import { readTransaction, TransactionPayloadTypeID } from './p2p/tx';

<<<<<<< HEAD
import { getCoreNodeEndpoint, StacksCoreRpcClient } from './core-rpc/client';
import { serializeCV, TupleCV } from '@stacks/transactions';
=======
import { getCoreNodeEndpoint } from './core-rpc/client';
import { TupleCV } from '@stacks/transactions/dist/transactions/src/clarity';
>>>>>>> 1914333f
import { getBTCAddress, poxAddressToBtcAddress } from '@stacks/stacking';

enum CoinAction {
  CoinSpent = 'coin_spent',
  CoinCreated = 'coin_created',
}

type RosettaStakeContractArgs = {
  amount_ustx: string;
  pox_addr: string;
  stacker_address: string;
  start_burn_height: string;
  unlock_burn_height: string;
  lock_period: string;
};

type RosettaDelegateContractArgs = {
  amount_ustx: string;
  pox_addr: string;
  delegate_to: string;
  until_burn_height: string;
  result: string;
};

type RosettaRevokeDelegateContractArgs = {
  result: string;
};

export async function getOperations(
  tx: DbTx | DbMempoolTx | BaseTx,
  db: DataStore,
  minerRewards?: DbMinerReward[],
  events?: DbEvent[]
): Promise<RosettaOperation[]> {
  const operations: RosettaOperation[] = [];
  const txType = getTxTypeString(tx.type_id);
  switch (txType) {
    case 'token_transfer':
      operations.push(makeFeeOperation(tx));
      operations.push(makeSenderOperation(tx, operations.length));
      operations.push(makeReceiverOperation(tx, operations.length));
      break;
    case 'contract_call':
      operations.push(makeFeeOperation(tx));
      operations.push(await makeCallContractOperation(tx, db, operations.length));
      break;
    case 'smart_contract':
      operations.push(makeFeeOperation(tx));
      operations.push(makeDeployContractOperation(tx, operations.length));
      break;
    case 'coinbase':
      operations.push(makeCoinbaseOperation(tx, 0));
      if (minerRewards !== undefined) {
        getMinerOperations(minerRewards, operations);
      }
      break;
    case 'poison_microblock':
      operations.push(makePoisonMicroblockOperation(tx, 0));
      break;
    default:
      throw new Error(`Unexpected tx type: ${JSON.stringify(txType)}`);
  }

  if (events !== undefined) {
    processEvents(events, tx, operations);
  }

  return operations;
}

export function processUnlockingEvents(events: StxUnlockEvent[], operations: RosettaOperation[]) {
  events.forEach(event => {
    operations.push(makeStakeUnlockOperation(event, operations.length));
  });
}

export function processEvents(events: DbEvent[], baseTx: BaseTx, operations: RosettaOperation[]) {
  events.forEach(event => {
    const txEventType = event.event_type;
    switch (txEventType) {
      case DbEventTypeId.StxAsset:
        const stxAssetEvent = event as DbStxEvent;
        const txAssetEventType = stxAssetEvent.asset_event_type_id;
        switch (txAssetEventType) {
          case DbAssetEventTypeId.Transfer:
            if (baseTx.type_id == DbTxTypeId.TokenTransfer) {
              // each 'token_transfer' transaction has a 'transfer' event associated with it.
              // We break here to avoid operation duplication
              break;
            }
            const tx = baseTx;
            tx.sender_address = unwrapOptional(
              stxAssetEvent.sender,
              () => 'Unexpected nullish sender'
            );
            tx.token_transfer_recipient_address = unwrapOptional(
              stxAssetEvent.recipient,
              () => 'Unexpected nullish recipient'
            );
            tx.token_transfer_amount = unwrapOptional(
              stxAssetEvent.amount,
              () => 'Unexpected nullish amount'
            );
            operations.push(makeSenderOperation(tx, operations.length));
            operations.push(makeReceiverOperation(tx, operations.length));
            break;
          case DbAssetEventTypeId.Burn:
            operations.push(makeBurnOperation(stxAssetEvent, baseTx, operations.length));
            break;
          case DbAssetEventTypeId.Mint:
            operations.push(makeMintOperation(stxAssetEvent, baseTx, operations.length));
            break;
          default:
            throw new Error(`Unexpected StxAsset event: ${txAssetEventType}`);
        }
        break;
      case DbEventTypeId.StxLock:
        const stxLockEvent = event as DbStxLockEvent;
        operations.push(makeStakeLockOperation(stxLockEvent, baseTx, operations.length));
        break;
      case DbEventTypeId.NonFungibleTokenAsset:
        break;
      case DbEventTypeId.FungibleTokenAsset:
        break;
      case DbEventTypeId.SmartContractLog:
        break;
      default:
        // eslint-disable-next-line @typescript-eslint/restrict-template-expressions
        throw new Error(`Unexpected DbEventTypeId: ${txEventType}`);
    }
  });
}

function makeStakeLockOperation(
  tx: DbStxLockEvent,
  baseTx: BaseTx,
  index: number
): RosettaOperation {
  const stake_metadata: any = {};
  stake_metadata.locked = tx.locked_amount.toString();
  stake_metadata.unlock_height = tx.unlock_height.toString();
  const lock: RosettaOperation = {
    operation_identifier: { index: index },
    type: getEventTypeString(tx.event_type),
    status: getTxStatus(baseTx.status),
    account: {
      address: unwrapOptional(tx.locked_address, () => 'Unexpected nullish locked_address'),
    },
    amount: {
      value: (
        0n - unwrapOptional(tx.locked_amount.valueOf(), () => 'Unexpected nullish locked_amount')
      ).toString(10),
      currency: getStxCurrencyMetadata(),
    },
    metadata: stake_metadata,
  };

  return lock;
}

function makeStakeUnlockOperation(tx: StxUnlockEvent, index: number): RosettaOperation {
  const unlock_metadata: any = {};
  unlock_metadata.tx_id = tx.tx_id;
  const unlock: RosettaOperation = {
    operation_identifier: { index: index },
    type: RosettaOperationType.StxUnlock,
    status: 'success',
    account: {
      address: unwrapOptional(tx.stacker_address, () => 'Unexpected nullish address'),
    },
    amount: {
      value: unwrapOptional(tx.unlocked_amount, () => 'Unexpected nullish amount'),
      currency: getStxCurrencyMetadata(),
    },
    metadata: unlock_metadata,
  };

  return unlock;
}

export function getMinerOperations(minerRewards: DbMinerReward[], operations: RosettaOperation[]) {
  minerRewards.forEach(reward => {
    operations.push(makeMinerRewardOperation(reward, operations.length));
  });
}

function makeMinerRewardOperation(reward: DbMinerReward, index: number): RosettaOperation {
  const value =
    reward.coinbase_amount +
    reward.tx_fees_anchored +
    reward.tx_fees_streamed_confirmed +
    reward.tx_fees_streamed_produced;
  const minerRewardOp: RosettaOperation = {
    operation_identifier: { index: index },
    status: getTxStatus(DbTxStatus.Success),
    type: RosettaOperationType.MinerReward,
    account: {
      address: unwrapOptional(reward.recipient, () => 'Unexpected nullish recipient'),
    },
    amount: {
      value: unwrapOptional(value, () => 'Unexpected nullish coinbase_amount').toString(10),
      currency: getStxCurrencyMetadata(),
    },
  };

  return minerRewardOp;
}

function makeFeeOperation(tx: BaseTx): RosettaOperation {
  const fee: RosettaOperation = {
    operation_identifier: { index: 0 },
    type: RosettaOperationType.Fee,
    status: getTxStatus(DbTxStatus.Success),
    account: { address: tx.sender_address },
    amount: {
      value: (0n - unwrapOptional(tx.fee_rate, () => 'Unexpected nullish amount')).toString(10),
      currency: getStxCurrencyMetadata(),
    },
  };

  return fee;
}

function makeBurnOperation(tx: DbStxEvent, baseTx: BaseTx, index: number): RosettaOperation {
  const burn: RosettaOperation = {
    operation_identifier: { index: index },
    type: getAssetEventTypeString(tx.asset_event_type_id),
    status: getTxStatus(baseTx.status),
    account: {
      address: unwrapOptional(baseTx.sender_address, () => 'Unexpected nullish sender_address'),
    },
    amount: {
      value: (0n - unwrapOptional(tx.amount, () => 'Unexpected nullish amount')).toString(10),
      currency: getStxCurrencyMetadata(),
    },
  };

  return burn;
}

function makeMintOperation(tx: DbStxEvent, baseTx: BaseTx, index: number): RosettaOperation {
  const mint: RosettaOperation = {
    operation_identifier: { index: index },
    type: getAssetEventTypeString(tx.asset_event_type_id),
    status: getTxStatus(baseTx.status),
    account: {
      address: unwrapOptional(tx.recipient, () => 'Unexpected nullish sender_address'),
    },
    amount: {
      value: unwrapOptional(tx.amount, () => 'Unexpected nullish token_transfer_amount').toString(
        10
      ),
      currency: getStxCurrencyMetadata(),
    },
  };

  return mint;
}

function makeSenderOperation(tx: BaseTx, index: number): RosettaOperation {
  const sender: RosettaOperation = {
    operation_identifier: { index: index },
    type: 'token_transfer', //Sender operation should always be token_transfer,
    status: getTxStatus(tx.status),
    account: {
      address: unwrapOptional(tx.sender_address, () => 'Unexpected nullish sender_address'),
    },
    amount: {
      value: (
        0n -
        unwrapOptional(tx.token_transfer_amount, () => 'Unexpected nullish token_transfer_amount')
      ).toString(10),
      currency: getStxCurrencyMetadata(),
    },
    coin_change: {
      coin_action: CoinAction.CoinSpent,
      coin_identifier: { identifier: tx.tx_id + ':' + index },
    },
  };

  return sender;
}

function makeReceiverOperation(tx: BaseTx, index: number): RosettaOperation {
  const receiver: RosettaOperation = {
    operation_identifier: { index: index },
    related_operations: [{ index: index - 1 }],
    type: 'token_transfer', //Receiver operation should always be token_transfer
    status: getTxStatus(tx.status),
    account: {
      address: unwrapOptional(
        tx.token_transfer_recipient_address,
        () => 'Unexpected nullish token_transfer_recipient_address'
      ),
    },
    amount: {
      value: unwrapOptional(
        tx.token_transfer_amount,
        () => 'Unexpected nullish token_transfer_amount'
      ).toString(10),
      currency: getStxCurrencyMetadata(),
    },
    coin_change: {
      coin_action: CoinAction.CoinCreated,
      coin_identifier: { identifier: tx.tx_id + ':' + index },
    },
  };

  return receiver;
}

function makeDeployContractOperation(tx: BaseTx, index: number): RosettaOperation {
  const deployer: RosettaOperation = {
    operation_identifier: { index: index },
    type: getTxTypeString(tx.type_id),
    status: getTxStatus(tx.status),
    account: {
      address: unwrapOptional(tx.sender_address, () => 'Unexpected nullish sender_address'),
    },
  };

  return deployer;
}

async function makeCallContractOperation(
  tx: BaseTx,
  db: DataStore,
  index: number
): Promise<RosettaOperation> {
  const contractCallOp: RosettaOperation = {
    operation_identifier: { index: index },
    type: getTxTypeString(tx.type_id),
    status: getTxStatus(tx.status),
    account: {
      address: unwrapOptional(tx.sender_address, () => 'Unexpected nullish sender_address'),
    },
  };

  const parsed_tx = await getTxFromDataStore(db, { txId: tx.tx_id, includeUnanchored: false });
  if (!parsed_tx.found) {
    throw new Error('unexpected tx not found -- could not get contract from data store');
  }
  const stackContractCall = parsed_tx.result as ContractCallTransaction;
  contractCallOp.status = stackContractCall.tx_status;
  switch (tx.contract_call_function_name) {
    case 'stack-stx':
    case 'delegate-stx':
    case 'revoke-delegate-stx':
      if (
        stackContractCall.contract_call.contract_id == PoxContractIdentifier.testnet ||
        stackContractCall.contract_call.contract_id == PoxContractIdentifier.mainnet
      ) {
        parseStackingContractCall(contractCallOp, stackContractCall);
      } else {
        parseGenericContractCall(contractCallOp, tx);
      }
      break;
    default:
      parseGenericContractCall(contractCallOp, tx);
  }

  return contractCallOp;
}
function makeCoinbaseOperation(tx: BaseTx, index: number): RosettaOperation {
  // TODO : Add more mappings in operations for coinbase
  const sender: RosettaOperation = {
    operation_identifier: { index: index },
    type: getTxTypeString(tx.type_id),
    status: getTxStatus(tx.status),
    account: {
      address: unwrapOptional(tx.sender_address, () => 'Unexpected nullish sender_address'),
    },
  };

  return sender;
}

function makePoisonMicroblockOperation(tx: BaseTx, index: number): RosettaOperation {
  // TODO : add more mappings in operations for poison-microblock
  const sender: RosettaOperation = {
    operation_identifier: { index: index },
    type: getTxTypeString(tx.type_id),
    status: getTxStatus(tx.status),
    account: {
      address: unwrapOptional(tx.sender_address, () => 'Unexpected nullish sender_address'),
    },
  };

  return sender;
}

export function publicKeyToBitcoinAddress(publicKey: string, network: string): string | undefined {
  const publicKeyBuffer = Buffer.from(publicKey, 'hex');

  let btcNetwork: btc.Network;
  if (network === RosettaNetworks.mainnet) {
    btcNetwork = btc.networks.bitcoin;
  } else if (network === RosettaNetworks.testnet) {
    btcNetwork = btc.networks.testnet;
  } else {
    throw new Error(`[publicKeyToBitcoinAddress] Unexpected network '${network}'`);
  }

  const address = btc.payments.p2pkh({
    pubkey: publicKeyBuffer,
    network: btcNetwork,
  });
  return address.address;
}

export function bitcoinAddressToSTXAddress(btcAddress: string): string {
  return c32check.b58ToC32(btcAddress);
}

export function getOptionsFromOperations(operations: RosettaOperation[]): RosettaOptions | null {
  const options: RosettaOptions = {};

  for (const operation of operations) {
    switch (operation.type) {
      case RosettaOperationType.Fee:
        options.fee = operation.amount?.value;
        break;
      case RosettaOperationType.TokenTransfer:
        if (operation.amount) {
          if (BigInt(operation.amount.value) < 0) {
            options.sender_address = operation.account?.address;
            options.type = operation.type;
          } else {
            options.token_transfer_recipient_address = operation?.account?.address;
            options.amount = operation?.amount?.value;
            options.symbol = operation?.amount?.currency.symbol;
            options.decimals = operation?.amount?.currency.decimals;
          }
        }
        break;
      case RosettaOperationType.StackStx:
        if (operation.amount && BigInt(operation.amount.value) > 0) {
          return null;
        }
        if (!operation.metadata || typeof operation.metadata.number_of_cycles !== 'number') {
          return null;
        }

        options.sender_address = operation.account?.address;
        options.type = operation.type;
        options.number_of_cycles = operation.metadata.number_of_cycles;
        options.amount = operation.amount?.value.replace('-', '');
        options.symbol = operation.amount?.currency.symbol;
        options.decimals = operation.amount?.currency.decimals;
        options.pox_addr = operation.metadata?.pox_addr as string;
        break;
      case RosettaOperationType.DelegateStx:
        if (operation.amount && BigInt(operation.amount.value) > 0) {
          return null;
        }
        if (!operation.metadata || typeof operation.metadata.delegate_to !== 'string') {
          return null;
        }
        options.sender_address = operation.account?.address;
        options.type = operation.type;
        options.delegate_to = operation.metadata?.delegate_to;
        options.amount = operation.amount?.value.replace('-', '');
        options.symbol = operation.amount?.currency.symbol;
        options.decimals = operation.amount?.currency.decimals;
        options.pox_addr = operation.metadata?.pox_addr as string;
        break;
      default:
        return null;
    }
  }

  return options;
}

function parseStackingContractCall(
  contractCallOp: RosettaOperation,
  stackContractCall: ContractCallTransaction
) {
  switch (stackContractCall.contract_call.function_name) {
    case 'stack-stx':
      {
        contractCallOp.type = RosettaOperationType.StackStx;
        contractCallOp.metadata = {
          ...parseStackStxArgs(stackContractCall),
        };
      }
      break;
    case 'delegate-stx':
      {
        contractCallOp.type = RosettaOperationType.DelegateStx;
        contractCallOp.metadata = {
          ...parseDelegateStxArgs(stackContractCall),
        };
      }
      break;
    case 'revoke-delegate-stx':
      {
        contractCallOp.type = RosettaOperationType.RevokeDelegateStx;
        contractCallOp.metadata = {
          ...parseRevokeDelegateStxArgs(stackContractCall),
        };
      }
      break;
  }
}

function parseGenericContractCall(operation: RosettaOperation, tx: BaseTx) {
  operation.metadata = {
    contract_call_function_name: tx.contract_call_function_name,
    contract_call_function_args: bufferToHexPrefixString(
      tx.contract_call_function_args ? tx.contract_call_function_args : Buffer.from('')
    ),
  };
}

function parseRevokeDelegateStxArgs(
  contract: ContractCallTransaction
): RosettaRevokeDelegateContractArgs {
  const args = {} as RosettaRevokeDelegateContractArgs;

  if (contract.tx_result == undefined) {
    throw new Error(`Could not find field tx_result in contract call`);
  }

  // Call result
  const result = deserializeCV(hexToBuffer(contract.tx_result.hex)) as SomeCV;
  args.result = result.value.type === ClarityType.BoolTrue ? 'true' : 'false';

  return args;
}

function parseDelegateStxArgs(contract: ContractCallTransaction): RosettaDelegateContractArgs {
  const args = {} as RosettaDelegateContractArgs;

  if (contract.tx_result == undefined) {
    throw new Error(`Could not find field tx_result in contract call`);
  }

  if (contract.contract_call.function_args == undefined) {
    throw new Error(`Could not find field function_args in contract call`);
  }

  // Locked amount
  let argName = 'amount-ustx';
  const amount_ustx = contract.contract_call.function_args?.find(a => a.name === argName);
  if (!amount_ustx) {
    throw new Error(`Could not find field name ${argName} in contract call`);
  }
  args.amount_ustx = amount_ustx.repr.replace(/[^\d.-]/g, '');

  // Delegatee address
  argName = 'delegate-to';
  const delegate_to = contract.contract_call.function_args?.find(a => a.name === argName);
  if (!delegate_to) {
    throw new Error(`Could not find field name ${argName} in contract call`);
  }
  args.delegate_to = delegate_to.repr;

  // Height on which the relation between delegator-delagatee will end  - OPTIONAL
  argName = 'until-burn-ht';
  const until_burn = contract.contract_call.function_args.find(a => a.name === argName);
  if (!until_burn) {
    throw new Error(`Could not find field name ${argName} in contract call`);
  }
  args.until_burn_height =
    until_burn.repr !== 'none' ? until_burn.repr.replace(/[^\d.-]/g, '') : 'none';

  // BTC reward address - OPTIONAL
  argName = 'pox-addr';
  const pox_address_raw = contract.contract_call.function_args?.find(a => a.name === argName);
  if (pox_address_raw == undefined || pox_address_raw.repr == 'none') {
    args.pox_addr = 'none';
  } else {
    const pox_address_cv = deserializeCV(hexToBuffer(pox_address_raw.hex));
    if (pox_address_cv.type === ClarityType.OptionalSome) {
      if (pox_address_cv.value.type === ClarityType.Tuple)
        args.pox_addr = bufferToHexPrefixString(serializeCV(pox_address_cv.value));
    }
  }

  // Call result
  const result = deserializeCV(hexToBuffer(contract.tx_result.hex)) as SomeCV;
  args.result = result.value.type === ClarityType.BoolTrue ? 'true' : 'false';

  return args;
}

function parseStackStxArgs(contract: ContractCallTransaction): RosettaStakeContractArgs {
  const args = {} as RosettaStakeContractArgs;

  if (contract.tx_result == undefined) {
    throw new Error(`Could not find field tx_result in contract call`);
  }

  if (contract.contract_call.function_args == undefined) {
    throw new Error(`Could not find field function_args in contract call`);
  }

  // Locking period
  let argName = 'lock-period';
  const lock_period = contract.contract_call.function_args.find(a => a.name === argName);
  if (!lock_period) {
    throw new Error(`Could not find field name ${argName} in contract call`);
  }
  args.lock_period = lock_period.repr.replace(/[^\d.-]/g, '');

  // Locked amount
  argName = 'amount-ustx';
  const amount_ustx = contract.contract_call.function_args?.find(a => a.name === argName);
  if (!amount_ustx) {
    throw new Error(`Could not find field name ${argName} in contract call`);
  }
  args.amount_ustx = amount_ustx.repr.replace(/[^\d.-]/g, '');

  // Start burn height
  argName = 'start-burn-ht';
  const start_burn_height = contract.contract_call.function_args?.find(a => a.name === argName);
  if (!start_burn_height) {
    throw new Error(`Could not find field name ${argName} in contract call`);
  }
  args.start_burn_height = start_burn_height.repr.replace(/[^\d.-]/g, '');

  // Unlock burn height
  const temp = deserializeCV(hexToBuffer(contract.tx_result.hex)) as SomeCV;
  const resultTuple = temp.value as TupleCV;
  if (resultTuple.data !== undefined) {
    args.unlock_burn_height = cvToString(resultTuple.data['unlock-burn-height']).replace(
      /[^\d.-]/g,
      ''
    );

    // Stacker address
    args.stacker_address = cvToString(resultTuple.data['stacker']);
  }

  // BTC reward address
  argName = 'pox-addr';
  const pox_address_raw = contract.contract_call.function_args?.find(a => a.name === argName);
  if (!pox_address_raw) {
    throw new Error(`Could not find field name ${argName} in contract call`);
  }
  const pox_address_cv = deserializeCV(hexToBuffer(pox_address_raw.hex));
  if (pox_address_cv.type === ClarityType.Tuple) {
    const chainID = parseInt(process.env['STACKS_CHAIN_ID'] as string);
    try {
      args.pox_addr = poxAddressToBtcAddress(
        pox_address_cv,
        chainID == ChainID.Mainnet ? 'mainnet' : 'testnet'
      );
    } catch (error) {
      console.log(error);
      args.pox_addr = 'Invalid';
    }
  }

  return args;
}

export function isSymbolSupported(operations: RosettaOperation[]): boolean {
  for (const operation of operations) {
    if (operation.amount?.currency.symbol !== RosettaConstants.symbol) {
      return false;
    }
  }

  return true;
}

export function isDecimalsSupported(operations: RosettaOperation[]): boolean {
  for (const operation of operations) {
    if (operation.amount?.currency.decimals !== RosettaConstants.decimals) {
      return false;
    }
  }

  return true;
}

export function getStxCurrencyMetadata(): RosettaCurrency {
  const currency: RosettaCurrency = {
    decimals: RosettaConstants.decimals,
    symbol: RosettaConstants.symbol,
  };

  return currency;
}

export function rawTxToStacksTransaction(raw_tx: string): StacksTransaction {
  const buffer = hexToBuffer(raw_tx);
  const transaction: StacksTransaction = deserializeTransaction(BufferReader.fromBuffer(buffer));
  return transaction;
}

export function isSignedTransaction(transaction: StacksTransaction): boolean {
  if (!transaction.auth.spendingCondition) {
    return false;
  }
  if (isSingleSig(transaction.auth.spendingCondition)) {
    /**Single signature Transaction has an empty signature, so the transaction is not signed */
    if (
      !transaction.auth.spendingCondition.signature.data ||
      emptyMessageSignature().data === transaction.auth.spendingCondition.signature.data
    ) {
      return false;
    }
  } else {
    /**Multi-signature transaction does not have signature fields thus the transaction not signed */
    if (transaction.auth.spendingCondition.fields.length === 0) {
      return false;
    }
  }
  return true;
}

export function rawTxToBaseTx(raw_tx: string): BaseTx {
  const txBuffer = Buffer.from(raw_tx.substring(2), 'hex');
  const txId = '0x' + txidFromData(txBuffer);
  const bufferReader = BufferReader.fromBuffer(txBuffer);
  const transaction = readTransaction(bufferReader);

  const txSender = getTxSenderAddress(transaction);
  const sponsorAddress = getTxSponsorAddress(transaction);
  const payload: any = transaction.payload;
  const fee = transaction.auth.originCondition.feeRate;
  const amount = payload.amount;
  transaction.auth.originCondition;
  const recipientAddr =
    payload.recipient && payload.recipient.address
      ? addressToString({
          type: payload.recipient.typeId,
          version: payload.recipient.address.version,
          hash160: payload.recipient.address.bytes.toString('hex'),
        })
      : '';
  const sponsored = sponsorAddress ? true : false;

  let transactionType = DbTxTypeId.TokenTransfer;
  switch (transaction.payload.typeId) {
    case TransactionPayloadTypeID.TokenTransfer:
      transactionType = DbTxTypeId.TokenTransfer;
      break;
    case TransactionPayloadTypeID.SmartContract:
      transactionType = DbTxTypeId.SmartContract;
      break;
    case TransactionPayloadTypeID.ContractCall:
      transactionType = DbTxTypeId.ContractCall;
      break;
    case TransactionPayloadTypeID.Coinbase:
      transactionType = DbTxTypeId.Coinbase;
      break;
    case TransactionPayloadTypeID.PoisonMicroblock:
      transactionType = DbTxTypeId.PoisonMicroblock;
      break;
  }
  const dbtx: BaseTx = {
    token_transfer_recipient_address: recipientAddr,
    tx_id: txId,
    anchor_mode: 3,
    type_id: transactionType,
    status: '' as any,
    nonce: Number(transaction.auth.originCondition.nonce),
    fee_rate: fee,
    sender_address: txSender,
    token_transfer_amount: amount,
    sponsored: sponsored,
    sponsor_address: sponsorAddress,
  };

  return dbtx;
}

export function getSigners(transaction: StacksTransaction): RosettaAccountIdentifier[] | undefined {
  let address;
  if (transaction.payload.payloadType == PayloadType.TokenTransfer) {
    address = transaction.payload.recipient.address;
  } else if (transaction.payload.payloadType == PayloadType.ContractCall) {
    address = transaction.payload.contractAddress;
  } else {
    return;
  }
  const { type, version } = address;

  const account_identifier_signers: RosettaAccountIdentifier[] = [];
  if (transaction.auth.authType == AuthType.Standard) {
    if (transaction.auth.spendingCondition) {
      const signer = {
        address: addressToString({
          version: version,
          hash160: transaction.auth.spendingCondition.signer,
          type: type,
        }),
      };
      account_identifier_signers.push(signer);
    }
  } else if (transaction.auth.authType == AuthType.Sponsored) {
    if (transaction.auth.spendingCondition) {
      const signer = {
        address: addressToString({
          version: version,
          hash160: transaction.auth.spendingCondition.signer,
          type: type,
        }),
      };
      account_identifier_signers.push(signer);
    }
    if (transaction.auth.sponsorSpendingCondition) {
      const sponsored = {
        address: addressToString({
          version: version,
          hash160: transaction.auth.sponsorSpendingCondition.signer,
          type: type,
        }),
      };
      account_identifier_signers.push(sponsored);
    }
  }
  return account_identifier_signers;
}

export function getStacksTestnetNetwork() {
  const stacksNetwork = new StacksTestnet();
  stacksNetwork.coreApiUrl = `http://${getCoreNodeEndpoint()}`;
  return stacksNetwork;
}

export function getStacksMainnetNetwork() {
  const stacksNetwork = new StacksMainnet();
  stacksNetwork.coreApiUrl = `http://${getCoreNodeEndpoint()}`;
  return stacksNetwork;
}

export function getStacksNetwork() {
  const configuredChainID: ChainID = parseInt(process.env['STACKS_CHAIN_ID'] as string);
  if (ChainID.Mainnet == configuredChainID) {
    return getStacksMainnetNetwork();
  }
  return getStacksTestnetNetwork();
}

export function verifySignature(
  message: string,
  publicAddress: string,
  signature: MessageSignature
): boolean {
  const { r, s } = parseRecoverableSignature(signature.data);

  try {
    const ec = new EC('secp256k1');
    const publicKeyPair = ec.keyFromPublic(publicAddress, 'hex'); // use the accessible public key to verify the signature
    const isVerified = publicKeyPair.verify(message, { r, s });
    return isVerified;
  } catch (error) {
    return false;
  }
}

export function makePresignHash(transaction: StacksTransaction): string | undefined {
  if (!transaction.auth.authType || !transaction.auth.spendingCondition?.nonce) {
    return undefined;
  }

  return makeSigHashPreSign(
    transaction.verifyBegin(),
    transaction.auth.authType,
    transaction.auth.spendingCondition?.fee,
    transaction.auth.spendingCondition?.nonce
  );
}

export function getSignature(transaction: StacksTransaction): MessageSignature | undefined {
  if (transaction.auth.spendingCondition && isSingleSig(transaction.auth.spendingCondition)) {
    return transaction.auth.spendingCondition.signature;
  }
  return undefined;
}<|MERGE_RESOLUTION|>--- conflicted
+++ resolved
@@ -61,13 +61,8 @@
 import { unwrapOptional, bufferToHexPrefixString, hexToBuffer } from './helpers';
 import { readTransaction, TransactionPayloadTypeID } from './p2p/tx';
 
-<<<<<<< HEAD
-import { getCoreNodeEndpoint, StacksCoreRpcClient } from './core-rpc/client';
+import { getCoreNodeEndpoint } from './core-rpc/client';
 import { serializeCV, TupleCV } from '@stacks/transactions';
-=======
-import { getCoreNodeEndpoint } from './core-rpc/client';
-import { TupleCV } from '@stacks/transactions/dist/transactions/src/clarity';
->>>>>>> 1914333f
 import { getBTCAddress, poxAddressToBtcAddress } from '@stacks/stacking';
 
 enum CoinAction {

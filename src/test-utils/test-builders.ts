/**
 * This file provides builders and helper functions for generating sample blocks, microblocks, transactions,
 * and events.
 *
 * Use of these builders is encouraged in every test that requires the blockchain to be in a
 * specific state as opposed to writing data to individual tables directly, as that could lead to tests
 * not being representative of a real life scenario.
 */
import {
  DataStoreBlockUpdateData,
  DataStoreMicroblockUpdateData,
  DataStoreTxEventData,
  DbAssetEventTypeId,
  DbBlock,
  DbBnsName,
  DbBnsNamespace,
  DbEventTypeId,
  DbFtEvent,
  DbMempoolTx,
  DbMicroblockPartial,
  DbMinerReward,
  DbNftEvent,
  DbSmartContract,
  DbSmartContractEvent,
  DbStxEvent,
  DbStxLockEvent,
  DbTxStatus,
  DbTxTypeId,
} from '../datastore/common';
import { bufferCV, bufferCVFromString, serializeCV, uintCV } from '@stacks/transactions';
import { createClarityValueArray } from '../stacks-encoding-helpers';
import { bufferToHexPrefixString } from '../helpers';

// Default values when none given. Useful when they are irrelevant for a particular test.
const BLOCK_HEIGHT = 1;
const BLOCK_HASH = '0x123456';
const INDEX_BLOCK_HASH = '0xdeadbeef';
const MICROBLOCK_HASH = '0x123466';
const BURN_BLOCK_HASH = '0xf44f44';
const BURN_BLOCK_HEIGHT = 713000;
const BURN_BLOCK_TIME = 94869286;
const SENDER_ADDRESS = 'SP466FNC0P7JWTNM2R9T199QRZN1MYEDTAR0KP27';
const RECIPIENT_ADDRESS = 'STB44HYPYAT2BB2QE513NSP81HTMYWBJP02HPGK6';
const TOKEN_TRANSFER_AMOUNT = 100n;
const FEE_RATE = 50n;
const TX_ID = '0x1234';
const ASSET_IDENTIFIER = 'SP3D6PV2ACBPEKYJTCMH7HEN02KP87QSP8KTEH335.Candies::candy';
const FT_IDENTIFIER =
  'SP2H8PY27SEZ03MWRKS5XABZYQN17ETGQS3527SA5.newyorkcitycoin-token::newyorkcitycoin';
const CONTRACT_ID = 'ST27W5M8BRKA7C5MZE2R1S1F4XTPHFWFRNHA9M04Y.hello-world';
const CONTRACT_SOURCE = '(some-contract-src)';
const CONTRACT_CALL_FUNCTION_NAME = 'test-contract-fn';
const CONTRACT_ABI = {
  maps: [],
  functions: [
    {
      args: [{ type: 'uint128', name: 'amount' }],
      name: 'test-contract-fn',
      access: 'public',
      outputs: {
        type: {
          response: {
            ok: 'uint128',
            error: 'none',
          },
        },
      },
    },
  ],
  variables: [],
  fungible_tokens: [],
  non_fungible_tokens: [],
};
const MINER_RECIPIENT = 'testAddr2';
const COINBASE_AMOUNT = 15_000_000_000_000n;
const TX_FEES_ANCHORED = 1_000_000_000_000n;
const TX_FEES_STREAMED_CONFIRMED = 2_000_000_000_000n;
const TX_FEES_STREAMED_PRODUCED = 3_000_000_000_000n;
const BNS_NAME = 'test.btc';
const BNS_NAMESPACE_ID = 'btc';
const ZONEFILE =
  '$ORIGIN test.btc\n$TTL 3600\n_http._tcp IN URI 10 1 "https://blockstack.s3.amazonaws.com/test.btc"\n';
const ZONEFILE_HASH = 'b100a68235244b012854a95f9114695679002af9';

export interface TestBlockArgs {
  block_height?: number;
  block_hash?: string;
  index_block_hash?: string;
  burn_block_hash?: string;
  burn_block_time?: number;
  burn_block_height?: number;
  miner_txid?: string;
  parent_index_block_hash?: string;
  parent_block_hash?: string;
  parent_microblock_hash?: string;
  parent_microblock_sequence?: number;
  canonical?: boolean;
}

/**
 * Generate a test block.
 * @param args - Optional block data
 * @returns `DbBlock`
 */
function testBlock(args?: TestBlockArgs): DbBlock {
  return {
    block_hash: args?.block_hash ?? BLOCK_HASH,
    index_block_hash: args?.index_block_hash ?? INDEX_BLOCK_HASH,
    parent_index_block_hash: args?.parent_index_block_hash ?? '',
    parent_block_hash: args?.parent_block_hash ?? '',
    parent_microblock_hash: args?.parent_microblock_hash ?? '0x00',
    parent_microblock_sequence: args?.parent_microblock_sequence ?? 0,
    block_height: args?.block_height ?? BLOCK_HEIGHT,
    burn_block_time: args?.burn_block_time ?? BURN_BLOCK_TIME,
    burn_block_hash: args?.burn_block_hash ?? BURN_BLOCK_HASH,
    burn_block_height: args?.burn_block_height ?? BURN_BLOCK_HEIGHT,
    miner_txid: args?.miner_txid ?? '0x4321',
    canonical: args?.canonical ?? true,
    execution_cost_read_count: 0,
    execution_cost_read_length: 0,
    execution_cost_runtime: 0,
    execution_cost_write_count: 0,
    execution_cost_write_length: 0,
  };
}

interface TestMicroblockArgs {
  microblock_hash?: string;
  microblock_parent_hash?: string;
  microblock_sequence?: number;
  parent_index_block_hash?: string;
  parent_burn_block_time?: number;
  parent_burn_block_hash?: string;
  parent_burn_block_height?: number;
}

/**
 * Generate a test microblock.
 * @param args - Optional microblock data
 * @returns `DbMicroblockPartial`
 */
function testMicroblock(args?: TestMicroblockArgs): DbMicroblockPartial {
  return {
    microblock_hash: args?.microblock_hash ?? MICROBLOCK_HASH,
    microblock_sequence: args?.microblock_sequence ?? 0,
    microblock_parent_hash: args?.microblock_parent_hash ?? BLOCK_HASH,
    parent_index_block_hash: args?.parent_index_block_hash ?? INDEX_BLOCK_HASH,
    parent_burn_block_height: args?.parent_burn_block_height ?? BURN_BLOCK_HEIGHT,
    parent_burn_block_hash: args?.parent_burn_block_hash ?? BURN_BLOCK_HASH,
    parent_burn_block_time: args?.parent_burn_block_time ?? BURN_BLOCK_TIME,
  };
}

export interface TestTxArgs {
  block_hash?: string;
  block_height?: number;
  burn_block_time?: number;
  canonical?: boolean;
  microblock_canonical?: boolean;
  coinbase_alt_recipient?: string;
  contract_call_contract_id?: string;
  contract_call_function_name?: string;
  contract_call_function_args?: string;
  abi?: string;
  fee_rate?: bigint;
  index_block_hash?: string;
  microblock_hash?: string;
  microblock_sequence?: number;
  parent_index_block_hash?: string;
  raw_result?: string;
  sender_address?: string;
  smart_contract_clarity_version?: number;
  smart_contract_contract_id?: string;
  smart_contract_source_code?: string;
  status?: DbTxStatus;
  token_transfer_amount?: bigint;
  token_transfer_recipient_address?: string;
  token_transfer_memo?: string;
  tx_id?: string;
  tx_index?: number;
  type_id?: DbTxTypeId;
  nonce?: number;
}

/**
 * Generate a test transaction.
 * @param args - Optional transaction data
 * @returns `DataStoreTxEventData`
 */
function testTx(args?: TestTxArgs): DataStoreTxEventData {
  const data: DataStoreTxEventData = {
    tx: {
      tx_id: args?.tx_id ?? TX_ID,
      tx_index: args?.tx_index ?? 0,
      anchor_mode: 3,
      nonce: args?.nonce ?? 0,
      raw_tx: '',
      index_block_hash: args?.index_block_hash ?? INDEX_BLOCK_HASH,
      block_hash: args?.block_hash ?? BLOCK_HASH,
      block_height: args?.block_height ?? BLOCK_HEIGHT,
      burn_block_time: args?.burn_block_time ?? BURN_BLOCK_TIME,
      parent_burn_block_time: BURN_BLOCK_TIME,
      type_id: args?.type_id ?? DbTxTypeId.Coinbase,
      status: args?.status ?? DbTxStatus.Success,
      raw_result: args?.raw_result ?? '0x0703',
      canonical: args?.canonical ?? true,
      post_conditions: '0x01f5',
      fee_rate: args?.fee_rate ?? FEE_RATE,
      sponsored: false,
      sponsor_address: undefined,
      sender_address: args?.sender_address ?? SENDER_ADDRESS,
      origin_hash_mode: 1,
      coinbase_payload: bufferToHexPrefixString(Buffer.from('hi')),
      coinbase_alt_recipient: args?.coinbase_alt_recipient,
      event_count: 0,
      parent_index_block_hash: args?.parent_index_block_hash ?? INDEX_BLOCK_HASH,
      parent_block_hash: BLOCK_HASH,
      microblock_canonical: args?.microblock_canonical ?? true,
      microblock_sequence: args?.microblock_sequence ?? 0,
      microblock_hash: args?.microblock_hash ?? MICROBLOCK_HASH,
      token_transfer_amount: args?.token_transfer_amount ?? TOKEN_TRANSFER_AMOUNT,
      token_transfer_recipient_address: args?.token_transfer_recipient_address ?? RECIPIENT_ADDRESS,
      token_transfer_memo: args?.token_transfer_memo ?? '',
      smart_contract_clarity_version: args?.smart_contract_clarity_version,
      smart_contract_contract_id: args?.smart_contract_contract_id,
      smart_contract_source_code: args?.smart_contract_source_code,
      execution_cost_read_count: 0,
      execution_cost_read_length: 0,
      execution_cost_runtime: 0,
      execution_cost_write_count: 0,
      execution_cost_write_length: 0,
      contract_call_contract_id: args?.contract_call_contract_id,
      contract_call_function_name: args?.contract_call_function_name,
      contract_call_function_args: args?.contract_call_function_args,
      abi: args?.abi,
    },
    stxLockEvents: [],
    stxEvents: [],
    ftEvents: [],
    nftEvents: [],
    contractLogEvents: [],
    smartContracts: [],
    names: [],
    namespaces: [],
    pox2Events: [],
  };
  return data;
}

interface TestMempoolTxArgs {
  contract_call_contract_id?: string;
  contract_call_function_args?: string;
  contract_call_function_name?: string;
  pruned?: boolean;
  sender_address?: string;
  smart_contract_clarity_version?: number;
  smart_contract_contract_id?: string;
  status?: DbTxStatus;
  token_transfer_recipient_address?: string;
  tx_id?: string;
  type_id?: DbTxTypeId;
  nonce?: number;
  fee_rate?: bigint;
  raw_tx?: string;
}

/**
 * Generate a test mempool transaction.
 * @param args - Optional transaction data
 * @returns `DbMempoolTx`
 */
export function testMempoolTx(args?: TestMempoolTxArgs): DbMempoolTx {
  return {
    pruned: args?.pruned ?? false,
    tx_id: args?.tx_id ?? TX_ID,
    anchor_mode: 3,
    nonce: args?.nonce ?? 0,
    raw_tx: args?.raw_tx ?? '0x01234567',
    type_id: args?.type_id ?? DbTxTypeId.TokenTransfer,
    receipt_time: (new Date().getTime() / 1000) | 0,
    status: args?.status ?? DbTxStatus.Pending,
    post_conditions: '0x01f5',
    fee_rate: args?.fee_rate ?? 1234n,
    sponsored: false,
    sponsor_address: undefined,
    origin_hash_mode: 1,
    sender_address: args?.sender_address ?? SENDER_ADDRESS,
    token_transfer_amount: 1234n,
    token_transfer_memo: '',
    token_transfer_recipient_address: args?.token_transfer_recipient_address ?? RECIPIENT_ADDRESS,
    smart_contract_clarity_version: args?.smart_contract_clarity_version,
    smart_contract_contract_id: args?.smart_contract_contract_id ?? CONTRACT_ID,
    contract_call_contract_id: args?.contract_call_contract_id ?? CONTRACT_ID,
    contract_call_function_name: args?.contract_call_function_name ?? CONTRACT_CALL_FUNCTION_NAME,
    contract_call_function_args:
      args?.contract_call_function_args ??
      bufferToHexPrefixString(createClarityValueArray(uintCV(123456))),
  };
}

export interface TestStxEventArgs {
  amount?: bigint;
  block_height?: number;
  event_index?: number;
  recipient?: string;
  sender?: string;
  tx_id?: string;
  tx_index?: number;
  memo?: string;
}

/**
 * Generate a test stx event.
 * @param args - Optional event data
 * @returns `DbStxEvent`
 */
function testStxEvent(args?: TestStxEventArgs): DbStxEvent {
  return {
    canonical: true,
    event_type: DbEventTypeId.StxAsset,
    asset_event_type_id: DbAssetEventTypeId.Transfer,
    event_index: args?.event_index ?? 0,
    tx_id: args?.tx_id ?? TX_ID,
    tx_index: args?.tx_index ?? 0,
    block_height: args?.block_height ?? BLOCK_HEIGHT,
    amount: args?.amount ?? TOKEN_TRANSFER_AMOUNT,
    recipient: args?.recipient ?? RECIPIENT_ADDRESS,
    sender: args?.sender ?? SENDER_ADDRESS,
    memo: args?.memo,
  };
}

interface TestNftEventArgs {
  asset_event_type_id?: DbAssetEventTypeId;
  asset_identifier?: string;
  block_height?: number;
  canonical?: boolean;
  event_index?: number;
  recipient?: string;
  sender?: string;
  tx_id?: string;
  tx_index?: number;
  value?: string;
}

/**
 * Generate a test nft event.
 * @param args - Optional event data
 * @returns `DbNftEvent`
 */
function testNftEvent(args?: TestNftEventArgs): DbNftEvent {
  return {
    asset_event_type_id: args?.asset_event_type_id ?? DbAssetEventTypeId.Transfer,
    asset_identifier: args?.asset_identifier ?? ASSET_IDENTIFIER,
    block_height: args?.block_height ?? BLOCK_HEIGHT,
    canonical: args?.canonical ?? true,
    event_index: args?.event_index ?? 0,
    event_type: DbEventTypeId.NonFungibleTokenAsset,
    recipient: args?.recipient, // No default as this can be undefined.
    sender: args?.sender, // No default as this can be undefined.
    tx_id: args?.tx_id ?? TX_ID,
    tx_index: args?.tx_index ?? 0,
    value:
      args?.value ??
      bufferToHexPrefixString(Buffer.from(serializeCV(bufferCV(Buffer.from([2051]))))),
  };
}

interface TestFtEventArgs {
  asset_identifier?: string;
  asset_event_type_id?: DbAssetEventTypeId;
  amount?: bigint;
  event_index?: number;
  tx_id?: string;
  tx_index?: number;
  block_height?: number;
  canonical?: boolean;
  sender?: string;
  recipient?: string;
}

/**
 * Generate a test ft event.
 * @param args - Optional event data
 * @returns `DbFtEvent`
 */
function testFtEvent(args?: TestFtEventArgs): DbFtEvent {
  return {
    amount: args?.amount ?? 100n,
    asset_event_type_id: args?.asset_event_type_id ?? DbAssetEventTypeId.Transfer,
    asset_identifier: args?.asset_identifier ?? FT_IDENTIFIER,
    block_height: args?.block_height ?? BLOCK_HEIGHT,
    canonical: args?.canonical ?? true,
    event_index: args?.event_index ?? 0,
    event_type: DbEventTypeId.FungibleTokenAsset,
    recipient: args?.recipient, // No default as this can be undefined.
    sender: args?.sender, // No default as this can be undefined.
    tx_id: args?.tx_id ?? TX_ID,
    tx_index: args?.tx_index ?? 0,
  };
}

interface TestSmartContractLogEventArgs {
  tx_id?: string;
  block_height?: number;
  contract_identifier?: string;
  event_index?: number;
  tx_index?: number;
  canonical?: boolean;
  topic?: string;
  value?: string;
}

/**
 * Generate a test contract log event.
 * @param args - Optional event data
 * @returns `DbSmartContractEvent`
 */
function testSmartContractLogEvent(args?: TestSmartContractLogEventArgs): DbSmartContractEvent {
  return {
    event_index: args?.event_index ?? 0,
    tx_id: args?.tx_id ?? TX_ID,
    tx_index: args?.tx_index ?? 0,
    block_height: args?.block_height ?? BLOCK_HEIGHT,
    canonical: args?.canonical ?? true,
    event_type: DbEventTypeId.SmartContractLog,
    contract_identifier: args?.contract_identifier ?? CONTRACT_ID,
<<<<<<< HEAD
    topic: 'some-topic',
    value: bufferToHexPrefixString(Buffer.from(serializeCV(bufferCVFromString('some val')))),
=======
    topic: args?.topic ?? 'some-topic',
    value: args?.value ?? bufferToHexPrefixString(serializeCV(bufferCVFromString('some val'))),
>>>>>>> b991d52b
  };
}

interface TestStxEventLockArgs {
  tx_id?: string;
  block_height?: number;
  event_index?: number;
  tx_index?: number;
  locked_amount?: number;
  unlock_height?: number;
  locked_address?: string;
}

/**
 * Generate a test stx lock event.
 * @param args - Optional event data
 * @returns `DbStxLockEvent`
 */
function testStxLockEvent(args?: TestStxEventLockArgs): DbStxLockEvent {
  return {
    event_index: args?.event_index ?? 0,
    tx_id: args?.tx_id ?? TX_ID,
    tx_index: args?.tx_index ?? 0,
    block_height: args?.block_height ?? BLOCK_HEIGHT,
    canonical: true,
    event_type: DbEventTypeId.StxLock,
    locked_amount: BigInt(args?.locked_amount ?? 500),
    unlock_height: args?.unlock_height ?? 1,
    locked_address: args?.locked_address ?? 'lock-addr',
    contract_name: 'pox',
  };
}

export interface TestSmartContractEventArgs {
  tx_id?: string;
  block_height?: number;
  clarity_version?: number;
  contract_id?: string;
  contract_source?: string;
  abi?: string;
}

/**
 * Generate a test smart contract event.
 * @param args - Optional event data
 * @returns `DbSmartContract`
 */
function testSmartContractEvent(args?: TestSmartContractEventArgs): DbSmartContract {
  return {
    tx_id: args?.tx_id ?? TX_ID,
    canonical: true,
    block_height: args?.block_height ?? BLOCK_HEIGHT,
    clarity_version: args?.clarity_version ?? null,
    contract_id: args?.contract_id ?? CONTRACT_ID,
    source_code: args?.contract_source ?? CONTRACT_SOURCE,
    abi: args?.abi ?? JSON.stringify(CONTRACT_ABI),
  };
}

interface TestMinerRewardArgs {
  block_hash?: string;
  index_block_hash?: string;
  from_index_block_hash?: string;
  mature_block_height?: number;
  canonical?: boolean;
  recipient?: string;
  coinbase_amount?: bigint;
  tx_fees_anchored?: bigint;
  tx_fees_streamed_confirmed?: bigint;
  tx_fees_streamed_produced?: bigint;
}

/**
 * Generate a test miner reward
 * @param args - Optional miner reward data
 * @returns `DbMinerReward`
 */
function testMinerReward(args?: TestMinerRewardArgs): DbMinerReward {
  return {
    block_hash: args?.block_hash ?? BLOCK_HASH,
    index_block_hash: args?.index_block_hash ?? INDEX_BLOCK_HASH,
    from_index_block_hash: args?.from_index_block_hash ?? INDEX_BLOCK_HASH,
    mature_block_height: args?.mature_block_height ?? BLOCK_HEIGHT,
    canonical: args?.canonical ?? true,
    recipient: args?.recipient ?? MINER_RECIPIENT,
    miner_address: args?.recipient ?? MINER_RECIPIENT,
    coinbase_amount: args?.coinbase_amount ?? COINBASE_AMOUNT,
    tx_fees_anchored: args?.tx_fees_anchored ?? TX_FEES_ANCHORED,
    tx_fees_streamed_confirmed: args?.tx_fees_streamed_confirmed ?? TX_FEES_STREAMED_CONFIRMED,
    tx_fees_streamed_produced: args?.tx_fees_streamed_produced ?? TX_FEES_STREAMED_PRODUCED,
  };
}

interface TestBnsNamespaceArgs {
  namespace_id?: string;
  address?: string;
  launched_at?: number;
  reveal_block?: number;
  ready_block?: number;
  buckets?: string;
  base?: bigint;
  coeff?: bigint;
  nonalpha_discount?: number;
  no_vowel_discount?: number;
  lifetime?: number;
  status?: string;
  tx_id?: string;
  tx_index?: number;
  canonical?: boolean;
}

/**
 * Generate a test BNS namespace
 * @param args - Optional namespace data
 * @returns `DbBnsNamespace`
 */
function testBnsNamespace(args?: TestBnsNamespaceArgs): DbBnsNamespace {
  return {
    namespace_id: args?.namespace_id ?? BNS_NAMESPACE_ID,
    address: args?.address ?? SENDER_ADDRESS,
    launched_at: args?.launched_at ?? BLOCK_HEIGHT,
    reveal_block: args?.reveal_block ?? BLOCK_HEIGHT,
    ready_block: args?.ready_block ?? BLOCK_HEIGHT,
    buckets: args?.buckets ?? '1,1,1',
    base: args?.base ?? 1n,
    coeff: args?.coeff ?? 1n,
    nonalpha_discount: args?.nonalpha_discount ?? 0,
    no_vowel_discount: args?.no_vowel_discount ?? 0,
    lifetime: args?.lifetime ?? 0,
    status: args?.status ?? 'ready',
    tx_id: args?.tx_id ?? TX_ID,
    tx_index: args?.tx_index ?? 0,
    canonical: args?.canonical ?? true,
  };
}

interface TestBnsNameArgs {
  name?: string;
  address?: string;
  namespace_id?: string;
  registered_at?: number;
  expire_block?: number;
  grace_period?: number;
  renewal_deadline?: number;
  resolver?: string;
  zonefile?: string;
  zonefile_hash?: string;
  tx_id?: string;
  tx_index?: number;
  status?: string;
  canonical?: boolean;
}

/**
 * Generate a test BNS name
 * @param args - Optional name data
 * @returns `DbBnsName`
 */
function testBnsName(args?: TestBnsNameArgs): DbBnsName {
  return {
    name: args?.name ?? BNS_NAME,
    address: args?.address ?? SENDER_ADDRESS,
    namespace_id: args?.namespace_id ?? BNS_NAMESPACE_ID,
    registered_at: args?.registered_at ?? BLOCK_HEIGHT,
    expire_block: args?.expire_block ?? 0,
    grace_period: args?.grace_period,
    renewal_deadline: args?.renewal_deadline,
    resolver: args?.resolver,
    zonefile: args?.zonefile ?? ZONEFILE,
    zonefile_hash: args?.zonefile_hash ?? ZONEFILE_HASH,
    tx_id: args?.tx_id ?? TX_ID,
    tx_index: args?.tx_index ?? 0,
    status: args?.status ?? 'name-register',
    canonical: args?.canonical ?? true,
  };
}

/**
 * Builder that creates a test block with any number of transactions and events so populating
 * the DB for testing becomes easier.
 *
 * The output of `build()` can be used in a `db.update()` call to process the block just as
 * if it came from the Event Server.
 */
export class TestBlockBuilder {
  private data: DataStoreBlockUpdateData;
  private txIndex = -1;
  private eventIndex = -1;

  constructor(args?: TestBlockArgs) {
    this.data = {
      block: testBlock(args),
      microblocks: [],
      minerRewards: [],
      txs: [],
    };
  }

  get block(): DbBlock {
    return this.data.block;
  }

  get txData(): DataStoreTxEventData {
    return this.data.txs[this.txIndex];
  }

  addTx(args?: TestTxArgs): TestBlockBuilder {
    const defaultArgs: TestTxArgs = {
      index_block_hash: this.block.index_block_hash,
      block_hash: this.block.block_hash,
      block_height: this.block.block_height,
      burn_block_time: this.block.burn_block_time,
      tx_index: ++this.txIndex,
    };
    this.data.txs.push(testTx({ ...defaultArgs, ...args }));
    this.eventIndex = -1;
    return this;
  }

  addTxStxEvent(args?: TestStxEventArgs): TestBlockBuilder {
    const defaultArgs: TestStxEventArgs = {
      tx_id: this.txData.tx.tx_id,
      block_height: this.block.block_height,
      tx_index: this.txIndex,
      event_index: ++this.eventIndex,
    };
    this.txData.stxEvents.push(testStxEvent({ ...defaultArgs, ...args }));
    return this;
  }

  addTxNftEvent(args?: TestNftEventArgs): TestBlockBuilder {
    const defaultArgs: TestNftEventArgs = {
      tx_id: this.txData.tx.tx_id,
      block_height: this.block.block_height,
      tx_index: this.txIndex,
      event_index: ++this.eventIndex,
    };
    this.txData.nftEvents.push(testNftEvent({ ...defaultArgs, ...args }));
    return this;
  }

  addTxFtEvent(args?: TestFtEventArgs): TestBlockBuilder {
    const defaultArgs: TestFtEventArgs = {
      tx_id: this.txData.tx.tx_id,
      block_height: this.block.block_height,
      tx_index: this.txIndex,
      event_index: ++this.eventIndex,
    };
    this.txData.ftEvents.push(testFtEvent({ ...defaultArgs, ...args }));
    return this;
  }

  addTxContractLogEvent(args?: TestSmartContractLogEventArgs): TestBlockBuilder {
    const defaultArgs: TestSmartContractLogEventArgs = {
      tx_id: this.txData.tx.tx_id,
      block_height: this.block.block_height,
      tx_index: this.txIndex,
      event_index: ++this.eventIndex,
    };
    this.txData.contractLogEvents.push(testSmartContractLogEvent({ ...defaultArgs, ...args }));
    return this;
  }

  addTxSmartContract(args?: TestSmartContractEventArgs): TestBlockBuilder {
    const defaultArgs: TestSmartContractEventArgs = {
      tx_id: this.txData.tx.tx_id,
      block_height: this.block.block_height,
    };
    this.txData.smartContracts.push(testSmartContractEvent({ ...defaultArgs, ...args }));
    return this;
  }

  addMinerReward(args?: TestMinerRewardArgs): TestBlockBuilder {
    const defaultArgs: TestMinerRewardArgs = {
      mature_block_height: this.block.block_height,
      block_hash: this.block.block_hash,
      index_block_hash: this.block.index_block_hash,
    };
    this.data.minerRewards.push(testMinerReward({ ...defaultArgs, ...args }));
    return this;
  }

  addTxStxLockEvent(args?: TestStxEventLockArgs): TestBlockBuilder {
    const defaultArgs: TestStxEventLockArgs = {
      tx_id: this.txData.tx.tx_id,
      block_height: this.block.block_height,
      event_index: ++this.eventIndex,
    };
    this.txData.stxLockEvents.push(testStxLockEvent({ ...defaultArgs, ...args }));
    return this;
  }

  addTxBnsName(args?: TestBnsNameArgs): TestBlockBuilder {
    const defaultArgs: TestBnsNameArgs = {
      tx_id: this.txData.tx.tx_id,
      tx_index: this.txIndex,
      registered_at: this.block.block_height,
    };
    this.txData.names.push(testBnsName({ ...defaultArgs, ...args }));
    return this;
  }

  addTxBnsNamespace(args?: TestBnsNamespaceArgs): TestBlockBuilder {
    const defaultArgs: TestBnsNamespaceArgs = {
      tx_id: this.txData.tx.tx_id,
      tx_index: this.txIndex,
      ready_block: this.block.block_height,
      reveal_block: this.block.block_height,
    };
    this.txData.namespaces.push(testBnsNamespace({ ...defaultArgs, ...args }));
    return this;
  }

  build(): DataStoreBlockUpdateData {
    return this.data;
  }
}

/**
 * Builder that creates a test microblock stream so populating the DB becomes easier.
 *
 * The output of `build()` can be used in a `db.updateMicroblocks()` call to process the
 * microblocks just as if they came from the Event Server.
 */
export class TestMicroblockStreamBuilder {
  private data: DataStoreMicroblockUpdateData;
  private microblockIndex = -1;
  private txIndex = -1;
  private eventIndex = -1;

  constructor() {
    this.data = {
      microblocks: [],
      txs: [],
    };
  }

  get microblock(): DbMicroblockPartial {
    return this.data.microblocks[this.microblockIndex];
  }

  get txData(): DataStoreTxEventData {
    return this.data.txs[this.txIndex];
  }

  addMicroblock(args?: TestMicroblockArgs): TestMicroblockStreamBuilder {
    const defaultArgs: TestMicroblockArgs = {
      microblock_sequence: ++this.microblockIndex,
      microblock_parent_hash:
        this.microblockIndex > 0
          ? this.data.microblocks[this.microblockIndex - 1].microblock_hash
          : '0x00',
    };
    this.data.microblocks.push(testMicroblock({ ...defaultArgs, ...args }));
    return this;
  }

  addTx(args?: TestTxArgs): TestMicroblockStreamBuilder {
    const defaultBlockArgs: TestTxArgs = {
      parent_index_block_hash: this.microblock.parent_index_block_hash,
      microblock_hash: this.microblock.microblock_hash,
      microblock_sequence: this.microblock.microblock_sequence,
      tx_index: ++this.txIndex,
      index_block_hash: '',
    };
    this.data.txs.push(testTx({ ...defaultBlockArgs, ...args }));
    this.eventIndex = -1;
    return this;
  }

  addTxStxEvent(args?: TestStxEventArgs): TestMicroblockStreamBuilder {
    const defaultArgs: TestStxEventArgs = {
      tx_id: this.txData.tx.tx_id,
      event_index: ++this.eventIndex,
    };
    this.txData.stxEvents.push(testStxEvent({ ...defaultArgs, ...args }));
    return this;
  }

  addTxNftEvent(args?: TestNftEventArgs): TestMicroblockStreamBuilder {
    const defaultArgs: TestNftEventArgs = {
      tx_id: this.txData.tx.tx_id,
      tx_index: this.txIndex,
      event_index: ++this.eventIndex,
    };
    this.txData.nftEvents.push(testNftEvent({ ...defaultArgs, ...args }));
    return this;
  }

  addTxBnsName(args?: TestBnsNameArgs): TestMicroblockStreamBuilder {
    const defaultArgs: TestBnsNameArgs = {
      tx_id: this.txData.tx.tx_id,
      tx_index: this.txIndex,
    };
    this.txData.names.push(testBnsName({ ...defaultArgs, ...args }));
    return this;
  }

  addTxBnsNamespace(args?: TestBnsNamespaceArgs): TestMicroblockStreamBuilder {
    const defaultArgs: TestBnsNamespaceArgs = {
      tx_id: this.txData.tx.tx_id,
      tx_index: this.txIndex,
    };
    this.txData.namespaces.push(testBnsNamespace({ ...defaultArgs, ...args }));
    return this;
  }

  build(): DataStoreMicroblockUpdateData {
    return this.data;
  }
}<|MERGE_RESOLUTION|>--- conflicted
+++ resolved
@@ -425,13 +425,8 @@
     canonical: args?.canonical ?? true,
     event_type: DbEventTypeId.SmartContractLog,
     contract_identifier: args?.contract_identifier ?? CONTRACT_ID,
-<<<<<<< HEAD
-    topic: 'some-topic',
-    value: bufferToHexPrefixString(Buffer.from(serializeCV(bufferCVFromString('some val')))),
-=======
     topic: args?.topic ?? 'some-topic',
-    value: args?.value ?? bufferToHexPrefixString(serializeCV(bufferCVFromString('some val'))),
->>>>>>> b991d52b
+    value: args?.value ?? bufferToHexPrefixString(Buffer.from(serializeCV(bufferCVFromString('some val')))),
   };
 }
 

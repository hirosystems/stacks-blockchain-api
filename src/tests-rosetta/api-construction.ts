import { PgDataStore, cycleMigrations, runMigrations } from '../datastore/postgres-store';
import { PoolClient } from 'pg';
import { ApiServer, startApiServer } from '../api/init';
import * as supertest from 'supertest';
import {
  RosettaConstructionDeriveRequest,
  RosettaConstructionDeriveResponse,
  RosettaConstructionPreprocessRequest,
  RosettaConstructionPreprocessResponse,
  RosettaConstructionMetadataRequest,
  RosettaConstructionHashRequest,
  RosettaConstructionHashResponse,
} from '@blockstack/stacks-blockchain-api-types';

import { startEventServer } from '../event-stream/event-server';
import { Server } from 'net';
import { RosettaConstants, RosettaErrors } from './../api/rosetta-constants';

describe('Rosetta API', () => {
  let db: PgDataStore;
  let client: PoolClient;
  let eventServer: Server;
  let api: ApiServer;

  beforeAll(async () => {
    process.env.PG_DATABASE = 'postgres';
    await cycleMigrations();
    db = await PgDataStore.connect();
    client = await db.pool.connect();
    eventServer = await startEventServer({ db });
    api = await startApiServer(db);
  });

  /**derive api test cases */
  test('derive api', async () => {
    const request: RosettaConstructionDeriveRequest = {
      network_identifier: {
        blockchain: RosettaConstants.blockchain,
        network: RosettaConstants.network,
      },
      public_key: {
        curve_type: 'secp256k1',
        hex_bytes: '025c13b2fc2261956d8a4ad07d481b1a3b2cbf93a24f992249a61c3a1c4de79c51',
      },
    };

    const result = await supertest(api.server)
      .post(`/rosetta/v1/construction/derive`)
      .send(request);

    expect(result.status).toBe(200);
    expect(result.type).toBe('application/json');

    const expectResponse: RosettaConstructionDeriveResponse = {
      address: 'ST19SH1QSCR8VMEX6SVWP33WCF08RPDY5QVHX94BM',
    };

    expect(JSON.parse(result.text)).toEqual(expectResponse);

    const request2 = {
      network_identifier: {
        blockchain: RosettaConstants.blockchain,
        network: RosettaConstants.network,
      },
      public_key: {
        curve_type: 'this is an invalid curve type',
        hex_bytes: '025c13b2fc2261956d8a4ad07d481b1a3b2cbf93a24f992249a61c3a1c4de79c51',
      },
    };

    const result2 = await supertest(api.server)
      .post(`/rosetta/v1/construction/derive`)
      .send(request2);
    expect(result2.status).toBe(400);

    const expectedResponse2 = RosettaErrors.invalidCurveType;

    expect(JSON.parse(result2.text)).toEqual(expectedResponse2);

    const request3 = {
      network_identifier: {
        blockchain: RosettaConstants.blockchain,
        network: RosettaConstants.network,
      },
      public_key: {
        curve_type: 'secp256k1',
        hex_bytes: 'this is an invalid public key',
      },
    };

    const result3 = await supertest(api.server)
      .post(`/rosetta/v1/construction/derive`)
      .send(request3);
    expect(result3.status).toBe(400);

    const expectedResponse3 = RosettaErrors.invalidPublicKey;

    expect(JSON.parse(result3.text)).toEqual(expectedResponse3);
  });
  /** end */

  /** preprocess api test cases */
  test('preprocess api', async () => {
    const request: RosettaConstructionPreprocessRequest = {
      network_identifier: {
        blockchain: RosettaConstants.blockchain,
        network: RosettaConstants.network,
      },
      operations: [
        {
          operation_identifier: {
            index: 0,
            network_index: 0,
          },
          related_operations: [],
          type: 'fee',
          status: 'success',
          account: {
            address: 'STB44HYPYAT2BB2QE513NSP81HTMYWBJP02HPGK6',
            metadata: {},
          },
          amount: {
            value: '-180',
            currency: {
              symbol: 'STX',
              decimals: 6,
            },
            metadata: {},
          },
        },
        {
          operation_identifier: {
            index: 1,
            network_index: 0,
          },
          related_operations: [],
          type: 'token_transfer',
          status: 'success',
          account: {
            address: 'STB44HYPYAT2BB2QE513NSP81HTMYWBJP02HPGK6',
            metadata: {},
          },
          amount: {
            value: '-500000',
            currency: {
              symbol: 'STX',
              decimals: 6,
            },
            metadata: {},
          },
        },
        {
          operation_identifier: {
            index: 2,
            network_index: 0,
          },
          related_operations: [],
          type: 'token_transfer',
          status: 'success',
          account: {
            address: 'STDE7Y8HV3RX8VBM2TZVWJTS7ZA1XB0SSC3NEVH0',
            metadata: {},
          },
          amount: {
            value: '500000',
            currency: {
              symbol: 'STX',
              decimals: 6,
            },
            metadata: {},
          },
        },
      ],
      metadata: {},
      max_fee: [
        {
          value: '12380898',
          currency: {
            symbol: 'STX',
            decimals: 6,
          },
          metadata: {},
        },
      ],
      suggested_fee_multiplier: 0,
    };

    const result = await supertest(api.server)
      .post(`/rosetta/v1/construction/preprocess`)
      .send(request);

    expect(result.status).toBe(200);
    expect(result.type).toBe('application/json');

    const expectResponse: RosettaConstructionPreprocessResponse = {
      options: {
        sender_address: 'STB44HYPYAT2BB2QE513NSP81HTMYWBJP02HPGK6',
        type: 'token_transfer',
        status: 'success',
        token_transfer_recipient_address: 'STDE7Y8HV3RX8VBM2TZVWJTS7ZA1XB0SSC3NEVH0',
        amount: '500000',
        symbol: 'STX',
        decimals: 6,
        fee: '-180',
        max_fee: '12380898',
      },
    };

    expect(JSON.parse(result.text)).toEqual(expectResponse);

    const request2 = {
      network_identifier: {
        blockchain: RosettaConstants.blockchain,
        network: RosettaConstants.network,
      },
      operations: [
        {
          operation_identifier: {
            index: 0,
            network_index: 0,
          },
          related_operations: [],
          type: 'fee',
          status: 'success',
          account: {
            address: 'STB44HYPYAT2BB2QE513NSP81HTMYWBJP02HPGK6',
            metadata: {},
          },
          amount: {
            value: '-180',
            currency: {
              symbol: 'STX',
              decimals: 6,
            },
            metadata: {},
          },
        },
        {
          operation_identifier: {
            index: 1,
            network_index: 0,
          },
          related_operations: [],
          type: 'invalid operation type',
          status: 'success',
          account: {
            address: 'STB44HYPYAT2BB2QE513NSP81HTMYWBJP02HPGK6',
            metadata: {},
          },
          amount: {
            value: '-500000',
            currency: {
              symbol: 'STX',
              decimals: 6,
            },
            metadata: {},
          },
        },
        {
          operation_identifier: {
            index: 2,
            network_index: 0,
          },
          related_operations: [],
          type: 'token_transfer',
          status: 'success',
          account: {
            address: 'STDE7Y8HV3RX8VBM2TZVWJTS7ZA1XB0SSC3NEVH0',
            metadata: {},
          },
          amount: {
            value: '500000',
            currency: {
              symbol: 'STX',
              decimals: 6,
            },
            metadata: {},
          },
        },
      ],
      metadata: {},
      max_fee: [
        {
          value: '12380898',
          currency: {
            symbol: 'STX',
            decimals: 6,
          },
          metadata: {},
        },
      ],
      suggested_fee_multiplier: 0,
    };

    const result2 = await supertest(api.server)
      .post(`/rosetta/v1/construction/preprocess`)
      .send(request2);
    expect(result2.status).toBe(400);

    const expectedResponse2 = RosettaErrors.invalidOperation;

    expect(JSON.parse(result2.text)).toEqual(expectedResponse2);
  });
  /** end */

  /**meta data api test cases  */
  test('metadata api', async () => {
    const request: RosettaConstructionMetadataRequest = {
      network_identifier: {
        blockchain: 'stacks',
        network: 'testnet',
      },
      options: {
        sender_address: 'STB44HYPYAT2BB2QE513NSP81HTMYWBJP02HPGK6',
        type: 'token_transfer',
        status: 'success',
        token_transfer_recipient_address: 'STDE7Y8HV3RX8VBM2TZVWJTS7ZA1XB0SSC3NEVH0',
        amount: '500000',
        symbol: 'STX',
        decimals: 6,
        fee: '-180',
        max_fee: '12380898',
      },
    };

    const result = await supertest(api.server)
      .post(`/rosetta/v1/construction/metadata`)
      .send(request);

    expect(result.status).toBe(200);
    expect(result.type).toBe('application/json');
    expect(JSON.parse(result.text)).toHaveProperty('metadata');
  });

  test('metadata api empty network identifier', async () => {
    const request = {
      options: {
        sender_address: 'STB44HYPYAT2BB2QE513NSP81HTMYWBJP02HPGK6',
        type: 'token_transfer',
        status: 'success',
        token_transfer_recipient_address: 'STDE7Y8HV3RX8VBM2TZVWJTS7ZA1XB0SSC3NEVH0',
        amount: '500000',
        symbol: 'STX',
        decimals: 6,
        fee: '-180',
        max_fee: '12380898',
      },
    };

    const result = await supertest(api.server)
      .post(`/rosetta/v1/construction/metadata`)
      .send(request);

    expect(result.status).toBe(400);
    expect(result.type).toBe('application/json');

    const expectResponse = {
      code: 613,
      message: 'Network identifier object is null.',
      retriable: true,
      details: {
        message: "should have required property 'network_identifier'",
      },
    };

    expect(JSON.parse(result.text)).toEqual(expectResponse);
  });

  test('metadata invalid transfer type', async () => {
    const request: RosettaConstructionMetadataRequest = {
      network_identifier: {
        blockchain: 'stacks',
        network: 'testnet',
      },
      options: {
        sender_address: 'STB44HYPYAT2BB2QE513NSP81HTMYWBJP02HPGK6',
        type: 'token',
        status: 'success',
        token_transfer_recipient_address: 'STDE7Y8HV3RX8VBM2TZVWJTS7ZA1XB0SSC3NEVH0',
        amount: '500000',
        symbol: 'STX',
        decimals: 6,
        fee: '-180',
        max_fee: '12380898',
      },
    };

    const result = await supertest(api.server)
      .post(`/rosetta/v1/construction/metadata`)
      .send(request);

    expect(result.status).toBe(400);
    expect(result.type).toBe('application/json');

    const expectResponse = {
      code: 625,
      message: 'Invalid transaction type',
      retriable: false,
    };

    expect(JSON.parse(result.text)).toEqual(expectResponse);
  });

  test('metadata invalid sender address', async () => {
    const request: RosettaConstructionMetadataRequest = {
      network_identifier: {
        blockchain: 'stacks',
        network: 'testnet',
      },
      options: {
        sender_address: 'abc',
        type: 'token_transfer',
        status: 'success',
        token_transfer_recipient_address: 'STDE7Y8HV3RX8VBM2TZVWJTS7ZA1XB0SSC3NEVH0',
        amount: '500000',
        symbol: 'STX',
        decimals: 6,
        fee: '-180',
        max_fee: '12380898',
      },
    };

    const result = await supertest(api.server)
      .post(`/rosetta/v1/construction/metadata`)
      .send(request);

    expect(result.status).toBe(400);
    expect(result.type).toBe('application/json');

    const expectResponse = {
      code: 626,
      message: 'Invalid sender address',
      retriable: false,
    };

    expect(JSON.parse(result.text)).toEqual(expectResponse);
  });

  test('metadata invalid recipient address', async () => {
    const request: RosettaConstructionMetadataRequest = {
      network_identifier: {
        blockchain: 'stacks',
        network: 'testnet',
      },
      options: {
        sender_address: 'STB44HYPYAT2BB2QE513NSP81HTMYWBJP02HPGK6',
        type: 'token_transfer',
        status: 'success',
        token_transfer_recipient_address: 'xyz',
        amount: '500000',
        symbol: 'STX',
        decimals: 6,
        fee: '-180',
        max_fee: '12380898',
      },
    };

    const result = await supertest(api.server)
      .post(`/rosetta/v1/construction/metadata`)
      .send(request);

    expect(result.status).toBe(400);
    expect(result.type).toBe('application/json');

    const expectResponse = {
      code: 627,
      message: 'Invalid recipient address',
      retriable: false,
    };

    expect(JSON.parse(result.text)).toEqual(expectResponse);
  });
  /** end */

  /**hash api test cases */
  test('construction hash api success', async () => {
    const request: RosettaConstructionHashRequest = {
      network_identifier: {
        blockchain: RosettaConstants.blockchain,
        network: RosettaConstants.network,
      },
      signed_transaction:
        '0x80800000000400539886f96611ba3ba6cef9618f8c78118b37c5be000000000000000000000000000000b400017a33a91515ef48608a99c6adecd2eb258e11534a1acf66348f5678c8e2c8f83d243555ed67a0019d3500df98563ca31321c1a675b43ef79f146e322fe08df75103020000000000051a1ae3f911d8f1d46d7416bfbe4b593fd41eac19cb000000000007a12000000000000000000000000000000000000000000000000000000000000000000000',
    };

    const result = await supertest(api.server).post(`/rosetta/v1/construction/hash`).send(request);
    expect(result.status).toBe(200);

    const expectedResponse: RosettaConstructionHashResponse = {
      transaction_identifier: {
        hash: '0xf3b054a5fbae98f7f35e5e917b65759fc365a3e073f8af1c3b8d211b286fa74a',
      },
    };

    expect(JSON.parse(result.text)).toEqual(expectedResponse);
  });

  test('construction hash api no `0x` prefix', async () => {
    const request: RosettaConstructionHashRequest = {
      network_identifier: {
        blockchain: RosettaConstants.blockchain,
        network: RosettaConstants.network,
      },
      signed_transaction:
        '80800000000400d429e0b599f9cba40ecc9f219df60f9d0a02212d000000000000000100000000000000000101cc0235071690bc762d0013f6d3e4be32aa8f8d01d0db9d845595589edba47e7425bd655f20398e3d931cbe60eea59bb66f44d3f28443078fe9d10082dccef80c010200000000040000000000000000000000000000000000000000000000000000000000000000',
    };

    const result = await supertest(api.server).post(`/rosetta/v1/construction/hash`).send(request);
    expect(result.status).toBe(400);

    const expectedResponse = RosettaErrors.invalidTransactionString;

    expect(JSON.parse(result.text)).toEqual(expectedResponse);
  });

  test('construction hash api odd number of hex digits  ', async () => {
    const request: RosettaConstructionHashRequest = {
      network_identifier: {
        blockchain: RosettaConstants.blockchain,
        network: RosettaConstants.network,
      },
      signed_transaction:
        '80800000000400d429e0b599f9cba40ecc9f219df60f9d0a02212d000000000000000100000000000000000101cc0235071690bc762d0013f6d3e4be32aa8f8d01d0db9d845595589edba47e7425bd655f20398e3d931cbe60eea59bb66f44d3f28443078fe9d10082dccef80c01020000000004000000000000000000000000000000000000000000000000000000000000000',
    };

    const result = await supertest(api.server).post(`/rosetta/v1/construction/hash`).send(request);
    expect(result.status).toBe(400);

    const expectedResponse = RosettaErrors.invalidTransactionString;

    expect(JSON.parse(result.text)).toEqual(expectedResponse);
  });

  test('construction hash api an unsigned transaction  ', async () => {
    const request: RosettaConstructionHashRequest = {
      network_identifier: {
        blockchain: RosettaConstants.blockchain,
        network: RosettaConstants.network,
      },
      //unsigned transaction bytes
      signed_transaction:
        '0x80800000000400539886f96611ba3ba6cef9618f8c78118b37c5be000000000000000000000000000000b400000000000000000000000000000000000000000000000000000000000000000000000000000000000000000000000000000000000000000000000000000000000003020000000000051a1ae3f911d8f1d46d7416bfbe4b593fd41eac19cb000000000007a12000000000000000000000000000000000000000000000000000000000000000000000',
    };

    const result = await supertest(api.server).post(`/rosetta/v1/construction/hash`).send(request);
    expect(result.status).toBe(400);

    const expectedResponse = RosettaErrors.transactionNotSigned;

    expect(JSON.parse(result.text)).toEqual(expectedResponse);
  });
  /** end */
<<<<<<< HEAD

  test('metadata api', async () => {
    const request: RosettaConstructionMetadataRequest = {
      network_identifier: {
        blockchain: 'stacks',
        network: 'testnet',
      },
      options: {
        sender_address: 'STB44HYPYAT2BB2QE513NSP81HTMYWBJP02HPGK6',
        type: 'token_transfer',
        status: 'success',
        token_transfer_recipient_address: 'STDE7Y8HV3RX8VBM2TZVWJTS7ZA1XB0SSC3NEVH0',
        amount: '500000',
        symbol: 'STX',
        decimals: 6,
        fee: '-180',
        max_fee: '12380898',
      },
    };

    const result = await supertest(api.server)
      .post(`/rosetta/v1/construction/metadata`)
      .send(request);

    expect(result.status).toBe(200);
    expect(result.type).toBe('application/json');
    expect(JSON.parse(result.text)).toHaveProperty('metadata');
  });

  test('metadata api empty network identifier', async () => {
    const request = {
      options: {
        sender_address: 'STB44HYPYAT2BB2QE513NSP81HTMYWBJP02HPGK6',
        type: 'token_transfer',
        status: 'success',
        token_transfer_recipient_address: 'STDE7Y8HV3RX8VBM2TZVWJTS7ZA1XB0SSC3NEVH0',
        amount: '500000',
        symbol: 'STX',
        decimals: 6,
        fee: '-180',
        max_fee: '12380898',
      },
    };

    const result = await supertest(api.server)
      .post(`/rosetta/v1/construction/metadata`)
      .send(request);

    expect(result.status).toBe(400);
    expect(result.type).toBe('application/json');

    const expectResponse = {
      code: 613,
      message: 'Network identifier object is null.',
      retriable: true,
      details: {
        message: "should have required property 'network_identifier'",
      },
    };

    expect(JSON.parse(result.text)).toEqual(expectResponse);
  });

  test('metadata invalid transfer type', async () => {
    const request: RosettaConstructionMetadataRequest = {
      network_identifier: {
        blockchain: 'stacks',
        network: 'testnet',
      },
      options: {
        sender_address: 'STB44HYPYAT2BB2QE513NSP81HTMYWBJP02HPGK6',
        type: 'token',
        status: 'success',
        token_transfer_recipient_address: 'STDE7Y8HV3RX8VBM2TZVWJTS7ZA1XB0SSC3NEVH0',
        amount: '500000',
        symbol: 'STX',
        decimals: 6,
        fee: '-180',
        max_fee: '12380898',
      },
    };

    const result = await supertest(api.server)
      .post(`/rosetta/v1/construction/metadata`)
      .send(request);

    expect(result.status).toBe(400);
    expect(result.type).toBe('application/json');

    const expectResponse = {
      code: 625,
      message: 'Invalid transaction type',
      retriable: false,
    };

    expect(JSON.parse(result.text)).toEqual(expectResponse);
  });

  test('metadata invalid sender address', async () => {
    const request: RosettaConstructionMetadataRequest = {
      network_identifier: {
        blockchain: 'stacks',
        network: 'testnet',
      },
      options: {
        sender_address: 'abc',
        type: 'token_transfer',
        status: 'success',
        token_transfer_recipient_address: 'STDE7Y8HV3RX8VBM2TZVWJTS7ZA1XB0SSC3NEVH0',
        amount: '500000',
        symbol: 'STX',
        decimals: 6,
        fee: '-180',
        max_fee: '12380898',
      },
    };

    const result = await supertest(api.server)
      .post(`/rosetta/v1/construction/metadata`)
      .send(request);

    expect(result.status).toBe(400);
    expect(result.type).toBe('application/json');

    const expectResponse = {
      code: 626,
      message: 'Invalid sender address',
      retriable: false,
    };

    expect(JSON.parse(result.text)).toEqual(expectResponse);
  });

  test('metadata invalid recipient address', async () => {
    const request: RosettaConstructionMetadataRequest = {
      network_identifier: {
        blockchain: 'stacks',
        network: 'testnet',
      },
      options: {
        sender_address: 'STB44HYPYAT2BB2QE513NSP81HTMYWBJP02HPGK6',
        type: 'token_transfer',
        status: 'success',
        token_transfer_recipient_address: 'xyz',
        amount: '500000',
        symbol: 'STX',
        decimals: 6,
        fee: '-180',
        max_fee: '12380898',
      },
    };

    const result = await supertest(api.server)
      .post(`/rosetta/v1/construction/metadata`)
      .send(request);

    expect(result.status).toBe(400);
    expect(result.type).toBe('application/json');

    const expectResponse = {
      code: 627,
      message: 'Invalid recipient address',
      retriable: false,
    };

    expect(JSON.parse(result.text)).toEqual(expectResponse);
  });

  test('metadata api', async () => {
    const request: RosettaConstructionMetadataRequest = {
      network_identifier: {
        blockchain: 'stacks',
        network: 'testnet',
      },
      options: {
        sender_address: 'STB44HYPYAT2BB2QE513NSP81HTMYWBJP02HPGK6',
        type: 'token_transfer',
        status: 'success',
        token_transfer_recipient_address: 'STDE7Y8HV3RX8VBM2TZVWJTS7ZA1XB0SSC3NEVH0',
        amount: '500000',
        symbol: 'STX',
        decimals: 6,
        fee: '-180',
        max_fee: '12380898',
      },
    };

    const result = await supertest(api.server)
      .post(`/rosetta/v1/construction/metadata`)
      .send(request);

    expect(result.status).toBe(200);
    expect(result.type).toBe('application/json');
    expect(JSON.parse(result.text)).toHaveProperty('metadata');
  });

  test('metadata api empty network identifier', async () => {
    const request = {
      options: {
        sender_address: 'STB44HYPYAT2BB2QE513NSP81HTMYWBJP02HPGK6',
        type: 'token_transfer',
        status: 'success',
        token_transfer_recipient_address: 'STDE7Y8HV3RX8VBM2TZVWJTS7ZA1XB0SSC3NEVH0',
        amount: '500000',
        symbol: 'STX',
        decimals: 6,
        fee: '-180',
        max_fee: '12380898',
      },
    };

    const result = await supertest(api.server)
      .post(`/rosetta/v1/construction/metadata`)
      .send(request);

    expect(result.status).toBe(400);
    expect(result.type).toBe('application/json');

    const expectResponse = {
      code: 613,
      message: 'Network identifier object is null.',
      retriable: true,
      details: {
        message: "should have required property 'network_identifier'",
      },
    };

    expect(JSON.parse(result.text)).toEqual(expectResponse);
  });

  test('metadata invalid transfer type', async () => {
    const request: RosettaConstructionMetadataRequest = {
      network_identifier: {
        blockchain: 'stacks',
        network: 'testnet',
      },
      options: {
        sender_address: 'STB44HYPYAT2BB2QE513NSP81HTMYWBJP02HPGK6',
        type: 'token',
        status: 'success',
        token_transfer_recipient_address: 'STDE7Y8HV3RX8VBM2TZVWJTS7ZA1XB0SSC3NEVH0',
        amount: '500000',
        symbol: 'STX',
        decimals: 6,
        fee: '-180',
        max_fee: '12380898',
      },
    };

    const result = await supertest(api.server)
      .post(`/rosetta/v1/construction/metadata`)
      .send(request);

    expect(result.status).toBe(400);
    expect(result.type).toBe('application/json');

    const expectResponse = {
      code: 621,
      message: 'Invalid transaction type',
      retriable: false,
    };

    expect(JSON.parse(result.text)).toEqual(expectResponse);
  });

  test('metadata invalid sender address', async () => {
    const request: RosettaConstructionMetadataRequest = {
      network_identifier: {
        blockchain: 'stacks',
        network: 'testnet',
      },
      options: {
        sender_address: 'abc',
        type: 'token_transfer',
        status: 'success',
        token_transfer_recipient_address: 'STDE7Y8HV3RX8VBM2TZVWJTS7ZA1XB0SSC3NEVH0',
        amount: '500000',
        symbol: 'STX',
        decimals: 6,
        fee: '-180',
        max_fee: '12380898',
      },
    };

    const result = await supertest(api.server)
      .post(`/rosetta/v1/construction/metadata`)
      .send(request);

    expect(result.status).toBe(400);
    expect(result.type).toBe('application/json');

    const expectResponse = {
      code: 622,
      message: 'Invalid sender address',
      retriable: false,
    };

    expect(JSON.parse(result.text)).toEqual(expectResponse);
  });

  test('metadata invalid recipient address', async () => {
    const request: RosettaConstructionMetadataRequest = {
      network_identifier: {
        blockchain: 'stacks',
        network: 'testnet',
      },
      options: {
        sender_address: 'STB44HYPYAT2BB2QE513NSP81HTMYWBJP02HPGK6',
        type: 'token_transfer',
        status: 'success',
        token_transfer_recipient_address: 'xyz',
        amount: '500000',
        symbol: 'STX',
        decimals: 6,
        fee: '-180',
        max_fee: '12380898',
      },
    };

    const result = await supertest(api.server)
      .post(`/rosetta/v1/construction/metadata`)
      .send(request);

    expect(result.status).toBe(400);
    expect(result.type).toBe('application/json');

    const expectResponse = {
      code: 623,
      message: 'Invalid recipient address',
      retriable: false,
    };

    expect(JSON.parse(result.text)).toEqual(expectResponse);
  });
=======
>>>>>>> 8f5bdedc

  afterAll(async () => {
    await new Promise(resolve => eventServer.close(() => resolve()));
    await api.terminate();
    client.release();
    await db?.close();
    await runMigrations(undefined, 'down');
  });
});<|MERGE_RESOLUTION|>--- conflicted
+++ resolved
@@ -550,343 +550,6 @@
     expect(JSON.parse(result.text)).toEqual(expectedResponse);
   });
   /** end */
-<<<<<<< HEAD
-
-  test('metadata api', async () => {
-    const request: RosettaConstructionMetadataRequest = {
-      network_identifier: {
-        blockchain: 'stacks',
-        network: 'testnet',
-      },
-      options: {
-        sender_address: 'STB44HYPYAT2BB2QE513NSP81HTMYWBJP02HPGK6',
-        type: 'token_transfer',
-        status: 'success',
-        token_transfer_recipient_address: 'STDE7Y8HV3RX8VBM2TZVWJTS7ZA1XB0SSC3NEVH0',
-        amount: '500000',
-        symbol: 'STX',
-        decimals: 6,
-        fee: '-180',
-        max_fee: '12380898',
-      },
-    };
-
-    const result = await supertest(api.server)
-      .post(`/rosetta/v1/construction/metadata`)
-      .send(request);
-
-    expect(result.status).toBe(200);
-    expect(result.type).toBe('application/json');
-    expect(JSON.parse(result.text)).toHaveProperty('metadata');
-  });
-
-  test('metadata api empty network identifier', async () => {
-    const request = {
-      options: {
-        sender_address: 'STB44HYPYAT2BB2QE513NSP81HTMYWBJP02HPGK6',
-        type: 'token_transfer',
-        status: 'success',
-        token_transfer_recipient_address: 'STDE7Y8HV3RX8VBM2TZVWJTS7ZA1XB0SSC3NEVH0',
-        amount: '500000',
-        symbol: 'STX',
-        decimals: 6,
-        fee: '-180',
-        max_fee: '12380898',
-      },
-    };
-
-    const result = await supertest(api.server)
-      .post(`/rosetta/v1/construction/metadata`)
-      .send(request);
-
-    expect(result.status).toBe(400);
-    expect(result.type).toBe('application/json');
-
-    const expectResponse = {
-      code: 613,
-      message: 'Network identifier object is null.',
-      retriable: true,
-      details: {
-        message: "should have required property 'network_identifier'",
-      },
-    };
-
-    expect(JSON.parse(result.text)).toEqual(expectResponse);
-  });
-
-  test('metadata invalid transfer type', async () => {
-    const request: RosettaConstructionMetadataRequest = {
-      network_identifier: {
-        blockchain: 'stacks',
-        network: 'testnet',
-      },
-      options: {
-        sender_address: 'STB44HYPYAT2BB2QE513NSP81HTMYWBJP02HPGK6',
-        type: 'token',
-        status: 'success',
-        token_transfer_recipient_address: 'STDE7Y8HV3RX8VBM2TZVWJTS7ZA1XB0SSC3NEVH0',
-        amount: '500000',
-        symbol: 'STX',
-        decimals: 6,
-        fee: '-180',
-        max_fee: '12380898',
-      },
-    };
-
-    const result = await supertest(api.server)
-      .post(`/rosetta/v1/construction/metadata`)
-      .send(request);
-
-    expect(result.status).toBe(400);
-    expect(result.type).toBe('application/json');
-
-    const expectResponse = {
-      code: 625,
-      message: 'Invalid transaction type',
-      retriable: false,
-    };
-
-    expect(JSON.parse(result.text)).toEqual(expectResponse);
-  });
-
-  test('metadata invalid sender address', async () => {
-    const request: RosettaConstructionMetadataRequest = {
-      network_identifier: {
-        blockchain: 'stacks',
-        network: 'testnet',
-      },
-      options: {
-        sender_address: 'abc',
-        type: 'token_transfer',
-        status: 'success',
-        token_transfer_recipient_address: 'STDE7Y8HV3RX8VBM2TZVWJTS7ZA1XB0SSC3NEVH0',
-        amount: '500000',
-        symbol: 'STX',
-        decimals: 6,
-        fee: '-180',
-        max_fee: '12380898',
-      },
-    };
-
-    const result = await supertest(api.server)
-      .post(`/rosetta/v1/construction/metadata`)
-      .send(request);
-
-    expect(result.status).toBe(400);
-    expect(result.type).toBe('application/json');
-
-    const expectResponse = {
-      code: 626,
-      message: 'Invalid sender address',
-      retriable: false,
-    };
-
-    expect(JSON.parse(result.text)).toEqual(expectResponse);
-  });
-
-  test('metadata invalid recipient address', async () => {
-    const request: RosettaConstructionMetadataRequest = {
-      network_identifier: {
-        blockchain: 'stacks',
-        network: 'testnet',
-      },
-      options: {
-        sender_address: 'STB44HYPYAT2BB2QE513NSP81HTMYWBJP02HPGK6',
-        type: 'token_transfer',
-        status: 'success',
-        token_transfer_recipient_address: 'xyz',
-        amount: '500000',
-        symbol: 'STX',
-        decimals: 6,
-        fee: '-180',
-        max_fee: '12380898',
-      },
-    };
-
-    const result = await supertest(api.server)
-      .post(`/rosetta/v1/construction/metadata`)
-      .send(request);
-
-    expect(result.status).toBe(400);
-    expect(result.type).toBe('application/json');
-
-    const expectResponse = {
-      code: 627,
-      message: 'Invalid recipient address',
-      retriable: false,
-    };
-
-    expect(JSON.parse(result.text)).toEqual(expectResponse);
-  });
-
-  test('metadata api', async () => {
-    const request: RosettaConstructionMetadataRequest = {
-      network_identifier: {
-        blockchain: 'stacks',
-        network: 'testnet',
-      },
-      options: {
-        sender_address: 'STB44HYPYAT2BB2QE513NSP81HTMYWBJP02HPGK6',
-        type: 'token_transfer',
-        status: 'success',
-        token_transfer_recipient_address: 'STDE7Y8HV3RX8VBM2TZVWJTS7ZA1XB0SSC3NEVH0',
-        amount: '500000',
-        symbol: 'STX',
-        decimals: 6,
-        fee: '-180',
-        max_fee: '12380898',
-      },
-    };
-
-    const result = await supertest(api.server)
-      .post(`/rosetta/v1/construction/metadata`)
-      .send(request);
-
-    expect(result.status).toBe(200);
-    expect(result.type).toBe('application/json');
-    expect(JSON.parse(result.text)).toHaveProperty('metadata');
-  });
-
-  test('metadata api empty network identifier', async () => {
-    const request = {
-      options: {
-        sender_address: 'STB44HYPYAT2BB2QE513NSP81HTMYWBJP02HPGK6',
-        type: 'token_transfer',
-        status: 'success',
-        token_transfer_recipient_address: 'STDE7Y8HV3RX8VBM2TZVWJTS7ZA1XB0SSC3NEVH0',
-        amount: '500000',
-        symbol: 'STX',
-        decimals: 6,
-        fee: '-180',
-        max_fee: '12380898',
-      },
-    };
-
-    const result = await supertest(api.server)
-      .post(`/rosetta/v1/construction/metadata`)
-      .send(request);
-
-    expect(result.status).toBe(400);
-    expect(result.type).toBe('application/json');
-
-    const expectResponse = {
-      code: 613,
-      message: 'Network identifier object is null.',
-      retriable: true,
-      details: {
-        message: "should have required property 'network_identifier'",
-      },
-    };
-
-    expect(JSON.parse(result.text)).toEqual(expectResponse);
-  });
-
-  test('metadata invalid transfer type', async () => {
-    const request: RosettaConstructionMetadataRequest = {
-      network_identifier: {
-        blockchain: 'stacks',
-        network: 'testnet',
-      },
-      options: {
-        sender_address: 'STB44HYPYAT2BB2QE513NSP81HTMYWBJP02HPGK6',
-        type: 'token',
-        status: 'success',
-        token_transfer_recipient_address: 'STDE7Y8HV3RX8VBM2TZVWJTS7ZA1XB0SSC3NEVH0',
-        amount: '500000',
-        symbol: 'STX',
-        decimals: 6,
-        fee: '-180',
-        max_fee: '12380898',
-      },
-    };
-
-    const result = await supertest(api.server)
-      .post(`/rosetta/v1/construction/metadata`)
-      .send(request);
-
-    expect(result.status).toBe(400);
-    expect(result.type).toBe('application/json');
-
-    const expectResponse = {
-      code: 621,
-      message: 'Invalid transaction type',
-      retriable: false,
-    };
-
-    expect(JSON.parse(result.text)).toEqual(expectResponse);
-  });
-
-  test('metadata invalid sender address', async () => {
-    const request: RosettaConstructionMetadataRequest = {
-      network_identifier: {
-        blockchain: 'stacks',
-        network: 'testnet',
-      },
-      options: {
-        sender_address: 'abc',
-        type: 'token_transfer',
-        status: 'success',
-        token_transfer_recipient_address: 'STDE7Y8HV3RX8VBM2TZVWJTS7ZA1XB0SSC3NEVH0',
-        amount: '500000',
-        symbol: 'STX',
-        decimals: 6,
-        fee: '-180',
-        max_fee: '12380898',
-      },
-    };
-
-    const result = await supertest(api.server)
-      .post(`/rosetta/v1/construction/metadata`)
-      .send(request);
-
-    expect(result.status).toBe(400);
-    expect(result.type).toBe('application/json');
-
-    const expectResponse = {
-      code: 622,
-      message: 'Invalid sender address',
-      retriable: false,
-    };
-
-    expect(JSON.parse(result.text)).toEqual(expectResponse);
-  });
-
-  test('metadata invalid recipient address', async () => {
-    const request: RosettaConstructionMetadataRequest = {
-      network_identifier: {
-        blockchain: 'stacks',
-        network: 'testnet',
-      },
-      options: {
-        sender_address: 'STB44HYPYAT2BB2QE513NSP81HTMYWBJP02HPGK6',
-        type: 'token_transfer',
-        status: 'success',
-        token_transfer_recipient_address: 'xyz',
-        amount: '500000',
-        symbol: 'STX',
-        decimals: 6,
-        fee: '-180',
-        max_fee: '12380898',
-      },
-    };
-
-    const result = await supertest(api.server)
-      .post(`/rosetta/v1/construction/metadata`)
-      .send(request);
-
-    expect(result.status).toBe(400);
-    expect(result.type).toBe('application/json');
-
-    const expectResponse = {
-      code: 623,
-      message: 'Invalid recipient address',
-      retriable: false,
-    };
-
-    expect(JSON.parse(result.text)).toEqual(expectResponse);
-  });
-=======
->>>>>>> 8f5bdedc
 
   afterAll(async () => {
     await new Promise(resolve => eventServer.close(() => resolve()));

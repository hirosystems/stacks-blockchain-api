import * as supertest from 'supertest';
import { ChainID } from '@stacks/transactions';
import { getBlockFromDataStore } from '../api/controllers/db-controller';
import {
  DbBlock,
  DbTxRaw,
  DbTxTypeId,
  DbTxStatus,
  DataStoreBlockUpdateData,
} from '../datastore/common';
import { startApiServer, ApiServer } from '../api/init';
import { I32_MAX, unixEpochToIso } from '../helpers';
import { TestBlockBuilder, TestMicroblockStreamBuilder } from '../test-utils/test-builders';
import { PgWriteStore } from '../datastore/pg-write-store';
import { PgSqlClient, bufferToHex } from '@hirosystems/api-toolkit';
import { migrate } from '../test-utils/test-helpers';
<<<<<<< HEAD
=======
import { BlockListV2Response } from 'src/api/schemas/responses/responses';
>>>>>>> 39f8f629

describe('block tests', () => {
  let db: PgWriteStore;
  let client: PgSqlClient;
  let api: ApiServer;

  beforeEach(async () => {
    await migrate('up');
    db = await PgWriteStore.connect({
      usageName: 'tests',
      withNotifier: false,
      skipMigrations: true,
    });
    client = db.sql;
    api = await startApiServer({ datastore: db, chainId: ChainID.Testnet });
  });

  afterEach(async () => {
    await api.terminate();
    await db?.close();
    await migrate('down');
  });

  test('info block time', async () => {
    const query1 = await supertest(api.server).get(`/extended/v1/info/network_block_times`);
    expect(query1.status).toBe(200);
    expect(query1.type).toBe('application/json');
    expect(JSON.parse(query1.text)).toEqual({
      testnet: { target_block_time: 120 },
      mainnet: { target_block_time: 600 },
    });

    const query2 = await supertest(api.server).get(`/extended/v1/info/network_block_time/mainnet`);
    expect(query2.status).toBe(200);
    expect(query2.type).toBe('application/json');
    expect(JSON.parse(query2.text)).toEqual({ target_block_time: 600 });

    const query3 = await supertest(api.server).get(`/extended/v1/info/network_block_time/testnet`);
    expect(query3.status).toBe(200);
    expect(query3.type).toBe('application/json');
    expect(JSON.parse(query3.text)).toEqual({ target_block_time: 120 });

    const query4 = await supertest(api.server).get(`/extended/v1/info/network_block_time/badnet`);
    expect(query4.status).toBe(400);
    expect(query4.type).toBe('application/json');
  });

  test('block store and process', async () => {
    const block: DbBlock = {
      block_hash: '0x1234',
      index_block_hash: '0xdeadbeef',
      parent_index_block_hash: '0x5678',
      parent_block_hash: '0xff0011',
      parent_microblock_hash: '',
      parent_microblock_sequence: 0,
      block_height: 1235,
      block_time: 1594647996,
      burn_block_time: 1594647996,
      burn_block_hash: '0x1234',
      burn_block_height: 123,
      miner_txid: '0x4321',
      canonical: true,
      execution_cost_read_count: 0,
      execution_cost_read_length: 0,
      execution_cost_runtime: 0,
      execution_cost_write_count: 0,
      execution_cost_write_length: 0,
      tx_count: 1,
      signer_bitvec: null,
    };
    await db.updateBlock(client, block);
    const tx: DbTxRaw = {
      tx_id: '0x1234',
      anchor_mode: 3,
      tx_index: 4,
      nonce: 0,
      raw_tx: '',
      index_block_hash: block.index_block_hash,
      block_hash: block.block_hash,
      block_height: 68456,
      block_time: 1594647995,
      burn_block_height: 68456,
      burn_block_time: 1594647995,
      parent_burn_block_time: 1626122935,
      type_id: DbTxTypeId.Coinbase,
      coinbase_payload: bufferToHex(Buffer.from('hi')),
      status: 1,
      raw_result: '0x0100000000000000000000000000000001', // u1
      canonical: true,
      microblock_canonical: true,
      microblock_sequence: I32_MAX,
      microblock_hash: '',
      parent_index_block_hash: '',
      parent_block_hash: '',
      post_conditions: '0x01f5',
      fee_rate: 1234n,
      sponsored: false,
      sponsor_address: undefined,
      sender_address: 'sender-addr',
      origin_hash_mode: 1,
      event_count: 0,
      execution_cost_read_count: 0,
      execution_cost_read_length: 0,
      execution_cost_runtime: 0,
      execution_cost_write_count: 0,
      execution_cost_write_length: 0,
    };
    await db.updateTx(client, tx);

    const blockQuery = await getBlockFromDataStore({
      blockIdentifer: { hash: block.block_hash },
      db,
    });
    if (!blockQuery.found) {
      throw new Error('block not found');
    }

    const expectedResp = {
      burn_block_time: 1594647996,
      burn_block_time_iso: '2020-07-13T13:46:36.000Z',
      burn_block_hash: '0x1234',
      burn_block_height: 123,
      miner_txid: '0x4321',
      canonical: true,
      hash: '0x1234',
      height: 1235,
      block_time: 1594647996,
      block_time_iso: '2020-07-13T13:46:36.000Z',
      index_block_hash: '0xdeadbeef',
      parent_block_hash: '0xff0011',
      parent_microblock_hash: '0x',
      parent_microblock_sequence: 0,
      txs: ['0x1234'],
      microblocks_accepted: [],
      microblocks_streamed: [],
      execution_cost_read_count: 0,
      execution_cost_read_length: 0,
      execution_cost_runtime: 0,
      execution_cost_write_count: 0,
      execution_cost_write_length: 0,
      microblock_tx_count: {},
    };

    expect(blockQuery.result).toEqual(expectedResp);

    const fetchBlockByHash = await supertest(api.server).get(
      `/extended/v1/block/${block.block_hash}`
    );
    expect(fetchBlockByHash.status).toBe(200);
    expect(fetchBlockByHash.type).toBe('application/json');
    expect(JSON.parse(fetchBlockByHash.text)).toEqual(expectedResp);

    const fetchBlockByHeight = await supertest(api.server).get(
      `/extended/v1/block/by_height/${block.block_height}`
    );
    expect(fetchBlockByHeight.status).toBe(200);
    expect(fetchBlockByHeight.type).toBe('application/json');
    expect(JSON.parse(fetchBlockByHeight.text)).toEqual(expectedResp);

    const fetchBlockByBurnBlockHeight = await supertest(api.server).get(
      `/extended/v1/block/by_burn_block_height/${block.burn_block_height}`
    );
    expect(fetchBlockByBurnBlockHeight.status).toBe(200);
    expect(fetchBlockByBurnBlockHeight.type).toBe('application/json');
    expect(JSON.parse(fetchBlockByBurnBlockHeight.text)).toEqual(expectedResp);

    const fetchBlockByInvalidBurnBlockHeight1 = await supertest(api.server).get(
      `/extended/v1/block/by_burn_block_height/999`
    );
    expect(fetchBlockByInvalidBurnBlockHeight1.status).toBe(404);
    expect(fetchBlockByInvalidBurnBlockHeight1.type).toBe('application/json');
    const expectedResp1 = expect.objectContaining({
      message: 'cannot find block by height',
    });
    expect(JSON.parse(fetchBlockByInvalidBurnBlockHeight1.text)).toEqual(expectedResp1);

    const fetchBlockByInvalidBurnBlockHeight2 = await supertest(api.server).get(
      `/extended/v1/block/by_burn_block_height/abc`
    );
    expect(fetchBlockByInvalidBurnBlockHeight2.status).toBe(400);
    expect(fetchBlockByInvalidBurnBlockHeight2.type).toBe('application/json');
    const expectedResp2 = expect.objectContaining({
      message: 'params/burn_block_height must be integer',
    });
    expect(JSON.parse(fetchBlockByInvalidBurnBlockHeight2.text)).toEqual(expectedResp2);

    const fetchBlockByInvalidBurnBlockHeight3 = await supertest(api.server).get(
      `/extended/v1/block/by_burn_block_height/0`
    );
    expect(fetchBlockByInvalidBurnBlockHeight3.status).not.toBe(200);
    expect(fetchBlockByInvalidBurnBlockHeight3.type).toBe('application/json');

    const fetchBlockByBurnBlockHash = await supertest(api.server).get(
      `/extended/v1/block/by_burn_block_hash/${block.burn_block_hash}`
    );
    expect(fetchBlockByBurnBlockHash.status).toBe(200);
    expect(fetchBlockByBurnBlockHash.type).toBe('application/json');
    expect(JSON.parse(fetchBlockByBurnBlockHash.text)).toEqual(expectedResp);

    const fetchBlockByInvalidBurnBlockHash = await supertest(api.server).get(
      `/extended/v1/block/by_burn_block_hash/0x000000`
    );
    expect(fetchBlockByInvalidBurnBlockHash.status).toBe(404);
    expect(fetchBlockByInvalidBurnBlockHash.type).toBe('application/json');
    const expectedResp4 = expect.objectContaining({
      message: 'cannot find block by burn block hash',
    });
    expect(JSON.parse(fetchBlockByInvalidBurnBlockHash.text)).toEqual(expectedResp4);
  });

  test('/block', async () => {
    const block_hash = '0x1234',
      index_block_hash = '0xabcd',
      tx_id = '0x12ff';

    const block1 = new TestBlockBuilder({
      block_hash,
      index_block_hash,
      // parent_index_block_hash: genesis_index_block_hash,
      block_height: 1,
    })
      .addTx({ block_hash, tx_id, index_block_hash })
      .build();
    const microblock = new TestMicroblockStreamBuilder()
      .addMicroblock({ parent_index_block_hash: index_block_hash })
      .build();
    await db.update(block1);
    await db.updateMicroblocks(microblock);
    const expectedResp = {
      limit: 20,
      offset: 0,
      total: 1,
      results: [
        {
          canonical: true,
          height: 1,
          hash: block_hash,
          block_time: 94869287,
          block_time_iso: '1973-01-03T00:34:47.000Z',
          parent_block_hash: '0x',
          burn_block_time: 94869286,
          burn_block_time_iso: '1973-01-03T00:34:46.000Z',
          burn_block_hash: '0xf44f44',
          burn_block_height: 713000,
          miner_txid: '0x4321',
          parent_microblock_hash: '0x00',
          index_block_hash: '0xabcd',
          parent_microblock_sequence: 0,
          txs: [tx_id],
          microblocks_accepted: [],
          microblocks_streamed: [microblock.microblocks[0].microblock_hash],
          execution_cost_read_count: 0,
          execution_cost_read_length: 0,
          execution_cost_runtime: 0,
          execution_cost_write_count: 0,
          execution_cost_write_length: 0,
          microblock_tx_count: {},
        },
      ],
    };
    const result = await supertest(api.server).get(`/extended/v1/block/`);
    expect(result.body).toEqual(expectedResp);
  });

  test('/burn_block', async () => {
    const burnBlock1 = {
      burn_block_hash: '0x5678111111111111111111111111111111111111111111111111111111111111',
      burn_block_height: 5,
      burn_block_time: 1702386592,
    };
    const burnBlock2 = {
      burn_block_hash: '0x5678211111111111111111111111111111111111111111111111111111111111',
      burn_block_height: 7,
      burn_block_time: 1702386678,
    };

    const tenMinutes = 10 * 60;
    let blockStartTime = 1714139800;
    const stacksBlock1 = {
      block_height: 1,
      block_time: (blockStartTime += tenMinutes),
      block_hash: '0x1234111111111111111111111111111111111111111111111111111111111111',
      index_block_hash: '0xabcd111111111111111111111111111111111111111111111111111111111111',
      parent_index_block_hash: '0x0000000000000000000000000000000000000000000000000000000000000000',
      burn_block_hash: burnBlock1.burn_block_hash,
      burn_block_height: burnBlock1.burn_block_height,
      burn_block_time: burnBlock1.burn_block_time,
    };
    const stacksBlock2 = {
      block_height: 2,
      block_time: (blockStartTime += tenMinutes),
      block_hash: '0x1234211111111111111111111111111111111111111111111111111111111111',
      index_block_hash: '0xabcd211111111111111111111111111111111111111111111111111111111111',
      parent_index_block_hash: stacksBlock1.index_block_hash,
      burn_block_hash: burnBlock2.burn_block_hash,
      burn_block_height: burnBlock2.burn_block_height,
      burn_block_time: burnBlock2.burn_block_time,
    };
    const stacksBlock3 = {
      block_height: 3,
      block_time: (blockStartTime += tenMinutes),
      block_hash: '0x1234311111111111111111111111111111111111111111111111111111111111',
      index_block_hash: '0xabcd311111111111111111111111111111111111111111111111111111111111',
      parent_index_block_hash: stacksBlock2.index_block_hash,
      burn_block_hash: burnBlock2.burn_block_hash,
      burn_block_height: burnBlock2.burn_block_height,
      burn_block_time: burnBlock2.burn_block_time,
    };
    const stacksBlock4 = {
      block_height: 4,
      block_time: (blockStartTime += tenMinutes),
      block_hash: '0x1234411111111111111111111111111111111111111111111111111111111111',
      index_block_hash: '0xabcd411111111111111111111111111111111111111111111111111111111111',
      parent_index_block_hash: stacksBlock3.index_block_hash,
      burn_block_hash: burnBlock2.burn_block_hash,
      burn_block_height: burnBlock2.burn_block_height,
      burn_block_time: burnBlock2.burn_block_time,
    };

    const stacksBlocks = [stacksBlock1, stacksBlock2, stacksBlock3, stacksBlock4];

    for (let i = 0; i < stacksBlocks.length; i++) {
      const block = stacksBlocks[i];
      const dbBlock = new TestBlockBuilder({
        block_hash: block.block_hash,
        block_time: block.block_time,
        index_block_hash: block.index_block_hash,
        parent_index_block_hash: block.parent_index_block_hash,
        block_height: block.block_height,
        burn_block_hash: block.burn_block_hash,
        burn_block_height: block.burn_block_height,
        burn_block_time: block.burn_block_time,
      })
        .addTx({ tx_id: `0x${i.toString().padStart(64, '0')}` })
        .build();
      await db.update(dbBlock);
    }

    const result = await supertest(api.server).get(`/extended/v2/burn-blocks`);
    expect(result.body.results).toEqual([
      {
        avg_block_time: tenMinutes,
        burn_block_hash: burnBlock2.burn_block_hash,
        burn_block_height: burnBlock2.burn_block_height,
        burn_block_time: burnBlock2.burn_block_time,
        burn_block_time_iso: unixEpochToIso(burnBlock2.burn_block_time),
        stacks_blocks: [stacksBlock4.block_hash, stacksBlock3.block_hash, stacksBlock2.block_hash],
        total_tx_count: 3,
      },
      {
        avg_block_time: 0,
        burn_block_hash: burnBlock1.burn_block_hash,
        burn_block_height: burnBlock1.burn_block_height,
        burn_block_time: burnBlock1.burn_block_time,
        burn_block_time_iso: unixEpochToIso(burnBlock1.burn_block_time),
        stacks_blocks: [stacksBlock1.block_hash],
        total_tx_count: 1,
      },
    ]);

    // test 'latest' filter
    const result2 = await supertest(api.server).get(`/extended/v2/burn-blocks/latest`);
    expect(result2.body).toEqual({
      avg_block_time: tenMinutes,
      burn_block_hash: stacksBlocks.at(-1)?.burn_block_hash,
      burn_block_height: stacksBlocks.at(-1)?.burn_block_height,
      burn_block_time: stacksBlocks.at(-1)?.burn_block_time,
      burn_block_time_iso: unixEpochToIso(stacksBlocks.at(-1)?.burn_block_time ?? 0),
      stacks_blocks: [stacksBlock4.block_hash, stacksBlock3.block_hash, stacksBlock2.block_hash],
      total_tx_count: 3,
    });

    // test hash filter
    const result3 = await supertest(api.server).get(
      `/extended/v2/burn-blocks/${stacksBlock1.burn_block_hash}`
    );
    expect(result3.body).toEqual({
      avg_block_time: 0,
      burn_block_hash: stacksBlock1.burn_block_hash,
      burn_block_height: stacksBlock1.burn_block_height,
      burn_block_time: stacksBlock1.burn_block_time,
      burn_block_time_iso: unixEpochToIso(stacksBlock1.burn_block_time),
      stacks_blocks: [stacksBlock1.block_hash],
      total_tx_count: 1,
    });

    // test height filter
    const result4 = await supertest(api.server).get(
      `/extended/v2/burn-blocks/${stacksBlock1.burn_block_height}`
    );
    expect(result4.body).toEqual({
      avg_block_time: 0,
      burn_block_hash: stacksBlock1.burn_block_hash,
      burn_block_height: stacksBlock1.burn_block_height,
      burn_block_time: stacksBlock1.burn_block_time,
      burn_block_time_iso: unixEpochToIso(stacksBlock1.burn_block_time),
      stacks_blocks: [stacksBlock1.block_hash],
      total_tx_count: 1,
    });
  });

  test('block tx list excludes non-canonical', async () => {
    const block1 = new TestBlockBuilder({ block_hash: '0x0001', index_block_hash: '0x0001' })
      .addTx({ tx_id: '0x0001' })
      .build();
    await db.update(block1);
    const microblock1 = new TestMicroblockStreamBuilder()
      .addMicroblock({
        microblock_sequence: 0,
        microblock_hash: '0xff01',
        microblock_parent_hash: '0x1212',
        parent_index_block_hash: block1.block.index_block_hash,
      })
      .addTx({ tx_id: '0x1001', index_block_hash: '0x0002' })
      .build();
    await db.updateMicroblocks(microblock1);
    const microblock2 = new TestMicroblockStreamBuilder()
      .addMicroblock({
        microblock_sequence: 1,
        microblock_hash: '0xff02',
        microblock_parent_hash: microblock1.microblocks[0].microblock_hash,
        parent_index_block_hash: block1.block.index_block_hash,
      })
      .addTx({ tx_id: '0x1002', index_block_hash: '0x0002' })
      .build();
    await db.updateMicroblocks(microblock2);
    const expectedResp1 = {
      burn_block_hash: '0xf44f44',
      burn_block_height: expect.any(Number),
      burn_block_time: expect.any(Number),
      burn_block_time_iso: expect.any(String),
      canonical: true,
      execution_cost_read_count: 0,
      execution_cost_read_length: 0,
      execution_cost_runtime: 0,
      execution_cost_write_count: 0,
      execution_cost_write_length: 0,
      index_block_hash: '0x0001',
      hash: '0x0001',
      height: 1,
      block_time: 94869287,
      block_time_iso: '1973-01-03T00:34:47.000Z',
      microblocks_accepted: [],
      microblocks_streamed: [
        microblock1.microblocks[0].microblock_hash,
        microblock2.microblocks[0].microblock_hash,
      ],
      miner_txid: '0x4321',
      parent_block_hash: '0x',
      parent_microblock_hash: '0x00',
      parent_microblock_sequence: 0,
      txs: ['0x0001'],
      microblock_tx_count: {},
    };
    const fetch1 = await supertest(api.server).get(
      `/extended/v1/block/by_height/${block1.block.block_height}`
    );
    expect(fetch1.status).toBe(200);
    expect(fetch1.type).toBe('application/json');
    expect(JSON.parse(fetch1.text)).toEqual(expectedResp1);

    // Confirm the first microblock, but orphan the second
    const block2 = new TestBlockBuilder({
      block_height: block1.block.block_height + 1,
      block_hash: '0x0002',
      index_block_hash: '0x0002',
      parent_block_hash: block1.block.block_hash,
      parent_index_block_hash: block1.block.index_block_hash,
      parent_microblock_hash: microblock1.microblocks[0].microblock_hash,
      parent_microblock_sequence: microblock1.microblocks[0].microblock_sequence,
    })
      .addTx({ tx_id: microblock1.txs[0].tx.tx_id })
      .addTx({ tx_id: '0x0002' })
      .build();
    await db.update(block2);
    const fetch2 = await supertest(api.server).get(
      `/extended/v1/block/by_height/${block2.block.block_height}`
    );
    const expectedResp2 = {
      burn_block_hash: '0xf44f44',
      burn_block_height: expect.any(Number),
      burn_block_time: expect.any(Number),
      burn_block_time_iso: expect.any(String),
      canonical: true,
      execution_cost_read_count: 0,
      execution_cost_read_length: 0,
      execution_cost_runtime: 0,
      execution_cost_write_count: 0,
      execution_cost_write_length: 0,
      index_block_hash: '0x0002',
      hash: '0x0002',
      height: 2,
      block_time: 94869287,
      block_time_iso: '1973-01-03T00:34:47.000Z',
      microblocks_accepted: [microblock1.microblocks[0].microblock_hash],
      microblocks_streamed: [],
      miner_txid: '0x4321',
      parent_block_hash: '0x0001',
      parent_microblock_hash: microblock1.microblocks[0].microblock_hash,
      parent_microblock_sequence: microblock1.microblocks[0].microblock_sequence,
      // Ensure micro-orphaned tx `0x1002` is not included
      txs: ['0x0002', '0x1001'],
      microblock_tx_count: {
        '0xff01': microblock1.txs.length,
      },
    };

    expect(fetch2.status).toBe(200);
    expect(fetch2.type).toBe('application/json');
    expect(JSON.parse(fetch2.text)).toEqual(expectedResp2);
  });

  test('Block execution cost', async () => {
    const dbBlock: DbBlock = {
      block_hash: '0x0123',
      index_block_hash: '0x1234',
      parent_index_block_hash: '0x00',
      parent_block_hash: '0x5678',
      parent_microblock_hash: '',
      parent_microblock_sequence: 0,
      block_height: 1,
      block_time: 39486,
      burn_block_time: 39486,
      burn_block_hash: '0x1234',
      burn_block_height: 123,
      miner_txid: '0x4321',
      canonical: false,
      execution_cost_read_count: 0,
      execution_cost_read_length: 0,
      execution_cost_runtime: 0,
      execution_cost_write_count: 0,
      execution_cost_write_length: 0,
      tx_count: 1,
      signer_bitvec: null,
    };
    const dbTx1: DbTxRaw = {
      ...dbBlock,
      tx_id: '0x8912000000000000000000000000000000000000000000000000000000000000',
      anchor_mode: 3,
      nonce: 0,
      raw_tx: bufferToHex(Buffer.from('test-raw-tx')),
      type_id: DbTxTypeId.Coinbase,
      coinbase_payload: bufferToHex(Buffer.from('coinbase hi')),
      post_conditions: '0x01f5',
      fee_rate: 1234n,
      sponsored: true,
      sender_address: 'sender-addr',
      sponsor_address: 'sponsor-addr',
      origin_hash_mode: 1,
      parent_burn_block_time: 1626122935,
      tx_index: 4,
      status: DbTxStatus.Success,
      raw_result: '0x0100000000000000000000000000000001', // u1
      canonical: true,
      microblock_canonical: true,
      microblock_sequence: I32_MAX,
      microblock_hash: '',
      parent_index_block_hash: '',
      event_count: 0,
      execution_cost_read_count: 1,
      execution_cost_read_length: 2,
      execution_cost_runtime: 2,
      execution_cost_write_count: 1,
      execution_cost_write_length: 1,
    };
    const dbTx2: DbTxRaw = {
      ...dbBlock,
      tx_id: '0x8912000000000000000000000000000000000000000000000000000000000001',
      anchor_mode: 3,
      nonce: 0,
      raw_tx: bufferToHex(Buffer.from('test-raw-tx')),
      type_id: DbTxTypeId.Coinbase,
      coinbase_payload: bufferToHex(Buffer.from('coinbase hi')),
      post_conditions: '0x01f5',
      fee_rate: 1234n,
      sponsored: true,
      sender_address: 'sender-addr',
      sponsor_address: 'sponsor-addr',
      origin_hash_mode: 1,
      parent_burn_block_time: 1626122935,
      tx_index: 4,
      status: DbTxStatus.Success,
      raw_result: '0x0100000000000000000000000000000001', // u1
      canonical: true,
      microblock_canonical: true,
      microblock_sequence: I32_MAX,
      microblock_hash: '',
      parent_index_block_hash: '',
      event_count: 0,
      execution_cost_read_count: 2,
      execution_cost_read_length: 2,
      execution_cost_runtime: 2,
      execution_cost_write_count: 2,
      execution_cost_write_length: 2,
    };
    const dataStoreUpdate: DataStoreBlockUpdateData = {
      block: dbBlock,
      microblocks: [],
      minerRewards: [],
      txs: [
        {
          tx: dbTx1,
          stxEvents: [],
          stxLockEvents: [],
          ftEvents: [],
          nftEvents: [],
          contractLogEvents: [],
          smartContracts: [],
          names: [],
          namespaces: [],
          pox2Events: [],
          pox3Events: [],
          pox4Events: [],
        },
        {
          tx: dbTx2,
          stxEvents: [],
          stxLockEvents: [],
          ftEvents: [],
          nftEvents: [],
          contractLogEvents: [],
          smartContracts: [],
          names: [],
          namespaces: [],
          pox2Events: [],
          pox3Events: [],
          pox4Events: [],
        },
      ],
    };
    await db.update(dataStoreUpdate);

    const blockQuery = await supertest(api.server).get(`/extended/v1/block/${dbBlock.block_hash}`);
    expect(blockQuery.body.execution_cost_read_count).toBe(3);
    expect(blockQuery.body.execution_cost_read_length).toBe(4);
    expect(blockQuery.body.execution_cost_runtime).toBe(4);
    expect(blockQuery.body.execution_cost_write_count).toBe(3);
    expect(blockQuery.body.execution_cost_write_length).toBe(3);
  });

  test('blocks v2 filtered by burn block', async () => {
    for (let i = 1; i < 6; i++) {
      const block = new TestBlockBuilder({
        block_height: i,
        block_hash: `0x000${i}`,
        index_block_hash: `0x000${i}`,
        parent_index_block_hash: `0x000${i - 1}`,
        parent_block_hash: `0x000${i - 1}`,
        burn_block_height: 700000,
        burn_block_hash: '0x00000000000000000001e2ee7f0c6bd5361b5e7afd76156ca7d6f524ee5ca3d8',
      })
        .addTx({ tx_id: `0x000${i}` })
        .build();
      await db.update(block);
    }
    for (let i = 6; i < 9; i++) {
      const block = new TestBlockBuilder({
        block_height: i,
        block_hash: `0x000${i}`,
        index_block_hash: `0x000${i}`,
        parent_index_block_hash: `0x000${i - 1}`,
        parent_block_hash: `0x000${i - 1}`,
        burn_block_height: 700001,
        burn_block_hash: '0x000000000000000000028eacd4e6e58405d5a37d06b5d7b93776f1eab68d2494',
      })
        .addTx({ tx_id: `0x001${i}` })
        .build();
      await db.update(block);
    }

    // Filter by burn hash
    const block5 = {
      block_time: 94869287,
      block_time_iso: '1973-01-03T00:34:47.000Z',
      burn_block_hash: '0x00000000000000000001e2ee7f0c6bd5361b5e7afd76156ca7d6f524ee5ca3d8',
      burn_block_height: 700000,
      burn_block_time: 94869286,
      burn_block_time_iso: '1973-01-03T00:34:46.000Z',
      canonical: true,
      execution_cost_read_count: 0,
      execution_cost_read_length: 0,
      execution_cost_runtime: 0,
      execution_cost_write_count: 0,
      execution_cost_write_length: 0,
      hash: '0x0005',
      height: 5,
      index_block_hash: '0x0005',
      miner_txid: '0x4321',
      parent_block_hash: '0x0004',
      parent_index_block_hash: '0x0004',
      tx_count: 1,
    };
    let fetch = await supertest(api.server).get(
      `/extended/v2/burn-blocks/00000000000000000001e2ee7f0c6bd5361b5e7afd76156ca7d6f524ee5ca3d8/blocks`
    );
    let json = JSON.parse(fetch.text);
    expect(fetch.status).toBe(200);
    expect(json.total).toEqual(5);
    expect(json.results[0]).toStrictEqual(block5);

    // Filter by burn height
    fetch = await supertest(api.server).get(`/extended/v2/burn-blocks/700000/blocks`);
    json = JSON.parse(fetch.text);
    expect(fetch.status).toBe(200);
    expect(json.total).toEqual(5);
    expect(json.results[0]).toStrictEqual(block5);

    // Get latest block
    const block8 = {
      block_time: 94869287,
      block_time_iso: '1973-01-03T00:34:47.000Z',
      burn_block_hash: '0x000000000000000000028eacd4e6e58405d5a37d06b5d7b93776f1eab68d2494',
      burn_block_height: 700001,
      burn_block_time: 94869286,
      burn_block_time_iso: '1973-01-03T00:34:46.000Z',
      canonical: true,
      execution_cost_read_count: 0,
      execution_cost_read_length: 0,
      execution_cost_runtime: 0,
      execution_cost_write_count: 0,
      execution_cost_write_length: 0,
      hash: '0x0008',
      height: 8,
      index_block_hash: '0x0008',
      miner_txid: '0x4321',
      parent_block_hash: '0x0007',
      parent_index_block_hash: '0x0007',
      tx_count: 1,
    };
    fetch = await supertest(api.server).get(`/extended/v2/burn-blocks/latest/blocks`);
    json = JSON.parse(fetch.text);
    expect(fetch.status).toBe(200);
    expect(json.total).toEqual(3);
    expect(json.results[0]).toStrictEqual(block8);

    // Block hashes are validated
    fetch = await supertest(api.server).get(`/extended/v2/burn-blocks/testvalue/blocks`);
    expect(fetch.status).not.toBe(200);
<<<<<<< HEAD
=======
  });

  test('blocks v2 cursor pagination', async () => {
    for (let i = 1; i <= 14; i++) {
      const block = new TestBlockBuilder({
        block_height: i,
        block_hash: `0x11${i.toString().padStart(62, '0')}`,
        index_block_hash: `0x${i.toString().padStart(64, '0')}`,
        parent_index_block_hash: `0x${(i - 1).toString().padStart(64, '0')}`,
        parent_block_hash: `0x${(i - 1).toString().padStart(64, '0')}`,
        burn_block_height: 700000,
        burn_block_hash: '0x00000000000000000001e2ee7f0c6bd5361b5e7afd76156ca7d6f524ee5ca3d8',
      })
        .addTx({ tx_id: `0x${i.toString().padStart(64, '0')}` })
        .build();
      await db.update(block);
    }

    let body: BlockListV2Response;

    // Fetch latest page
    ({ body } = await supertest(api.server).get(`/extended/v2/blocks?limit=3`));
    expect(body).toEqual(
      expect.objectContaining({
        limit: 3,
        offset: 0,
        total: 14,
        cursor: '0x0000000000000000000000000000000000000000000000000000000000000014',
        next_cursor: null,
        prev_cursor: '0x0000000000000000000000000000000000000000000000000000000000000011',
        results: [
          expect.objectContaining({ height: 14 }),
          expect.objectContaining({ height: 13 }),
          expect.objectContaining({ height: 12 }),
        ],
      })
    );
    const latestPageCursor = body.cursor;
    const latestBlock = body.results[0];

    // Can fetch same page using cursor
    ({ body } = await supertest(api.server).get(
      `/extended/v2/blocks?limit=3&cursor=${body.cursor}`
    ));
    expect(body).toEqual(
      expect.objectContaining({
        limit: 3,
        offset: 0,
        total: 14,
        cursor: '0x0000000000000000000000000000000000000000000000000000000000000014',
        next_cursor: null,
        prev_cursor: '0x0000000000000000000000000000000000000000000000000000000000000011',
        results: [
          expect.objectContaining({ height: 14 }),
          expect.objectContaining({ height: 13 }),
          expect.objectContaining({ height: 12 }),
        ],
      })
    );

    // Fetch previous page
    ({ body } = await supertest(api.server).get(
      `/extended/v2/blocks?limit=3&cursor=${body.prev_cursor}`
    ));
    expect(body).toEqual(
      expect.objectContaining({
        limit: 3,
        offset: 0,
        total: 14,
        cursor: '0x0000000000000000000000000000000000000000000000000000000000000011',
        next_cursor: '0x0000000000000000000000000000000000000000000000000000000000000014',
        prev_cursor: '0x0000000000000000000000000000000000000000000000000000000000000008',
        results: [
          expect.objectContaining({ height: 11 }),
          expect.objectContaining({ height: 10 }),
          expect.objectContaining({ height: 9 }),
        ],
      })
    );

    // Oldest page has no prev_cursor
    ({ body } = await supertest(api.server).get(
      `/extended/v2/blocks?limit=3&cursor=0x0000000000000000000000000000000000000000000000000000000000000002`
    ));
    expect(body).toEqual(
      expect.objectContaining({
        limit: 3,
        offset: 0,
        total: 14,
        cursor: '0x0000000000000000000000000000000000000000000000000000000000000002',
        next_cursor: '0x0000000000000000000000000000000000000000000000000000000000000005',
        prev_cursor: null,
        results: [expect.objectContaining({ height: 2 }), expect.objectContaining({ height: 1 })],
      })
    );

    // Offset + cursor works
    ({ body } = await supertest(api.server).get(
      `/extended/v2/blocks?limit=3&cursor=0x0000000000000000000000000000000000000000000000000000000000000011&offset=2`
    ));
    expect(body).toEqual(
      expect.objectContaining({
        limit: 3,
        offset: 2,
        total: 14,
        cursor: '0x0000000000000000000000000000000000000000000000000000000000000009',
        next_cursor: '0x0000000000000000000000000000000000000000000000000000000000000012',
        prev_cursor: '0x0000000000000000000000000000000000000000000000000000000000000006',
        results: [
          expect.objectContaining({ height: 9 }),
          expect.objectContaining({ height: 8 }),
          expect.objectContaining({ height: 7 }),
        ],
      })
    );

    // Negative offset + cursor
    ({ body } = await supertest(api.server).get(
      `/extended/v2/blocks?limit=3&cursor=0x0000000000000000000000000000000000000000000000000000000000000008&offset=-2`
    ));
    expect(body).toEqual(
      expect.objectContaining({
        limit: 3,
        offset: -2,
        total: 14,
        cursor: '0x0000000000000000000000000000000000000000000000000000000000000010',
        next_cursor: '0x0000000000000000000000000000000000000000000000000000000000000013',
        prev_cursor: '0x0000000000000000000000000000000000000000000000000000000000000007',
        results: [
          expect.objectContaining({ height: 10 }),
          expect.objectContaining({ height: 9 }),
          expect.objectContaining({ height: 8 }),
        ],
      })
    );

    // Offset (no cursor) works, has original behavior
    ({ body } = await supertest(api.server).get(`/extended/v2/blocks?limit=3&offset=5`));
    expect(body).toEqual(
      expect.objectContaining({
        limit: 3,
        offset: 5,
        total: 14,
        cursor: '0x0000000000000000000000000000000000000000000000000000000000000009',
        next_cursor: '0x0000000000000000000000000000000000000000000000000000000000000012',
        prev_cursor: '0x0000000000000000000000000000000000000000000000000000000000000006',
        results: [
          expect.objectContaining({ height: 9 }),
          expect.objectContaining({ height: 8 }),
          expect.objectContaining({ height: 7 }),
        ],
      })
    );

    // Re-org the the cursor for the latest block, should get a 404 on use
    const blockB1 = new TestBlockBuilder({
      block_height: latestBlock.height,
      block_hash: `0x22${latestBlock.height.toString().padStart(62, '0')}`,
      index_block_hash: `0xbb${latestBlock.height.toString().padStart(62, '0')}`,
      parent_index_block_hash: `0x${(latestBlock.height - 1).toString().padStart(64, '0')}`,
      parent_block_hash: `0x${(latestBlock.height - 1).toString().padStart(64, '0')}`,
      burn_block_height: 700000,
      burn_block_hash: '0x00000000000000000001e2ee7f0c6bd5361b5e7afd76156ca7d6f524ee5ca3d8',
    })
      .addTx({ tx_id: `0x${latestBlock.height.toString().padStart(64, '0')}` })
      .build();
    await db.update(blockB1);
    const blockB2 = new TestBlockBuilder({
      block_height: latestBlock.height + 1,
      block_hash: `0x22${(latestBlock.height + 1).toString().padStart(62, '0')}`,
      index_block_hash: `0xbb${(latestBlock.height + 1).toString().padStart(62, '0')}`,
      parent_index_block_hash: `0xbb${latestBlock.height.toString().padStart(62, '0')}`,
      parent_block_hash: `0x${latestBlock.height.toString().padStart(64, '0')}`,
      burn_block_height: 700000,
      burn_block_hash: '0x00000000000000000001e2ee7f0c6bd5361b5e7afd76156ca7d6f524ee5ca3d8',
    })
      .addTx({ tx_id: `0x${(latestBlock.height + 1).toString().padStart(64, '0')}` })
      .build();
    await db.update(blockB2);

    // Should get a 404 when using cursor for re-orged block
    const req = await supertest(api.server).get(
      `/extended/v2/blocks?limit=3&cursor=${latestPageCursor}`
    );
    expect(req.statusCode).toBe(404);

    // Latest page should have the re-org blocks
    ({ body } = await supertest(api.server).get(`/extended/v2/blocks?limit=3`));
    expect(body).toEqual(
      expect.objectContaining({
        limit: 3,
        offset: 0,
        total: 15,
        cursor: '0xbb00000000000000000000000000000000000000000000000000000000000015',
        next_cursor: null,
        prev_cursor: '0x0000000000000000000000000000000000000000000000000000000000000012',
        results: [
          expect.objectContaining({ height: 15 }),
          expect.objectContaining({ height: 14 }),
          expect.objectContaining({ height: 13 }),
        ],
      })
    );
>>>>>>> 39f8f629
  });

  test('blocks v2 retrieved by hash or height', async () => {
    for (let i = 1; i < 6; i++) {
      const block = new TestBlockBuilder({
        block_height: i,
        block_hash: `0x000000000000000000000000000000000000000000000000000000000000000${i}`,
        index_block_hash: `0x000000000000000000000000000000000000000000000000000000000000011${i}`,
        parent_index_block_hash: `0x000000000000000000000000000000000000000000000000000000000000011${
          i - 1
        }`,
        parent_block_hash: `0x000000000000000000000000000000000000000000000000000000000000000${
          i - 1
        }`,
        burn_block_height: 700000,
        burn_block_hash: '0x00000000000000000001e2ee7f0c6bd5361b5e7afd76156ca7d6f524ee5ca3d8',
      })
        .addTx({ tx_id: `0x000${i}` })
        .build();
      await db.update(block);
    }

    // Get latest
    const block5 = {
      block_time: 94869287,
      block_time_iso: '1973-01-03T00:34:47.000Z',
      burn_block_hash: '0x00000000000000000001e2ee7f0c6bd5361b5e7afd76156ca7d6f524ee5ca3d8',
      burn_block_height: 700000,
      burn_block_time: 94869286,
      burn_block_time_iso: '1973-01-03T00:34:46.000Z',
      canonical: true,
      execution_cost_read_count: 0,
      execution_cost_read_length: 0,
      execution_cost_runtime: 0,
      execution_cost_write_count: 0,
      execution_cost_write_length: 0,
      hash: '0x0000000000000000000000000000000000000000000000000000000000000005',
      height: 5,
      index_block_hash: '0x0000000000000000000000000000000000000000000000000000000000000115',
      miner_txid: '0x4321',
      parent_block_hash: '0x0000000000000000000000000000000000000000000000000000000000000004',
      parent_index_block_hash: '0x0000000000000000000000000000000000000000000000000000000000000114',
      tx_count: 1,
    };
    let fetch = await supertest(api.server).get(`/extended/v2/blocks/latest`);
    let json = JSON.parse(fetch.text);
    expect(fetch.status).toBe(200);
    expect(json).toStrictEqual(block5);

    // Get by height
    fetch = await supertest(api.server).get(`/extended/v2/blocks/5`);
    json = JSON.parse(fetch.text);
    expect(fetch.status).toBe(200);
    expect(json).toStrictEqual(block5);

    // Get by hash
    fetch = await supertest(api.server).get(
      `/extended/v2/blocks/0x0000000000000000000000000000000000000000000000000000000000000005`
    );
    json = JSON.parse(fetch.text);
    expect(fetch.status).toBe(200);
    expect(json).toStrictEqual(block5);

    // Get by index block hash
    fetch = await supertest(api.server).get(
      `/extended/v2/blocks/0x0000000000000000000000000000000000000000000000000000000000000115`
    );
    json = JSON.parse(fetch.text);
    expect(fetch.status).toBe(200);
    expect(json).toStrictEqual(block5);
  });

  test('blocks v2 retrieved by digit-only hash', async () => {
    const block = new TestBlockBuilder({
      block_height: 1,
      block_hash: `0x1111111111111111111111111111111111111111111111111111111111111111`,
      index_block_hash: `0x1111111111111111111111111111111111111111111111111111111111111111`,
      parent_index_block_hash: `0x0000000000000000000000000000000000000000000000000000000000000000`,
      parent_block_hash: `0x0000000000000000000000000000000000000000000000000000000000000000`,
      burn_block_height: 700000,
      burn_block_hash: '0x00000000000000000001e2ee7f0c6bd5361b5e7afd76156ca7d6f524ee5ca3d8',
    }).build();
    await db.update(block);

    // Get by hash
    const fetch = await supertest(api.server).get(
      `/extended/v2/blocks/1111111111111111111111111111111111111111111111111111111111111111`
    );
    const json = JSON.parse(fetch.text);
    expect(fetch.status).toBe(200);
    expect(json.height).toStrictEqual(block.block.block_height);
  });

  test('blocks average time', async () => {
    const blockCount = 50;
    const now = Math.round(Date.now() / 1000);
    const thirtyMinutes = 30 * 60;
    // Return timestamp in seconds for block, latest block will be now(), and previous blocks will be 30 minutes apart
    const timeForBlock = (blockHeight: number) => {
      const blockDistance = blockCount - blockHeight;
      return now - thirtyMinutes * blockDistance;
    };
    for (let i = 1; i <= blockCount; i++) {
      const block = new TestBlockBuilder({
        block_height: i,
        block_time: timeForBlock(i),
        block_hash: `0x${i.toString().padStart(64, '0')}`,
        index_block_hash: `0x11${i.toString().padStart(62, '0')}`,
        parent_index_block_hash: `0x11${(i - 1).toString().padStart(62, '0')}`,
        parent_block_hash: `0x${(i - 1).toString().padStart(64, '0')}`,
        burn_block_height: 700000,
        burn_block_hash: '0x00000000000000000001e2ee7f0c6bd5361b5e7afd76156ca7d6f524ee5ca3d8',
      })
        .addTx({ tx_id: `0x${i.toString().padStart(64, '0')}` })
        .build();
      await db.update(block);
    }

    const fetch = await supertest(api.server).get(`/extended/v2/blocks/average-times`);
    const response = fetch.body;
    expect(fetch.status).toBe(200);

    // All block time averages should be about 30 minutes
    const getRatio = (time: number) =>
      Math.min(thirtyMinutes, time) / Math.max(thirtyMinutes, time);
    expect(getRatio(response.last_1h)).toBeGreaterThanOrEqual(0.9);
    expect(getRatio(response.last_24h)).toBeGreaterThanOrEqual(0.9);
    expect(getRatio(response.last_7d)).toBeGreaterThanOrEqual(0.9);
    expect(getRatio(response.last_30d)).toBeGreaterThanOrEqual(0.9);
  });
});<|MERGE_RESOLUTION|>--- conflicted
+++ resolved
@@ -14,10 +14,7 @@
 import { PgWriteStore } from '../datastore/pg-write-store';
 import { PgSqlClient, bufferToHex } from '@hirosystems/api-toolkit';
 import { migrate } from '../test-utils/test-helpers';
-<<<<<<< HEAD
-=======
 import { BlockListV2Response } from 'src/api/schemas/responses/responses';
->>>>>>> 39f8f629
 
 describe('block tests', () => {
   let db: PgWriteStore;
@@ -756,8 +753,6 @@
     // Block hashes are validated
     fetch = await supertest(api.server).get(`/extended/v2/burn-blocks/testvalue/blocks`);
     expect(fetch.status).not.toBe(200);
-<<<<<<< HEAD
-=======
   });
 
   test('blocks v2 cursor pagination', async () => {
@@ -961,7 +956,6 @@
         ],
       })
     );
->>>>>>> 39f8f629
   });
 
   test('blocks v2 retrieved by hash or height', async () => {

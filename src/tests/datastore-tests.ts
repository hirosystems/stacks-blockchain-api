--- conflicted
+++ resolved
@@ -3638,10 +3638,7 @@
         names: 0,
         namespaces: 0,
         subdomains: 0,
-<<<<<<< HEAD
         poxCycles: 0,
-=======
->>>>>>> a34b451f
         poxSigners: 0,
       },
       markedNonCanonical: {
@@ -3661,10 +3658,7 @@
         names: 0,
         namespaces: 0,
         subdomains: 0,
-<<<<<<< HEAD
         poxCycles: 0,
-=======
->>>>>>> a34b451f
         poxSigners: 0,
       },
       prunedMempoolTxs: 0,

import * as supertest from 'supertest';
import { ChainID } from '@stacks/transactions';
import {
  DbBlock,
  DbTxRaw,
  DbTxTypeId,
  DbStxEvent,
  DbEventTypeId,
  DbAssetEventTypeId,
  DbFtEvent,
  DbNftEvent,
  DbMempoolTxRaw,
  DbSmartContract,
  DataStoreBlockUpdateData,
} from '../datastore/common';
import { startApiServer, ApiServer } from '../api/init';
import { I32_MAX } from '../helpers';
import { PgWriteStore } from '../datastore/pg-write-store';
import { PgSqlClient, bufferToHex } from '@hirosystems/api-toolkit';
import { migrate } from '../test-utils/test-helpers';

describe('search tests', () => {
  let db: PgWriteStore;
  let client: PgSqlClient;
  let api: ApiServer;

  beforeEach(async () => {
    await migrate('up');
    db = await PgWriteStore.connect({
      usageName: 'tests',
      withNotifier: false,
      skipMigrations: true,
    });
    client = db.sql;
    api = await startApiServer({ datastore: db, chainId: ChainID.Testnet });
  });

  afterEach(async () => {
    await api.terminate();
    await db?.close();
    await migrate('down');
  });

  test('search term - hash', async () => {
    const block: DbBlock = {
      block_hash: '0x1234000000000000000000000000000000000000000000000000000000000000',
      index_block_hash: '0xdeadbeef',
      parent_index_block_hash: '0x00',
      parent_block_hash: '0xff0011',
      parent_microblock_hash: '',
      parent_microblock_sequence: 0,
      block_height: 1235,
      burn_block_time: 94869286,
      burn_block_hash: '0x1234',
      burn_block_height: 123,
      miner_txid: '0x4321',
      canonical: true,
      execution_cost_read_count: 0,
      execution_cost_read_length: 0,
      execution_cost_runtime: 0,
      execution_cost_write_count: 0,
      execution_cost_write_length: 0,
    };
    await db.updateBlock(client, block);
    const tx: DbTxRaw = {
      tx_id: '0x4567000000000000000000000000000000000000000000000000000000000000',
      tx_index: 4,
      anchor_mode: 3,
      nonce: 0,
      raw_tx: '',
      index_block_hash: block.index_block_hash,
      block_hash: block.block_hash,
      block_height: 68456,
      burn_block_time: 2837565,
      parent_burn_block_time: 1626122935,
      type_id: DbTxTypeId.Coinbase,
      coinbase_payload: bufferToHex(Buffer.from('coinbase hi')),
      status: 1,
      raw_result: '0x0100000000000000000000000000000001', // u1
      canonical: true,
      microblock_canonical: true,
      microblock_sequence: I32_MAX,
      microblock_hash: '',
      parent_index_block_hash: '',
      parent_block_hash: '',
      post_conditions: '0x01f5',
      fee_rate: 1234n,
      sponsored: false,
      sponsor_address: undefined,
      sender_address: 'sender-addr',
      origin_hash_mode: 1,
      event_count: 0,
      execution_cost_read_count: 0,
      execution_cost_read_length: 0,
      execution_cost_runtime: 0,
      execution_cost_write_count: 0,
      execution_cost_write_length: 0,
    };
    await db.updateTx(client, tx);

    const mempoolTx: DbMempoolTxRaw = {
      pruned: false,
      tx_id: '0x8912000000000000000000000000000000000000000000000000000000000000',
      anchor_mode: 3,
      nonce: 0,
      raw_tx: bufferToHex(Buffer.from('test-raw-tx')),
      type_id: DbTxTypeId.Coinbase,
      receipt_time: 123456,
      coinbase_payload: bufferToHex(Buffer.from('coinbase hi')),
      status: 1,
      post_conditions: '0x01f5',
      fee_rate: 1234n,
      sponsored: false,
      sponsor_address: undefined,
      sender_address: 'sender-addr',
      origin_hash_mode: 1,
    };
    await db.updateMempoolTxs({ mempoolTxs: [mempoolTx] });

    const searchResult1 = await supertest(api.server).get(
      `/extended/v1/search/0x1234000000000000000000000000000000000000000000000000000000000000`
    );
    expect(searchResult1.status).toBe(200);
    expect(searchResult1.type).toBe('application/json');
    const expectedResp1 = {
      found: true,
      result: {
        entity_id: '0x1234000000000000000000000000000000000000000000000000000000000000',
        entity_type: 'block_hash',
        block_data: {
          canonical: true,
          hash: '0x1234000000000000000000000000000000000000000000000000000000000000',
          parent_block_hash: '0xff0011',
          burn_block_time: 94869286,
          height: 1235,
        },
      },
    };
    expect(JSON.parse(searchResult1.text)).toEqual(expectedResp1);

    // test without 0x-prefix
    const searchResult2 = await supertest(api.server).get(
      `/extended/v1/search/1234000000000000000000000000000000000000000000000000000000000000`
    );
    expect(searchResult2.status).toBe(200);
    expect(searchResult2.type).toBe('application/json');
    const expectedResp2 = {
      found: true,
      result: {
        entity_id: '0x1234000000000000000000000000000000000000000000000000000000000000',
        entity_type: 'block_hash',
        block_data: {
          canonical: true,
          hash: '0x1234000000000000000000000000000000000000000000000000000000000000',
          parent_block_hash: '0xff0011',
          burn_block_time: 94869286,
          height: 1235,
        },
      },
    };
    expect(JSON.parse(searchResult2.text)).toEqual(expectedResp2);

    // test whitespace
    const searchResult3 = await supertest(api.server).get(
      `/extended/v1/search/ 1234000000000000000000000000000000000000000000000000000000000000`
    );
    expect(searchResult3.status).toBe(200);
    expect(searchResult3.type).toBe('application/json');
    const expectedResp3 = {
      found: true,
      result: {
        entity_id: '0x1234000000000000000000000000000000000000000000000000000000000000',
        entity_type: 'block_hash',
        block_data: {
          canonical: true,
          hash: '0x1234000000000000000000000000000000000000000000000000000000000000',
          parent_block_hash: '0xff0011',
          burn_block_time: 94869286,
          height: 1235,
        },
      },
    };
    expect(JSON.parse(searchResult3.text)).toEqual(expectedResp3);

    // test tx search
    const searchResult4 = await supertest(api.server).get(
      `/extended/v1/search/0x4567000000000000000000000000000000000000000000000000000000000000`
    );
    expect(searchResult4.status).toBe(200);
    expect(searchResult4.type).toBe('application/json');
    const expectedResp4 = {
      found: true,
      result: {
        entity_id: '0x4567000000000000000000000000000000000000000000000000000000000000',
        entity_type: 'tx_id',
        tx_data: {
          canonical: true,
          block_hash: '0x1234000000000000000000000000000000000000000000000000000000000000',
          burn_block_time: 2837565,
          block_height: 68456,
          tx_type: 'coinbase',
        },
      },
    };
    expect(JSON.parse(searchResult4.text)).toEqual(expectedResp4);

    // test mempool tx search
    const searchResult5 = await supertest(api.server).get(
      `/extended/v1/search/0x8912000000000000000000000000000000000000000000000000000000000000`
    );
    expect(searchResult5.status).toBe(200);
    expect(searchResult5.type).toBe('application/json');
    const expectedResp5 = {
      found: true,
      result: {
        entity_id: '0x8912000000000000000000000000000000000000000000000000000000000000',
        entity_type: 'mempool_tx_id',
        tx_data: { tx_type: 'coinbase' },
      },
    };
    expect(JSON.parse(searchResult5.text)).toEqual(expectedResp5);

    // test hash not found
    const searchResult6 = await supertest(api.server).get(
      `/extended/v1/search/0x1111000000000000000000000000000000000000000000000000000000000000`
    );
    expect(searchResult6.status).toBe(404);
    expect(searchResult6.type).toBe('application/json');
    const expectedResp6 = {
      found: false,
      result: { entity_type: 'unknown_hash' },
      error:
        'No block or transaction found with hash "0x1111000000000000000000000000000000000000000000000000000000000000"',
    };
    expect(JSON.parse(searchResult6.text)).toEqual(expectedResp6);

    // test invalid hash hex
    const invalidHex = '0x1111w00000000000000000000000000000000000000000000000000000000000';
    const searchResult7 = await supertest(api.server).get(`/extended/v1/search/${invalidHex}`);
    expect(searchResult7.status).toBe(404);
    expect(searchResult7.type).toBe('application/json');
    const expectedResp7 = {
      found: false,
      result: { entity_type: 'invalid_term' },
      error:
        'The term "0x1111w00000000000000000000000000000000000000000000000000000000000" is not a valid block hash, transaction ID, contract principal, or account address principal',
    };
    expect(JSON.parse(searchResult7.text)).toEqual(expectedResp7);
  });

  test('search term - hash with metadata', async () => {
    const block: DbBlock = {
      block_hash: '0x1234000000000000000000000000000000000000000000000000000000000000',
      index_block_hash: '0xdeadbeef',
      parent_index_block_hash: '0x00',
      parent_block_hash: '0xff0011',
      parent_microblock_hash: '',
      parent_microblock_sequence: 0,
      block_height: 1,
      burn_block_time: 94869286,
      burn_block_hash: '0x1234',
      burn_block_height: 123,
      miner_txid: '0x4321',
      canonical: true,
      execution_cost_read_count: 0,
      execution_cost_read_length: 0,
      execution_cost_runtime: 0,
      execution_cost_write_count: 0,
      execution_cost_write_length: 0,
    };

    const tx: DbTxRaw = {
      tx_id: '0x4567000000000000000000000000000000000000000000000000000000000000',
      tx_index: 4,
      anchor_mode: 3,
      nonce: 0,
      raw_tx: '',
      index_block_hash: block.index_block_hash,
      block_hash: block.block_hash,
      block_height: 1,
      burn_block_time: 2837565,
      parent_burn_block_time: 1626122935,
      type_id: DbTxTypeId.Coinbase,
      coinbase_payload: bufferToHex(Buffer.from('coinbase hi')),
      status: 1,
      raw_result: '0x0100000000000000000000000000000001', // u1
      canonical: true,
      microblock_canonical: true,
      microblock_sequence: I32_MAX,
      microblock_hash: '',
      parent_index_block_hash: '',
      parent_block_hash: '',
      post_conditions: '0x01f5',
      fee_rate: 1234n,
      sponsored: false,
      sponsor_address: undefined,
      sender_address: 'sender-addr',
      origin_hash_mode: 1,
      event_count: 0,
      execution_cost_read_count: 0,
      execution_cost_read_length: 0,
      execution_cost_runtime: 0,
      execution_cost_write_count: 0,
      execution_cost_write_length: 0,
    };

    const mempoolTx: DbMempoolTxRaw = {
      pruned: false,
      tx_id: '0x8912000000000000000000000000000000000000000000000000000000000000',
      anchor_mode: 3,
      nonce: 0,
      raw_tx: bufferToHex(Buffer.from('test-raw-tx')),
      type_id: DbTxTypeId.Coinbase,
      receipt_time: 123456,
      coinbase_payload: bufferToHex(Buffer.from('coinbase hi')),
      status: 1,
      post_conditions: '0x01f5',
      fee_rate: 1234n,
      sponsored: false,
      sponsor_address: undefined,
      sender_address: 'sender-addr',
      origin_hash_mode: 1,
    };
    await db.updateMempoolTxs({ mempoolTxs: [mempoolTx] });

    const dataStoreUpdate: DataStoreBlockUpdateData = {
      block: block,
      microblocks: [],
      minerRewards: [],
      txs: [
        {
          tx: tx,
          stxEvents: [],
          stxLockEvents: [],
          ftEvents: [],
          nftEvents: [],
          contractLogEvents: [],
          smartContracts: [],
          names: [],
          namespaces: [],
          pox2Events: [],
          pox3Events: [],
        },
      ],
    };

    await db.update(dataStoreUpdate);
    const blockMetadata = {
      burn_block_hash: '0x1234',
      burn_block_height: 123,
      burn_block_time: 94869286,
      burn_block_time_iso: '1973-01-03T00:34:46.000Z',
      canonical: true,
      execution_cost_read_count: 0,
      execution_cost_read_length: 0,
      execution_cost_runtime: 0,
      execution_cost_write_count: 0,
      execution_cost_write_length: 0,
      hash: '0x1234000000000000000000000000000000000000000000000000000000000000',
      height: 1,
      index_block_hash: '0xdeadbeef',
      microblocks_accepted: [],
      microblocks_streamed: [],
      miner_txid: '0x4321',
      parent_block_hash: '0xff0011',
      parent_microblock_hash: '0x',
      parent_microblock_sequence: 0,
      txs: ['0x4567000000000000000000000000000000000000000000000000000000000000'],
      microblock_tx_count: {},
    };

    const searchResult1 = await supertest(api.server).get(
      `/extended/v1/search/0x1234000000000000000000000000000000000000000000000000000000000000?include_metadata=true`
    );
    expect(searchResult1.status).toBe(200);
    expect(searchResult1.type).toBe('application/json');
    const expectedResp1 = {
      found: true,
      result: {
        entity_id: '0x1234000000000000000000000000000000000000000000000000000000000000',
        entity_type: 'block_hash',
        block_data: {
          canonical: true,
          hash: '0x1234000000000000000000000000000000000000000000000000000000000000',
          parent_block_hash: '0xff0011',
          burn_block_time: 94869286,
          height: 1,
        },
        metadata: blockMetadata,
      },
    };
    expect(JSON.parse(searchResult1.text)).toEqual(expectedResp1);

    // test without 0x-prefix
    const searchResult2 = await supertest(api.server).get(
      `/extended/v1/search/1234000000000000000000000000000000000000000000000000000000000000?include_metadata=true`
    );
    expect(searchResult2.status).toBe(200);
    expect(searchResult2.type).toBe('application/json');
    const expectedResp2 = {
      found: true,
      result: {
        entity_id: '0x1234000000000000000000000000000000000000000000000000000000000000',
        entity_type: 'block_hash',
        block_data: {
          canonical: true,
          hash: '0x1234000000000000000000000000000000000000000000000000000000000000',
          parent_block_hash: '0xff0011',
          burn_block_time: 94869286,
          height: 1,
        },
        metadata: blockMetadata,
      },
    };
    expect(JSON.parse(searchResult2.text)).toEqual(expectedResp2);

    // test whitespace
    const searchResult3 = await supertest(api.server).get(
      `/extended/v1/search/ 1234000000000000000000000000000000000000000000000000000000000000?include_metadata=true`
    );
    expect(searchResult3.status).toBe(200);
    expect(searchResult3.type).toBe('application/json');
    const expectedResp3 = {
      found: true,
      result: {
        entity_id: '0x1234000000000000000000000000000000000000000000000000000000000000',
        entity_type: 'block_hash',
        block_data: {
          canonical: true,
          hash: '0x1234000000000000000000000000000000000000000000000000000000000000',
          parent_block_hash: '0xff0011',
          burn_block_time: 94869286,
          height: 1,
        },
        metadata: blockMetadata,
      },
    };
    expect(JSON.parse(searchResult3.text)).toEqual(expectedResp3);

    // test mempool tx search
    const searchResult4 = await supertest(api.server).get(
      `/extended/v1/search/0x8912000000000000000000000000000000000000000000000000000000000000?include_metadata=1`
    );
    expect(searchResult4.status).toBe(200);
    expect(searchResult4.type).toBe('application/json');
    const expectedResp4 = {
      found: true,
      result: {
        entity_id: '0x8912000000000000000000000000000000000000000000000000000000000000',
        entity_type: 'mempool_tx_id',
        tx_data: { tx_type: 'coinbase' },
        metadata: {
          anchor_mode: 'any',
          coinbase_payload: {
            data: '0x636f696e62617365206869',
            alt_recipient: null,
          },
          fee_rate: '1234',
          nonce: 0,
          post_condition_mode: 'allow',
          post_conditions: [],
          receipt_time: 123456,
          receipt_time_iso: '1970-01-02T10:17:36.000Z',
          sender_address: 'sender-addr',
          sponsored: false,
          tx_id: '0x8912000000000000000000000000000000000000000000000000000000000000',
          tx_status: 'success',
          tx_type: 'coinbase',
        },
      },
    };
    expect(JSON.parse(searchResult4.text)).toEqual(expectedResp4);

    // test hash not found
    const searchResult5 = await supertest(api.server).get(
      `/extended/v1/search/0x1111000000000000000000000000000000000000000000000000000000000000?include_metadata=on`
    );
    expect(searchResult5.status).toBe(404);
    expect(searchResult5.type).toBe('application/json');
    const expectedResp6 = {
      found: false,
      result: { entity_type: 'unknown_hash' },
      error:
        'No block or transaction found with hash "0x1111000000000000000000000000000000000000000000000000000000000000"',
    };
    expect(JSON.parse(searchResult5.text)).toEqual(expectedResp6);

    // test invalid hash hex
    const invalidHex = '0x1111w00000000000000000000000000000000000000000000000000000000000';
    const searchResult6 = await supertest(api.server).get(
      `/extended/v1/search/${invalidHex}?include_metadata`
    );
    expect(searchResult6.status).toBe(404);
    expect(searchResult6.type).toBe('application/json');
    const expectedResp7 = {
      found: false,
      result: { entity_type: 'invalid_term' },
      error:
        'The term "0x1111w00000000000000000000000000000000000000000000000000000000000" is not a valid block hash, transaction ID, contract principal, or account address principal',
    };
    expect(JSON.parse(searchResult6.text)).toEqual(expectedResp7);

    // test tx search
    const searchResult8 = await supertest(api.server).get(
      `/extended/v1/search/0x4567000000000000000000000000000000000000000000000000000000000000?include_metadata`
    );
    expect(searchResult8.status).toBe(200);
    expect(searchResult8.type).toBe('application/json');

    const expectedResp8 = {
      found: true,
      result: {
        entity_id: '0x4567000000000000000000000000000000000000000000000000000000000000',
        entity_type: 'tx_id',
        tx_data: {
          canonical: true,
          block_hash: '0x1234000000000000000000000000000000000000000000000000000000000000',
          burn_block_time: 2837565,
          block_height: 1,
          tx_type: 'coinbase',
        },
        metadata: {
          tx_id: '0x4567000000000000000000000000000000000000000000000000000000000000',
          nonce: 0,
          fee_rate: '1234',
          sender_address: 'sender-addr',
          sponsored: false,
          post_condition_mode: 'allow',
          post_conditions: [],
          anchor_mode: 'any',
          is_unanchored: false,
          block_hash: '0x1234000000000000000000000000000000000000000000000000000000000000',
          parent_block_hash: '0x',
          block_height: 1,
          burn_block_time: 2837565,
          burn_block_time_iso: '1970-02-02T20:12:45.000Z',
          parent_burn_block_time: 1626122935,
          parent_burn_block_time_iso: '2021-07-12T20:48:55.000Z',
          canonical: true,
          tx_index: 4,
          tx_status: 'success',
          tx_result: {
            hex: '0x0100000000000000000000000000000001',
            repr: 'u1',
          },
          microblock_hash: '0x',
          microblock_sequence: 2147483647,
          microblock_canonical: true,
          event_count: 0,
          events: [],
          execution_cost_read_count: 0,
          execution_cost_read_length: 0,
          execution_cost_runtime: 0,
          execution_cost_write_count: 0,
          execution_cost_write_length: 0,
          tx_type: 'coinbase',
          coinbase_payload: {
            data: '0x636f696e62617365206869',
            alt_recipient: null,
          },
        },
      },
    };
    expect(JSON.parse(searchResult8.text)).toEqual(expectedResp8);
  });

  test('search term - principal', async () => {
    const addr1 = 'ST3J8EVYHVKH6XXPD61EE8XEHW4Y2K83861225AB1';
    const addr2 = 'ST1HB64MAJ1MBV4CQ80GF01DZS4T1DSMX20ADCRA4';
    const addr3 = 'ST37VASHEJRMFRS91GWK1HZZKKEYQTEP85ARXCQPH';
    const addr4 = 'ST3DWSXBPYDB484QXFTR81K4AWG4ZB5XZNFF3H70C';
    const addr5 = 'ST3YKTGBCY1BNKN6J18A3QKAX7CE36SZH3A5XN9ZQ';
    const addr6 = 'SZ2J6ZY48GV1EZ5V2V5RB9MP66SW86PYKKQ9H6DPR';
    const addr7 = 'SM2J6ZY48GV1EZ5V2V5RB9MP66SW86PYKKQVX8X0G';
    const addr8 = 'ST3AMFNNS7KBQ28ECMJMN2G3AGJ37SSA2HSY82CMH';
    const addr9 = 'STAR26VJ4BC24SMNKRY533MAM0K3JA5ZJDVBD45A';
    const contractAddr1 = 'ST27W5M8BRKA7C5MZE2R1S1F4XTPHFWFRNHA9M04Y.hello-world';
    const contractAddr2 = 'STSPS4JYDEYCPPCSHE3MM2NCEGR07KPBETNEZCBQ.contract-name';
    const contractAddr3 = 'STSPS4JYDEYCPPCSHE3MM2NCEGR07KPBETNEZCBQ.test-contract';

    const block: DbBlock = {
      block_hash: '0x1234',
      index_block_hash: '0x1234',
      parent_index_block_hash: '0x2345',
      parent_block_hash: '0x5678',
      parent_microblock_hash: '',
      parent_microblock_sequence: 0,
      block_height: 100123123,
      burn_block_time: 39486,
      burn_block_hash: '0x1234',
      burn_block_height: 100123123,
      miner_txid: '0x4321',
      canonical: true,
      execution_cost_read_count: 0,
      execution_cost_read_length: 0,
      execution_cost_runtime: 0,
      execution_cost_write_count: 0,
      execution_cost_write_length: 0,
    };
    await db.updateBlock(client, block);

    const stxTx1: DbTxRaw = {
      tx_id: '0x1111000000000000000000000000000000000000000000000000000000000000',
      tx_index: 0,
      anchor_mode: 3,
      nonce: 0,
      raw_tx: '',
      index_block_hash: '0x5432',
      block_hash: '0x9876',
      block_height: 68456,
      burn_block_time: 2837565,
      parent_burn_block_time: 1626122935,
      type_id: DbTxTypeId.TokenTransfer,
      token_transfer_amount: 1n,
      token_transfer_memo: bufferToHex(Buffer.from('hi')),
      token_transfer_recipient_address: 'none',
      status: 1,
      raw_result: '0x0100000000000000000000000000000001', // u1
      canonical: true,
      microblock_canonical: true,
      microblock_sequence: I32_MAX,
      microblock_hash: '',
      parent_index_block_hash: '',
      parent_block_hash: '',
      post_conditions: '0x01f5',
      fee_rate: 1234n,
      sponsored: false,
      sponsor_address: undefined,
      sender_address: addr1,
      origin_hash_mode: 1,
      event_count: 0,
      execution_cost_read_count: 0,
      execution_cost_read_length: 0,
      execution_cost_runtime: 0,
      execution_cost_write_count: 0,
      execution_cost_write_length: 0,
    };
    await db.updateTx(client, stxTx1);

    // test address as a tx sender
    const searchResult1 = await supertest(api.server).get(`/extended/v1/search/${addr1}`);
    expect(searchResult1.status).toBe(200);
    expect(searchResult1.type).toBe('application/json');
    const expectedResp1 = {
      found: true,
      result: {
        entity_type: 'standard_address',
        entity_id: addr1,
      },
    };
    expect(JSON.parse(searchResult1.text)).toEqual(expectedResp1);

    const stxTx2: DbTxRaw = {
      tx_id: '0x2222000000000000000000000000000000000000000000000000000000000000',
      tx_index: 0,
      anchor_mode: 3,
      nonce: 0,
      raw_tx: '',
      index_block_hash: '0x5432',
      block_hash: '0x9876',
      block_height: 68456,
      burn_block_time: 2837565,
      parent_burn_block_time: 1626122935,
      type_id: DbTxTypeId.TokenTransfer,
      token_transfer_amount: 1n,
      token_transfer_memo: bufferToHex(Buffer.from('test-raw-tx')),
      token_transfer_recipient_address: addr2,
      status: 1,
      raw_result: '0x0100000000000000000000000000000001', // u1
      canonical: true,
      microblock_canonical: true,
      microblock_sequence: I32_MAX,
      microblock_hash: '',
      parent_index_block_hash: '',
      parent_block_hash: '',
      post_conditions: '0x01f5',
      fee_rate: 1234n,
      sponsored: false,
      sponsor_address: undefined,
      sender_address: 'none',
      origin_hash_mode: 1,
      event_count: 0,
      execution_cost_read_count: 0,
      execution_cost_read_length: 0,
      execution_cost_runtime: 0,
      execution_cost_write_count: 0,
      execution_cost_write_length: 0,
    };
    await db.updateTx(client, stxTx2);

    // test address as a stx tx recipient
    const searchResult2 = await supertest(api.server).get(`/extended/v1/search/${addr2}`);
    expect(searchResult2.status).toBe(200);
    expect(searchResult2.type).toBe('application/json');
    const expectedResp2 = {
      found: true,
      result: {
        entity_type: 'standard_address',
        entity_id: addr2,
      },
    };
    expect(JSON.parse(searchResult2.text)).toEqual(expectedResp2);

    const stxEvent1: DbStxEvent = {
      canonical: true,
      event_type: DbEventTypeId.StxAsset,
      asset_event_type_id: DbAssetEventTypeId.Transfer,
      event_index: 0,
      tx_id: '0x1111000000000000000000000000000000000000000000000000000000000000',
      tx_index: 1,
      block_height: 1,
      amount: 1n,
      recipient: addr3,
      sender: 'none',
    };
    await db.updateStxEvent(client, stxTx1, stxEvent1);

    // test address as a stx event recipient
    const searchResult3 = await supertest(api.server).get(`/extended/v1/search/${addr3}`);
    expect(searchResult3.status).toBe(200);
    expect(searchResult3.type).toBe('application/json');
    const expectedResp3 = {
      found: true,
      result: {
        entity_type: 'standard_address',
        entity_id: addr3,
      },
    };
    expect(JSON.parse(searchResult3.text)).toEqual(expectedResp3);

    const stxEvent2: DbStxEvent = {
      canonical: true,
      event_type: DbEventTypeId.StxAsset,
      asset_event_type_id: DbAssetEventTypeId.Transfer,
      event_index: 0,
      tx_id: '0x1111000000000000000000000000000000000000000000000000000000000000',
      tx_index: 1,
      block_height: 1,
      amount: 1n,
      recipient: 'none',
      sender: addr4,
    };

    await db.updateStxEvent(client, stxTx1, stxEvent2);

    // test address as a stx event sender
    const searchResult4 = await supertest(api.server).get(`/extended/v1/search/${addr4}`);
    expect(searchResult4.status).toBe(200);
    expect(searchResult4.type).toBe('application/json');
    const expectedResp4 = {
      found: true,
      result: {
        entity_type: 'standard_address',
        entity_id: addr4,
      },
    };
    expect(JSON.parse(searchResult4.text)).toEqual(expectedResp4);

    const ftEvent1: DbFtEvent = {
      canonical: true,
      event_type: DbEventTypeId.FungibleTokenAsset,
      asset_event_type_id: DbAssetEventTypeId.Transfer,
      event_index: 0,
      tx_id: '0x1111000000000000000000000000000000000000000000000000000000000000',
      tx_index: 1,
      block_height: 1,
      asset_identifier: 'some-asset',
      amount: 1n,
      recipient: addr5,
      sender: 'none',
    };
    await db.updateFtEvents(client, stxTx1, ftEvent1);

    // test address as a ft event recipient
    const searchResult5 = await supertest(api.server).get(`/extended/v1/search/${addr5}`);
    expect(searchResult5.status).toBe(200);
    expect(searchResult5.type).toBe('application/json');
    const expectedResp5 = {
      found: true,
      result: {
        entity_type: 'standard_address',
        entity_id: addr5,
      },
    };
    expect(JSON.parse(searchResult5.text)).toEqual(expectedResp5);

    const ftEvent2: DbFtEvent = {
      canonical: true,
      event_type: DbEventTypeId.FungibleTokenAsset,
      asset_event_type_id: DbAssetEventTypeId.Transfer,
      event_index: 0,
      tx_id: '0x1111000000000000000000000000000000000000000000000000000000000000',
      tx_index: 1,
      block_height: 1,
      asset_identifier: 'some-asset',
      amount: 1n,
      recipient: 'none',
      sender: addr6,
    };
    await db.updateFtEvents(client, stxTx1, ftEvent2);

    // test address as a ft event sender
    const searchResult6 = await supertest(api.server).get(`/extended/v1/search/${addr6}`);
    expect(searchResult6.status).toBe(200);
    expect(searchResult6.type).toBe('application/json');
    const expectedResp6 = {
      found: true,
      result: {
        entity_type: 'standard_address',
        entity_id: addr6,
      },
    };
    expect(JSON.parse(searchResult6.text)).toEqual(expectedResp6);

    const nftEvent1: DbNftEvent = {
      canonical: true,
      event_type: DbEventTypeId.NonFungibleTokenAsset,
      asset_event_type_id: DbAssetEventTypeId.Transfer,
      event_index: 0,
      tx_id: '0x1111000000000000000000000000000000000000000000000000000000000000',
      tx_index: 1,
      block_height: 1,
      asset_identifier: 'some-asset',
      value: '0x0000000000000000000000000000000000',
      recipient: addr7,
      sender: 'none',
    };
<<<<<<< HEAD
    await db.updateNftEvents(client, stxTx1, nftEvent1);
=======
    await db.updateNftEvent(client, stxTx1, nftEvent1, false);
>>>>>>> 872bcbde

    // test address as a nft event recipient
    const searchResult7 = await supertest(api.server).get(`/extended/v1/search/${addr7}`);
    expect(searchResult7.status).toBe(200);
    expect(searchResult7.type).toBe('application/json');
    const expectedResp7 = {
      found: true,
      result: {
        entity_type: 'standard_address',
        entity_id: addr7,
      },
    };
    expect(JSON.parse(searchResult7.text)).toEqual(expectedResp7);

    const nftEvent2: DbNftEvent = {
      canonical: true,
      event_type: DbEventTypeId.NonFungibleTokenAsset,
      asset_event_type_id: DbAssetEventTypeId.Transfer,
      event_index: 0,
      tx_id: '0x1111000000000000000000000000000000000000000000000000000000000000',
      tx_index: 1,
      block_height: 1,
      asset_identifier: 'some-asset',
      value: '0x0000000000000000000000000000000000',
      recipient: 'none',
      sender: addr8,
    };
<<<<<<< HEAD
    await db.updateNftEvents(client, stxTx1, nftEvent2);
=======
    await db.updateNftEvent(client, stxTx1, nftEvent2, false);
>>>>>>> 872bcbde

    // test address as a nft event sender
    const searchResult8 = await supertest(api.server).get(`/extended/v1/search/${addr8}`);
    expect(searchResult8.status).toBe(200);
    expect(searchResult8.type).toBe('application/json');
    const expectedResp8 = {
      found: true,
      result: {
        entity_type: 'standard_address',
        entity_id: addr8,
      },
    };
    expect(JSON.parse(searchResult8.text)).toEqual(expectedResp8);

    const smartContract: DbTxRaw = {
      type_id: DbTxTypeId.SmartContract,
      tx_id: '0x1111880000000000000000000000000000000000000000000000000000000000',
      anchor_mode: 3,
      nonce: 0,
      raw_tx: '',
      canonical: true,
      microblock_canonical: true,
      microblock_sequence: I32_MAX,
      microblock_hash: '',
      parent_index_block_hash: '',
      parent_block_hash: '',
      smart_contract_contract_id: contractAddr1,
      smart_contract_source_code: '(some-src)',
      block_height: 1,
      tx_index: 0,
      index_block_hash: '0x543288',
      block_hash: '0x9876',
      burn_block_time: 2837565,
      parent_burn_block_time: 1626122935,
      status: 1,
      raw_result: '0x0100000000000000000000000000000001', // u1
      post_conditions: '0x01f5',
      fee_rate: 1234n,
      sponsored: false,
      sponsor_address: undefined,
      sender_address: 'none',
      origin_hash_mode: 1,
      event_count: 0,
      execution_cost_read_count: 0,
      execution_cost_read_length: 0,
      execution_cost_runtime: 0,
      execution_cost_write_count: 0,
      execution_cost_write_length: 0,
    };
    await db.updateTx(client, smartContract);

    // test contract address
    const searchResult9 = await supertest(api.server).get(`/extended/v1/search/${contractAddr1}`);
    expect(searchResult9.status).toBe(200);
    expect(searchResult9.type).toBe('application/json');
    const expectedResp9 = {
      found: true,
      result: {
        entity_id: 'ST27W5M8BRKA7C5MZE2R1S1F4XTPHFWFRNHA9M04Y.hello-world',
        entity_type: 'contract_address',
        tx_data: {
          canonical: true,
          block_hash: '0x9876',
          burn_block_time: 2837565,
          block_height: 1,
          tx_type: 'smart_contract',
          tx_id: '0x1111880000000000000000000000000000000000000000000000000000000000',
        },
      },
    };
    expect(JSON.parse(searchResult9.text)).toEqual(expectedResp9);

    const smartContractMempoolTx: DbMempoolTxRaw = {
      pruned: false,
      type_id: DbTxTypeId.SmartContract,
      tx_id: '0x1111882200000000000000000000000000000000000000000000000000000000',
      anchor_mode: 3,
      nonce: 0,
      raw_tx: bufferToHex(Buffer.from('test-raw-tx')),
      receipt_time: 123456,
      smart_contract_contract_id: contractAddr2,
      smart_contract_source_code: '(some-src)',
      status: 1,
      post_conditions: '0x01f5',
      fee_rate: 1234n,
      sponsored: false,
      sponsor_address: undefined,
      sender_address: 'none',
      origin_hash_mode: 1,
    };
    await db.updateMempoolTxs({ mempoolTxs: [smartContractMempoolTx] });

    // test contract address associated with mempool tx
    const searchResult10 = await supertest(api.server).get(`/extended/v1/search/${contractAddr2}`);
    expect(searchResult10.status).toBe(200);
    expect(searchResult10.type).toBe('application/json');
    const expectedResp10 = {
      found: true,
      result: {
        entity_id: 'STSPS4JYDEYCPPCSHE3MM2NCEGR07KPBETNEZCBQ.contract-name',
        entity_type: 'contract_address',
        tx_data: {
          tx_type: 'smart_contract',
          tx_id: '0x1111882200000000000000000000000000000000000000000000000000000000',
        },
      },
    };
    expect(JSON.parse(searchResult10.text)).toEqual(expectedResp10);

    // test contract address not found
    const searchResult11 = await supertest(api.server).get(`/extended/v1/search/${contractAddr3}`);
    expect(searchResult11.status).toBe(404);
    expect(searchResult11.type).toBe('application/json');
    const expectedResp11 = {
      found: false,
      result: { entity_type: 'contract_address' },
      error:
        'No principal found with address "STSPS4JYDEYCPPCSHE3MM2NCEGR07KPBETNEZCBQ.test-contract"',
    };
    expect(JSON.parse(searchResult11.text)).toEqual(expectedResp11);

    // test standard address not found
    const searchResult12 = await supertest(api.server).get(`/extended/v1/search/${addr9}`);
    expect(searchResult12.status).toBe(404);
    expect(searchResult12.type).toBe('application/json');
    const expectedResp12 = {
      found: false,
      result: { entity_type: 'standard_address' },
      error: 'No principal found with address "STAR26VJ4BC24SMNKRY533MAM0K3JA5ZJDVBD45A"',
    };
    expect(JSON.parse(searchResult12.text)).toEqual(expectedResp12);

    // test invalid term
    const invalidTerm = 'bogus123';
    const searchResult13 = await supertest(api.server).get(`/extended/v1/search/${invalidTerm}`);
    expect(searchResult13.status).toBe(404);
    expect(searchResult13.type).toBe('application/json');
    const expectedResp13 = {
      found: false,
      result: { entity_type: 'invalid_term' },
      error:
        'The term "bogus123" is not a valid block hash, transaction ID, contract principal, or account address principal',
    };
    expect(JSON.parse(searchResult13.text)).toEqual(expectedResp13);
  });

  test('search term - principal with metadata', async () => {
    const addr1 = 'ST3J8EVYHVKH6XXPD61EE8XEHW4Y2K83861225AB1';
    const addr2 = 'ST1HB64MAJ1MBV4CQ80GF01DZS4T1DSMX20ADCRA4';
    const addr3 = 'ST37VASHEJRMFRS91GWK1HZZKKEYQTEP85ARXCQPH';
    const addr4 = 'ST3DWSXBPYDB484QXFTR81K4AWG4ZB5XZNFF3H70C';
    const addr5 = 'ST3YKTGBCY1BNKN6J18A3QKAX7CE36SZH3A5XN9ZQ';
    const addr6 = 'SZ2J6ZY48GV1EZ5V2V5RB9MP66SW86PYKKQ9H6DPR';
    const addr7 = 'SM2J6ZY48GV1EZ5V2V5RB9MP66SW86PYKKQVX8X0G';
    const addr8 = 'ST3AMFNNS7KBQ28ECMJMN2G3AGJ37SSA2HSY82CMH';
    const addr9 = 'STAR26VJ4BC24SMNKRY533MAM0K3JA5ZJDVBD45A';
    const contractAddr1 = 'ST27W5M8BRKA7C5MZE2R1S1F4XTPHFWFRNHA9M04Y.hello-world';
    const contractAddr2 = 'STSPS4JYDEYCPPCSHE3MM2NCEGR07KPBETNEZCBQ.contract-name';
    const contractAddr3 = 'STSPS4JYDEYCPPCSHE3MM2NCEGR07KPBETNEZCBQ.test-contract';

    const block: DbBlock = {
      block_hash: '0x1234',
      index_block_hash: '0x1234',
      parent_index_block_hash: '0x2345',
      parent_block_hash: '0x5678',
      parent_microblock_hash: '',
      parent_microblock_sequence: 0,
      block_height: 1,
      burn_block_time: 39486,
      burn_block_hash: '0x1234',
      burn_block_height: 100123123,
      miner_txid: '0x4321',
      canonical: true,
      execution_cost_read_count: 0,
      execution_cost_read_length: 0,
      execution_cost_runtime: 0,
      execution_cost_write_count: 0,
      execution_cost_write_length: 0,
    };

    const stxTx1: DbTxRaw = {
      tx_id: '0x1111000000000000000000000000000000000000000000000000000000000000',
      tx_index: 0,
      anchor_mode: 3,
      nonce: 0,
      raw_tx: '',
      index_block_hash: '0x5432',
      block_hash: block.block_hash,
      block_height: block.block_height,
      burn_block_time: 2837565,
      parent_burn_block_time: 1626122935,
      type_id: DbTxTypeId.TokenTransfer,
      token_transfer_amount: 1n,
      token_transfer_memo: bufferToHex(Buffer.from('hi')),
      token_transfer_recipient_address: 'none',
      status: 1,
      raw_result: '0x0100000000000000000000000000000001', // u1
      canonical: true,
      microblock_canonical: true,
      microblock_sequence: I32_MAX,
      microblock_hash: '',
      parent_index_block_hash: '',
      parent_block_hash: '',
      post_conditions: '0x01f5',
      fee_rate: 1234n,
      sponsored: false,
      sponsor_address: undefined,
      sender_address: addr1,
      origin_hash_mode: 1,
      event_count: 0,
      execution_cost_read_count: 0,
      execution_cost_read_length: 0,
      execution_cost_runtime: 0,
      execution_cost_write_count: 0,
      execution_cost_write_length: 0,
    };

    const stxTx2: DbTxRaw = {
      tx_id: '0x2222000000000000000000000000000000000000000000000000000000000000',
      tx_index: 0,
      anchor_mode: 3,
      nonce: 0,
      raw_tx: '',
      index_block_hash: '0x5432',
      block_hash: block.block_hash,
      block_height: block.block_height,
      burn_block_time: 2837565,
      parent_burn_block_time: 1626122935,
      type_id: DbTxTypeId.TokenTransfer,
      token_transfer_amount: 1n,
      token_transfer_memo: bufferToHex(Buffer.from('hi')),
      token_transfer_recipient_address: addr2,
      status: 1,
      raw_result: '0x0100000000000000000000000000000001', // u1
      canonical: true,
      microblock_canonical: true,
      microblock_sequence: I32_MAX,
      microblock_hash: '',
      parent_index_block_hash: '',
      parent_block_hash: '',
      post_conditions: '0x01f5',
      fee_rate: 1234n,
      sponsored: false,
      sponsor_address: undefined,
      sender_address: 'none',
      origin_hash_mode: 1,
      event_count: 0,
      execution_cost_read_count: 0,
      execution_cost_read_length: 0,
      execution_cost_runtime: 0,
      execution_cost_write_count: 0,
      execution_cost_write_length: 0,
    };

    const stxEvent1: DbStxEvent = {
      canonical: true,
      event_type: DbEventTypeId.StxAsset,
      asset_event_type_id: DbAssetEventTypeId.Transfer,
      event_index: 0,
      tx_id: '0x1111000000000000000000000000000000000000000000000000000000000000',
      tx_index: 1,
      block_height: block.block_height,
      amount: 1n,
      recipient: addr3,
      sender: 'none',
    };

    const stxEvent2: DbStxEvent = {
      canonical: true,
      event_type: DbEventTypeId.StxAsset,
      asset_event_type_id: DbAssetEventTypeId.Transfer,
      event_index: 0,
      tx_id: '0x1111000000000000000000000000000000000000000000000000000000000000',
      tx_index: 1,
      block_height: 1,
      amount: 1n,
      recipient: 'none',
      sender: addr4,
    };

    const ftEvent1: DbFtEvent = {
      canonical: true,
      event_type: DbEventTypeId.FungibleTokenAsset,
      asset_event_type_id: DbAssetEventTypeId.Transfer,
      event_index: 0,
      tx_id: '0x1111000000000000000000000000000000000000000000000000000000000000',
      tx_index: 1,
      block_height: block.block_height,
      asset_identifier: 'some-asset',
      amount: 1n,
      recipient: addr5,
      sender: 'none',
    };

    const ftEvent2: DbFtEvent = {
      canonical: true,
      event_type: DbEventTypeId.FungibleTokenAsset,
      asset_event_type_id: DbAssetEventTypeId.Transfer,
      event_index: 0,
      tx_id: '0x1111000000000000000000000000000000000000000000000000000000000000',
      tx_index: 1,
      block_height: block.block_height,
      asset_identifier: 'some-asset',
      amount: 1n,
      recipient: 'none',
      sender: addr6,
    };

    const nftEvent1: DbNftEvent = {
      canonical: true,
      event_type: DbEventTypeId.NonFungibleTokenAsset,
      asset_event_type_id: DbAssetEventTypeId.Transfer,
      event_index: 0,
      tx_id: '0x1111000000000000000000000000000000000000000000000000000000000000',
      tx_index: 1,
      block_height: block.block_height,
      asset_identifier: 'some-asset',
      value: '0x0000000000000000000000000000000000',
      recipient: addr7,
      sender: 'none',
    };

    const nftEvent2: DbNftEvent = {
      canonical: true,
      event_type: DbEventTypeId.NonFungibleTokenAsset,
      asset_event_type_id: DbAssetEventTypeId.Transfer,
      event_index: 0,
      tx_id: '0x1111000000000000000000000000000000000000000000000000000000000000',
      tx_index: 1,
      block_height: block.block_height,
      asset_identifier: 'some-asset',
      value: '0x0000000000000000000000000000000000',
      recipient: 'none',
      sender: addr8,
    };

    const smartContractTx: DbTxRaw = {
      type_id: DbTxTypeId.SmartContract,
      tx_id: '0x1111880000000000000000000000000000000000000000000000000000000000',
      anchor_mode: 3,
      nonce: 0,
      raw_tx: '',
      canonical: true,
      microblock_canonical: true,
      microblock_sequence: I32_MAX,
      microblock_hash: '',
      parent_index_block_hash: '',
      parent_block_hash: '',
      smart_contract_contract_id: contractAddr1,
      smart_contract_source_code: '(some-src)',
      block_height: 1,
      tx_index: 0,
      index_block_hash: block.index_block_hash,
      block_hash: block.block_hash,
      burn_block_time: 2837565,
      parent_burn_block_time: 1626122935,
      status: 1,
      raw_result: '0x0100000000000000000000000000000001', // u1
      post_conditions: '0x01f5',
      fee_rate: 1234n,
      sponsored: false,
      sponsor_address: undefined,
      sender_address: 'none',
      origin_hash_mode: 1,
      event_count: 0,
      execution_cost_read_count: 0,
      execution_cost_read_length: 0,
      execution_cost_runtime: 0,
      execution_cost_write_count: 0,
      execution_cost_write_length: 0,
    };

    const smartContract: DbSmartContract = {
      tx_id: '0x421234',
      canonical: true,
      block_height: block.block_height,
      clarity_version: null,
      contract_id: contractAddr1,
      source_code: '(some-src)',
      abi: '{"some-abi":1}',
    };

    const dataStoreUpdate: DataStoreBlockUpdateData = {
      block: block,
      microblocks: [],
      minerRewards: [],
      txs: [
        {
          tx: stxTx1,
          stxEvents: [stxEvent1, stxEvent2],
          stxLockEvents: [],
          ftEvents: [ftEvent1, ftEvent2],
          nftEvents: [nftEvent1, nftEvent2],
          contractLogEvents: [],
          smartContracts: [],
          names: [],
          namespaces: [],
          pox2Events: [],
          pox3Events: [],
        },
        {
          tx: stxTx2,
          stxEvents: [],
          stxLockEvents: [],
          ftEvents: [],
          nftEvents: [],
          contractLogEvents: [],
          smartContracts: [],
          names: [],
          namespaces: [],
          pox2Events: [],
          pox3Events: [],
        },
        {
          tx: smartContractTx,
          stxEvents: [],
          stxLockEvents: [],
          ftEvents: [],
          nftEvents: [],
          contractLogEvents: [],
          smartContracts: [smartContract],
          names: [],
          namespaces: [],
          pox2Events: [],
          pox3Events: [],
        },
      ],
    };
    await db.update(dataStoreUpdate);

    // test address as a tx sender
    const searchResult1 = await supertest(api.server).get(
      `/extended/v1/search/${addr1}?include_metadata`
    );
    expect(searchResult1.status).toBe(200);
    expect(searchResult1.type).toBe('application/json');
    const expectedResp1 = {
      found: true,
      result: {
        entity_type: 'standard_address',
        entity_id: addr1,
        metadata: {
          balance: '-1234',
          burnchain_lock_height: 0,
          burnchain_unlock_height: 0,
          lock_height: 0,
          lock_tx_id: '',
          locked: '0',
          total_fees_sent: '1234',
          total_miner_rewards_received: '0',
          total_received: '0',
          total_sent: '0',
        },
      },
    };
    expect(JSON.parse(searchResult1.text)).toEqual(expectedResp1);

    // test address as a stx tx recipient
    const searchResult2 = await supertest(api.server).get(
      `/extended/v1/search/${addr2}?include_metadata`
    );
    expect(searchResult2.status).toBe(200);
    expect(searchResult2.type).toBe('application/json');
    const expectedResp2 = {
      found: true,
      result: {
        entity_type: 'standard_address',
        entity_id: addr2,
        metadata: {
          balance: '0',
          burnchain_lock_height: 0,
          burnchain_unlock_height: 0,
          lock_height: 0,
          lock_tx_id: '',
          locked: '0',
          total_fees_sent: '0',
          total_miner_rewards_received: '0',
          total_received: '0',
          total_sent: '0',
        },
      },
    };
    expect(JSON.parse(searchResult2.text)).toEqual(expectedResp2);

    // test address as a stx event recipient
    const searchResult3 = await supertest(api.server).get(
      `/extended/v1/search/${addr3}?include_metadata`
    );
    expect(searchResult3.status).toBe(200);
    expect(searchResult3.type).toBe('application/json');
    const expectedResp3 = {
      found: true,
      result: {
        entity_type: 'standard_address',
        entity_id: addr3,
        metadata: {
          balance: '1',
          burnchain_lock_height: 0,
          burnchain_unlock_height: 0,
          lock_height: 0,
          lock_tx_id: '',
          locked: '0',
          total_fees_sent: '0',
          total_miner_rewards_received: '0',
          total_received: '1',
          total_sent: '0',
        },
      },
    };
    expect(JSON.parse(searchResult3.text)).toEqual(expectedResp3);

    // test address as a stx event sender
    const searchResult4 = await supertest(api.server).get(
      `/extended/v1/search/${addr4}?include_metadata=true`
    );
    expect(searchResult4.status).toBe(200);
    expect(searchResult4.type).toBe('application/json');
    const expectedResp4 = {
      found: true,
      result: {
        entity_type: 'standard_address',
        entity_id: addr4,
        metadata: {
          balance: '-1',
          burnchain_lock_height: 0,
          burnchain_unlock_height: 0,
          lock_height: 0,
          lock_tx_id: '',
          locked: '0',
          total_fees_sent: '0',
          total_miner_rewards_received: '0',
          total_received: '0',
          total_sent: '1',
        },
      },
    };
    expect(JSON.parse(searchResult4.text)).toEqual(expectedResp4);

    // test address as a ft event recipient
    const searchResult5 = await supertest(api.server).get(
      `/extended/v1/search/${addr5}?include_metadata`
    );
    expect(searchResult5.status).toBe(200);
    expect(searchResult5.type).toBe('application/json');
    const emptyStandardAddressMetadata = {
      balance: '0',
      burnchain_lock_height: 0,
      burnchain_unlock_height: 0,
      lock_height: 0,
      lock_tx_id: '',
      locked: '0',
      total_fees_sent: '0',
      total_miner_rewards_received: '0',
      total_received: '0',
      total_sent: '0',
    };
    const expectedResp5 = {
      found: true,
      result: {
        entity_type: 'standard_address',
        entity_id: addr5,
        metadata: emptyStandardAddressMetadata,
      },
    };
    expect(JSON.parse(searchResult5.text)).toEqual(expectedResp5);

    // test address as a ft event sender
    const searchResult6 = await supertest(api.server).get(
      `/extended/v1/search/${addr6}?include_metadata`
    );
    expect(searchResult6.status).toBe(200);
    expect(searchResult6.type).toBe('application/json');
    const expectedResp6 = {
      found: true,
      result: {
        entity_type: 'standard_address',
        entity_id: addr6,
        metadata: emptyStandardAddressMetadata,
      },
    };
    expect(JSON.parse(searchResult6.text)).toEqual(expectedResp6);

    // test address as a nft event recipient
    const searchResult7 = await supertest(api.server).get(
      `/extended/v1/search/${addr7}?include_metadata`
    );
    expect(searchResult7.status).toBe(200);
    expect(searchResult7.type).toBe('application/json');
    const expectedResp7 = {
      found: true,
      result: {
        entity_type: 'standard_address',
        entity_id: addr7,
        metadata: emptyStandardAddressMetadata,
      },
    };
    expect(JSON.parse(searchResult7.text)).toEqual(expectedResp7);

    // test address as a nft event sender
    const searchResult8 = await supertest(api.server).get(
      `/extended/v1/search/${addr8}?include_metadata`
    );
    expect(searchResult8.status).toBe(200);
    expect(searchResult8.type).toBe('application/json');
    const expectedResp8 = {
      found: true,
      result: {
        entity_type: 'standard_address',
        entity_id: addr8,
        metadata: emptyStandardAddressMetadata,
      },
    };
    expect(JSON.parse(searchResult8.text)).toEqual(expectedResp8);

    // test contract address
    const searchResult9 = await supertest(api.server).get(
      `/extended/v1/search/${contractAddr1}?include_metadata=true`
    );
    expect(searchResult9.status).toBe(200);
    expect(searchResult9.type).toBe('application/json');
    const expectedResp9 = {
      found: true,
      result: {
        entity_id: 'ST27W5M8BRKA7C5MZE2R1S1F4XTPHFWFRNHA9M04Y.hello-world',
        entity_type: 'contract_address',
        tx_data: {
          canonical: true,
          block_hash: '0x1234',
          burn_block_time: 2837565,
          block_height: 1,
          tx_type: 'smart_contract',
          tx_id: '0x1111880000000000000000000000000000000000000000000000000000000000',
        },
        metadata: {
          anchor_mode: 'any',
          block_hash: '0x1234',
          block_height: 1,
          burn_block_time: 2837565,
          burn_block_time_iso: '1970-02-02T20:12:45.000Z',
          canonical: true,
          event_count: 0,
          events: [],
          execution_cost_read_count: 0,
          execution_cost_read_length: 0,
          execution_cost_runtime: 0,
          execution_cost_write_count: 0,
          execution_cost_write_length: 0,
          fee_rate: '1234',
          is_unanchored: false,
          microblock_canonical: true,
          microblock_hash: '0x',
          microblock_sequence: 2147483647,
          nonce: 0,
          parent_block_hash: '0x',
          parent_burn_block_time: 1626122935,
          parent_burn_block_time_iso: '2021-07-12T20:48:55.000Z',
          post_condition_mode: 'allow',
          post_conditions: [],
          sender_address: 'none',
          smart_contract: {
            clarity_version: null,
            contract_id: 'ST27W5M8BRKA7C5MZE2R1S1F4XTPHFWFRNHA9M04Y.hello-world',
            source_code: '(some-src)',
          },
          sponsored: false,
          tx_id: '0x1111880000000000000000000000000000000000000000000000000000000000',
          tx_index: 0,
          tx_result: {
            hex: '0x0100000000000000000000000000000001',
            repr: 'u1',
          },
          tx_status: 'success',
          tx_type: 'smart_contract',
        },
      },
    };
    expect(JSON.parse(searchResult9.text)).toEqual(expectedResp9);

    const smartContractMempoolTx: DbMempoolTxRaw = {
      pruned: false,
      type_id: DbTxTypeId.SmartContract,
      tx_id: '0x1111882200000000000000000000000000000000000000000000000000000000',
      anchor_mode: 3,
      nonce: 0,
      raw_tx: bufferToHex(Buffer.from('test-raw-tx')),
      receipt_time: 123456,
      smart_contract_contract_id: contractAddr2,
      smart_contract_source_code: '(some-src)',
      status: 1,
      post_conditions: '0x01f5',
      fee_rate: 1234n,
      sponsored: false,
      sponsor_address: undefined,
      sender_address: 'none',
      origin_hash_mode: 1,
    };
    await db.updateMempoolTxs({ mempoolTxs: [smartContractMempoolTx] });

    // test contract address associated with mempool tx
    const searchResult10 = await supertest(api.server).get(
      `/extended/v1/search/${contractAddr2}?include_metadata`
    );
    expect(searchResult10.status).toBe(200);
    expect(searchResult10.type).toBe('application/json');
    const expectedResp10 = {
      found: true,
      result: {
        entity_id: 'STSPS4JYDEYCPPCSHE3MM2NCEGR07KPBETNEZCBQ.contract-name',
        entity_type: 'contract_address',
        tx_data: {
          tx_type: 'smart_contract',
          tx_id: '0x1111882200000000000000000000000000000000000000000000000000000000',
        },
        metadata: {
          anchor_mode: 'any',
          fee_rate: '1234',
          nonce: 0,
          post_condition_mode: 'allow',
          post_conditions: [],
          receipt_time: 123456,
          receipt_time_iso: '1970-01-02T10:17:36.000Z',
          sender_address: 'none',
          smart_contract: {
            clarity_version: null,
            contract_id: 'STSPS4JYDEYCPPCSHE3MM2NCEGR07KPBETNEZCBQ.contract-name',
            source_code: '(some-src)',
          },
          sponsored: false,
          tx_id: '0x1111882200000000000000000000000000000000000000000000000000000000',
          tx_status: 'success',
          tx_type: 'smart_contract',
        },
      },
    };
    expect(JSON.parse(searchResult10.text)).toEqual(expectedResp10);

    // test contract address not found
    const searchResult11 = await supertest(api.server).get(
      `/extended/v1/search/${contractAddr3}?include_metadata`
    );
    expect(searchResult11.status).toBe(404);
    expect(searchResult11.type).toBe('application/json');
    const expectedResp11 = {
      found: false,
      result: { entity_type: 'contract_address' },
      error:
        'No principal found with address "STSPS4JYDEYCPPCSHE3MM2NCEGR07KPBETNEZCBQ.test-contract"',
    };
    expect(JSON.parse(searchResult11.text)).toEqual(expectedResp11);

    // test standard address not found
    const searchResult12 = await supertest(api.server).get(
      `/extended/v1/search/${addr9}?include_metadata`
    );
    expect(searchResult12.status).toBe(404);
    expect(searchResult12.type).toBe('application/json');
    const expectedResp12 = {
      found: false,
      result: { entity_type: 'standard_address' },
      error: 'No principal found with address "STAR26VJ4BC24SMNKRY533MAM0K3JA5ZJDVBD45A"',
    };
    expect(JSON.parse(searchResult12.text)).toEqual(expectedResp12);

    // test invalid term
    const invalidTerm = 'bogus123';
    const searchResult13 = await supertest(api.server).get(
      `/extended/v1/search/${invalidTerm}?include_metadata`
    );
    expect(searchResult13.status).toBe(404);
    expect(searchResult13.type).toBe('application/json');
    const expectedResp13 = {
      found: false,
      result: { entity_type: 'invalid_term' },
      error:
        'The term "bogus123" is not a valid block hash, transaction ID, contract principal, or account address principal',
    };
    expect(JSON.parse(searchResult13.text)).toEqual(expectedResp13);
  });
});<|MERGE_RESOLUTION|>--- conflicted
+++ resolved
@@ -769,7 +769,7 @@
       recipient: addr5,
       sender: 'none',
     };
-    await db.updateFtEvents(client, stxTx1, ftEvent1);
+    await db.updateFtEvents(client, stxTx1, [ftEvent1]);
 
     // test address as a ft event recipient
     const searchResult5 = await supertest(api.server).get(`/extended/v1/search/${addr5}`);
@@ -797,7 +797,7 @@
       recipient: 'none',
       sender: addr6,
     };
-    await db.updateFtEvents(client, stxTx1, ftEvent2);
+    await db.updateFtEvents(client, stxTx1, [ftEvent2]);
 
     // test address as a ft event sender
     const searchResult6 = await supertest(api.server).get(`/extended/v1/search/${addr6}`);
@@ -825,11 +825,7 @@
       recipient: addr7,
       sender: 'none',
     };
-<<<<<<< HEAD
-    await db.updateNftEvents(client, stxTx1, nftEvent1);
-=======
-    await db.updateNftEvent(client, stxTx1, nftEvent1, false);
->>>>>>> 872bcbde
+    await db.updateNftEvents(client, stxTx1, [nftEvent1], false);
 
     // test address as a nft event recipient
     const searchResult7 = await supertest(api.server).get(`/extended/v1/search/${addr7}`);
@@ -857,11 +853,7 @@
       recipient: 'none',
       sender: addr8,
     };
-<<<<<<< HEAD
-    await db.updateNftEvents(client, stxTx1, nftEvent2);
-=======
-    await db.updateNftEvent(client, stxTx1, nftEvent2, false);
->>>>>>> 872bcbde
+    await db.updateNftEvents(client, stxTx1, [nftEvent2], false);
 
     // test address as a nft event sender
     const searchResult8 = await supertest(api.server).get(`/extended/v1/search/${addr8}`);

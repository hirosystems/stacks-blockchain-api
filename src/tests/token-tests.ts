import * as supertest from 'supertest';
import { ChainID } from '@stacks/transactions';
import { PoolClient } from 'pg';
import { ApiServer, startApiServer } from '../api/init';
import { cycleMigrations, PgDataStore, runMigrations } from '../datastore/postgres-store';
import { TestBlockBuilder, TestMicroblockStreamBuilder } from '../test-utils/test-builders';
import { DbAssetEventTypeId } from '../datastore/common';
import { hexToBuffer } from '../helpers';

describe('/extended/v1/tokens tests', () => {
  let db: PgDataStore;
  let client: PoolClient;
  let api: ApiServer;

  beforeEach(async () => {
    process.env.PG_DATABASE = 'postgres';
    await cycleMigrations();
    db = await PgDataStore.connect();
    client = await db.pool.connect();
    api = await startApiServer({ datastore: db, chainId: ChainID.Testnet, httpLogLevel: 'silly' });
  });

  test('/nft/holdings', async () => {
    const addr1 = 'SP3BK1NNSWN719Z6KDW05RBGVS940YCN6X84STYPR';
    const addr2 = 'SP466FNC0P7JWTNM2R9T199QRZN1MYEDTAR0KP27';
    const addr3 = 'SP2X0TZ59D5SZ8ACQ6YMCHHNR2ZN51Z32E2CJ173';
    const contractAddr1 = 'SP2X0TZ59D5SZ8ACQ6YMCHHNR2ZN51Z32E2CJ173';
    const assetId1 = `${contractAddr1}.the-explorer-guild::The-Explorer-Guild`;
    const contractAddr2 = 'SP2BE8TZATXEVPGZ8HAFZYE5GKZ02X0YDKAN7ZTGW';
    const assetId2 = `${contractAddr2}.arties::arties`;

    // Mint NFT
    const block1 = new TestBlockBuilder({ block_height: 1, index_block_hash: '0x01' })
      .addTx({ tx_id: '0x5454' })
      .addTxStxEvent({ sender: addr1, recipient: contractAddr1 })
      .addTxNftEvent({
        asset_identifier: assetId1,
        asset_event_type_id: DbAssetEventTypeId.Mint,
        recipient: addr1,
      })
      .build();
    await db.update(block1);

    // Request: default
    const request1 = await supertest(api.server).get(
      `/extended/v1/tokens/nft/holdings?principal=${addr1}`
    );
    expect(request1.status).toBe(200);
    expect(request1.type).toBe('application/json');
    const result1 = JSON.parse(request1.text);
    expect(result1.total).toEqual(1);
    expect(result1.results[0].asset_identifier).toEqual(assetId1);
    expect(result1.results[0].tx_id).toEqual('0x5454');

    // Request: with metadata
    const request2 = await supertest(api.server).get(
      `/extended/v1/tokens/nft/holdings?principal=${addr1}&tx_metadata=true`
    );
    expect(request2.status).toBe(200);
    expect(request2.type).toBe('application/json');
    const result2 = JSON.parse(request2.text);
    expect(result2.total).toEqual(1);
    expect(result2.results[0].asset_identifier).toEqual(assetId1);
    expect(result2.results[0].tx.tx_id).toEqual('0x5454');

    // Mint another NFT
    const block2 = new TestBlockBuilder({
      block_height: 2,
      index_block_hash: '0x02',
      parent_index_block_hash: '0x01',
    })
      .addTx({ tx_id: '0x5464' })
      .addTxStxEvent({ sender: addr1, recipient: contractAddr2 })
      .addTxNftEvent({
        asset_identifier: assetId2,
        asset_event_type_id: DbAssetEventTypeId.Mint,
        recipient: addr1,
      })
      .build();
    await db.update(block2);

    // Request: default, two assets
    const request3 = await supertest(api.server).get(
      `/extended/v1/tokens/nft/holdings?principal=${addr1}`
    );
    expect(request3.status).toBe(200);
    expect(request3.type).toBe('application/json');
    const result3 = JSON.parse(request3.text);
    expect(result3.total).toEqual(2);
    expect(result3.results[0].asset_identifier).toEqual(assetId2);
    expect(result3.results[0].tx_id).toEqual('0x5464');

    // Request: filtered by asset id
    const request4 = await supertest(api.server).get(
      `/extended/v1/tokens/nft/holdings?principal=${addr1}&asset_identifiers=${assetId2}`
    );
    expect(request4.status).toBe(200);
    expect(request4.type).toBe('application/json');
    const result4 = JSON.parse(request4.text);
    expect(result4.total).toEqual(1); // 1 result only
    expect(result4.results[0].asset_identifier).toEqual(assetId2);
    expect(result4.results[0].tx_id).toEqual('0x5464');

    // Transfer one NFT from addr1 to addr2
    const block3 = new TestBlockBuilder({
      block_height: 3,
      index_block_hash: '0x03',
      parent_index_block_hash: '0x02',
    })
      .addTx({ tx_id: '0x5484' })
      .addTxNftEvent({
        asset_identifier: assetId2,
        asset_event_type_id: DbAssetEventTypeId.Transfer,
        sender: addr1,
        recipient: addr2,
      })
      .build();
    await db.update(block3);

    // Request: addr1 only has one NFT left
    const request5 = await supertest(api.server).get(
      `/extended/v1/tokens/nft/holdings?principal=${addr1}`
    );
    expect(request5.status).toBe(200);
    expect(request5.type).toBe('application/json');
    const result5 = JSON.parse(request5.text);
    expect(result5.total).toEqual(1);
    expect(result5.results[0].asset_identifier).toEqual(assetId1);
    expect(result5.results[0].tx_id).toEqual('0x5454');

    // Request: addr2 has the other
    const request6 = await supertest(api.server).get(
      `/extended/v1/tokens/nft/holdings?principal=${addr2}`
    );
    expect(request6.status).toBe(200);
    expect(request6.type).toBe('application/json');
    const result6 = JSON.parse(request6.text);
    expect(result6.total).toEqual(1);
    expect(result6.results[0].asset_identifier).toEqual(assetId2);
    expect(result6.results[0].tx_id).toEqual('0x5484');

    // Transfer NFT from addr2 to addr3 in microblock
    const microblock1 = new TestMicroblockStreamBuilder()
      .addMicroblock({ parent_index_block_hash: '0x03' })
      .addTx({ tx_id: '0x5499' })
      .addTxNftEvent({
        asset_identifier: assetId2,
        asset_event_type_id: DbAssetEventTypeId.Transfer,
        sender: addr2,
        recipient: addr3,
      })
      .build();
    await db.updateMicroblocks(microblock1);

    // Request: unanchored shows addr2 with 0 NFTs
    const request7 = await supertest(api.server).get(
      `/extended/v1/tokens/nft/holdings?principal=${addr2}&unanchored=true`
    );
    expect(request7.status).toBe(200);
    expect(request7.type).toBe('application/json');
    const result7 = JSON.parse(request7.text);
    expect(result7.total).toEqual(0);

    // Request: anchored shows addr2 still with 1 NFT
    const request8 = await supertest(api.server).get(
      `/extended/v1/tokens/nft/holdings?principal=${addr2}`
    );
    expect(request8.status).toBe(200);
    expect(request8.type).toBe('application/json');
    const result8 = JSON.parse(request8.text);
    expect(result8.total).toEqual(1);

    // Confirm unanchored txs
    const block4 = new TestBlockBuilder({
      block_height: 4,
      index_block_hash: '0x04',
      parent_index_block_hash: '0x03',
    })
      .addTx({ tx_id: '0x5555' })
      .build();
    await db.update(block4);

    // Request: unanchored still shows addr2 with 0 NFTs
    const request9 = await supertest(api.server).get(
      `/extended/v1/tokens/nft/holdings?principal=${addr2}&unanchored=true`
    );
    expect(request9.status).toBe(200);
    expect(request9.type).toBe('application/json');
    const result9 = JSON.parse(request9.text);
    expect(result9.total).toEqual(0);

    // Request: anchored now shows addr2 with 0 NFTs
    const request10 = await supertest(api.server).get(
      `/extended/v1/tokens/nft/holdings?principal=${addr2}`
    );
    expect(request10.status).toBe(200);
    expect(request10.type).toBe('application/json');
    const result10 = JSON.parse(request10.text);
    expect(result10.total).toEqual(0);

    // Transfer NFT from addr3 back to addr2 in a re-orged tx
    const block5 = new TestBlockBuilder({
      block_height: 5,
      index_block_hash: '0x05',
      parent_index_block_hash: '0x04',
    })
      .addTx({ tx_id: '0x6161', canonical: false })
      .addTxNftEvent({
        asset_identifier: assetId2,
        asset_event_type_id: DbAssetEventTypeId.Transfer,
        sender: addr3,
        recipient: addr2,
      })
      .build();
    await db.update(block5);

    // Request: addr2 still has 0 NFTs
    const request11 = await supertest(api.server).get(
      `/extended/v1/tokens/nft/holdings?principal=${addr2}`
    );
    expect(request11.status).toBe(200);
    expect(request11.type).toBe('application/json');
    const result11 = JSON.parse(request11.text);
    expect(result11.total).toEqual(0);

    // Transfer NFT from addr3 back to addr2 again in a micro re-orged tx
    const microblock2 = new TestMicroblockStreamBuilder()
      .addMicroblock({ parent_index_block_hash: '0x05' })
      .addTx({ tx_id: '0xf7f7', microblock_canonical: false })
      .addTxNftEvent({
        asset_identifier: assetId2,
        asset_event_type_id: DbAssetEventTypeId.Transfer,
        sender: addr3,
        recipient: addr2,
      })
      .build();
    await db.updateMicroblocks(microblock1);

    // Request: addr2 still has 0 NFTs unanchored
    const request12 = await supertest(api.server).get(
      `/extended/v1/tokens/nft/holdings?principal=${addr2}&unanchored=true`
    );
    expect(request12.status).toBe(200);
    expect(request12.type).toBe('application/json');
    const result12 = JSON.parse(request12.text);
    expect(result12.total).toEqual(0);

    // Request: addr2 still has 0 NFTs anchored
    const request13 = await supertest(api.server).get(
      `/extended/v1/tokens/nft/holdings?principal=${addr2}`
    );
    expect(request13.status).toBe(200);
    expect(request13.type).toBe('application/json');
    const result13 = JSON.parse(request13.text);
    expect(result13.total).toEqual(0);
  });

  test('/nft/history', async () => {
    const addr1 = 'SP3BK1NNSWN719Z6KDW05RBGVS940YCN6X84STYPR';
    const addr2 = 'SP466FNC0P7JWTNM2R9T199QRZN1MYEDTAR0KP27';
    const addr3 = 'SP2X0TZ59D5SZ8ACQ6YMCHHNR2ZN51Z32E2CJ173';
    const contractAddr1 = 'SP2X0TZ59D5SZ8ACQ6YMCHHNR2ZN51Z32E2CJ173';
    const valueHex = '0x01000000000000000000000000000009c5';
    const value = hexToBuffer(valueHex);
    const assetId = `${contractAddr1}.the-explorer-guild::The-Explorer-Guild`;

    // Mint NFT
    const block1 = new TestBlockBuilder({ block_height: 1, index_block_hash: '0x01' })
      .addTx({ tx_id: '0x1001' })
      .addTxStxEvent({ sender: addr1, recipient: contractAddr1 })
      .addTxNftEvent({
        asset_identifier: assetId,
        asset_event_type_id: DbAssetEventTypeId.Mint,
        recipient: addr1,
        value: value,
      })
      .build();
    await db.update(block1);

    // Request: default
    const request1 = await supertest(api.server).get(
      `/extended/v1/tokens/nft/history?asset_identifier=${assetId}&value=${valueHex}`
    );
    expect(request1.status).toBe(200);
    expect(request1.type).toBe('application/json');
    const result1 = JSON.parse(request1.text);
    expect(result1.total).toEqual(1);
    expect(result1.results[0].sender).toEqual(null);
    expect(result1.results[0].recipient).toEqual(addr1);
    expect(result1.results[0].tx_id).toEqual('0x1001');

    // Request: with metadata
    const request2 = await supertest(api.server).get(
      `/extended/v1/tokens/nft/history?asset_identifier=${assetId}&value=${valueHex}&tx_metadata=true`
    );
    expect(request2.status).toBe(200);
    expect(request2.type).toBe('application/json');
    const result2 = JSON.parse(request2.text);
    expect(result2.total).toEqual(1);
    expect(result2.results[0].sender).toEqual(null);
    expect(result2.results[0].recipient).toEqual(addr1);
    expect(result2.results[0].tx.tx_id).toEqual('0x1001');

    // Transfer NFT to addr2
    const block2 = new TestBlockBuilder({
      block_height: 2,
      index_block_hash: '0x02',
      parent_index_block_hash: '0x01',
    })
      .addTx({ tx_id: '0x1002' })
      .addTxNftEvent({
        asset_identifier: assetId,
        asset_event_type_id: DbAssetEventTypeId.Transfer,
        sender: addr1,
        recipient: addr2,
        value: value,
      })
      .build();
    await db.update(block2);

    // Request: new event appears in history
    const request3 = await supertest(api.server).get(
      `/extended/v1/tokens/nft/history?asset_identifier=${assetId}&value=${valueHex}`
    );
    expect(request3.status).toBe(200);
    expect(request3.type).toBe('application/json');
    const result3 = JSON.parse(request3.text);
    expect(result3.total).toEqual(2);
    expect(result3.results[0].sender).toEqual(addr1);
    expect(result3.results[0].recipient).toEqual(addr2);
    expect(result3.results[0].tx_id).toEqual('0x1002');
    expect(result3.results[1].tx_id).toEqual('0x1001');

    // Transfer NFT from addr2 to addr3 in microblock
    const microblock1 = new TestMicroblockStreamBuilder()
      .addMicroblock({ microblock_hash: '0x11', parent_index_block_hash: '0x02' })
      .addTx({ tx_id: '0x1003' })
      .addTxNftEvent({
        asset_identifier: assetId,
        asset_event_type_id: DbAssetEventTypeId.Transfer,
        sender: addr2,
        recipient: addr3,
        value: value,
      })
      .build();
    await db.updateMicroblocks(microblock1);

    // Request: new event appears in unanchored history
    const request4 = await supertest(api.server).get(
      `/extended/v1/tokens/nft/history?asset_identifier=${assetId}&value=${valueHex}&unanchored=true`
    );
    expect(request4.status).toBe(200);
    expect(request4.type).toBe('application/json');
    const result4 = JSON.parse(request4.text);
    expect(result4.total).toEqual(3);
    expect(result4.results[0].sender).toEqual(addr2);
    expect(result4.results[0].recipient).toEqual(addr3);
    expect(result4.results[0].tx_id).toEqual('0x1003');

    // Request: new event does not appear in anchored history
    const request5 = await supertest(api.server).get(
      `/extended/v1/tokens/nft/history?asset_identifier=${assetId}&value=${valueHex}`
    );
    expect(request5.status).toBe(200);
    expect(request5.type).toBe('application/json');
    const result5 = JSON.parse(request5.text);
    expect(result5.total).toEqual(2);
    expect(result5.results[0].sender).toEqual(addr1);
    expect(result5.results[0].recipient).toEqual(addr2);
    expect(result5.results[0].tx_id).toEqual('0x1002');

    // Confirm unanchored txs
    const block3 = new TestBlockBuilder({
      block_height: 3,
      index_block_hash: '0x03',
      parent_index_block_hash: '0x02',
    })
      .addTx({ tx_id: '0x1004' })
      .build();
    await db.update(block3);

    // Request: new event now appears in anchored history
    const request6 = await supertest(api.server).get(
      `/extended/v1/tokens/nft/history?asset_identifier=${assetId}&value=${valueHex}`
    );
    expect(request6.status).toBe(200);
    expect(request6.type).toBe('application/json');
    const result6 = JSON.parse(request6.text);
    expect(result6.total).toEqual(3);
    expect(result6.results[0].sender).toEqual(addr2);
    expect(result6.results[0].recipient).toEqual(addr3);
    expect(result6.results[0].tx_id).toEqual('0x1003');

    // Transfer NFT back to addr2 in a re-org tx
    const block4 = new TestBlockBuilder({
      block_height: 4,
      index_block_hash: '0x04',
      parent_index_block_hash: '0x03',
    })
      .addTx({ tx_id: '0x1005', canonical: false })
      .addTxNftEvent({
        asset_identifier: assetId,
        asset_event_type_id: DbAssetEventTypeId.Transfer,
        sender: addr3,
        recipient: addr2,
        value: value,
      })
      .build();
    await db.update(block4);

    // Request: non-canonical event does not appear in history
    const request7 = await supertest(api.server).get(
      `/extended/v1/tokens/nft/history?asset_identifier=${assetId}&value=${valueHex}`
    );
    expect(request7.status).toBe(200);
    expect(request7.type).toBe('application/json');
    const result7 = JSON.parse(request7.text);
    expect(result7.total).toEqual(3);
    expect(result7.results[0].sender).toEqual(addr2);
    expect(result7.results[0].recipient).toEqual(addr3);
    expect(result7.results[0].tx_id).toEqual('0x1003');

    // Transfer NFT back to addr2 in a microblock re-org tx
    const microblock2 = new TestMicroblockStreamBuilder()
      .addMicroblock({ microblock_hash: '0x12', parent_index_block_hash: '0x04' })
      .addTx({ tx_id: '0x1006', microblock_canonical: false })
      .addTxNftEvent({
        asset_identifier: assetId,
        asset_event_type_id: DbAssetEventTypeId.Transfer,
        sender: addr3,
        recipient: addr2,
        value: value,
      })
      .build();
    await db.updateMicroblocks(microblock2);

    // Request: non-canonical event does not appear in unanchored history
    const request8 = await supertest(api.server).get(
      `/extended/v1/tokens/nft/history?asset_identifier=${assetId}&value=${valueHex}&unanchored=true`
    );
    expect(request8.status).toBe(200);
    expect(request8.type).toBe('application/json');
    const result8 = JSON.parse(request8.text);
    expect(result8.total).toEqual(3);
    expect(result8.results[0].sender).toEqual(addr2);
    expect(result8.results[0].recipient).toEqual(addr3);
    expect(result8.results[0].tx_id).toEqual('0x1003');
<<<<<<< HEAD
=======

    // Confirm unanchored txs
    const block5 = new TestBlockBuilder({
      block_height: 5,
      index_block_hash: '0x05',
      parent_index_block_hash: '0x04',
    })
      .addTx({ tx_id: '0x1007' })
      .build();
    await db.update(block5);

    // Transfer NFT back to addr2 in a canonical tx but re-org event
    const block6 = new TestBlockBuilder({
      block_height: 6,
      index_block_hash: '0x06',
      parent_index_block_hash: '0x05',
    })
      .addTx({ tx_id: '0x1008' })
      .addTxNftEvent({
        asset_identifier: assetId,
        asset_event_type_id: DbAssetEventTypeId.Transfer,
        sender: addr3,
        recipient: addr2,
        value: value,
        canonical: false,
      })
      .build();
    await db.update(block6);

    // Request: non-canonical event does not appear in history
    const request9 = await supertest(api.server).get(
      `/extended/v1/tokens/nft/history?asset_identifier=${assetId}&value=${valueHex}`
    );
    expect(request9.status).toBe(200);
    expect(request9.type).toBe('application/json');
    const result9 = JSON.parse(request9.text);
    expect(result9.total).toEqual(3);
    expect(result9.results[0].sender).toEqual(addr2);
    expect(result9.results[0].recipient).toEqual(addr3);
    expect(result9.results[0].tx_id).toEqual('0x1003');
>>>>>>> 66880791
  });

  afterEach(async () => {
    await api.terminate();
    client.release();
    await db?.close();
    await runMigrations(undefined, 'down');
  });
});<|MERGE_RESOLUTION|>--- conflicted
+++ resolved
@@ -445,8 +445,6 @@
     expect(result8.results[0].sender).toEqual(addr2);
     expect(result8.results[0].recipient).toEqual(addr3);
     expect(result8.results[0].tx_id).toEqual('0x1003');
-<<<<<<< HEAD
-=======
 
     // Confirm unanchored txs
     const block5 = new TestBlockBuilder({
@@ -487,7 +485,6 @@
     expect(result9.results[0].sender).toEqual(addr2);
     expect(result9.results[0].recipient).toEqual(addr3);
     expect(result9.results[0].tx_id).toEqual('0x1003');
->>>>>>> 66880791
   });
 
   afterEach(async () => {

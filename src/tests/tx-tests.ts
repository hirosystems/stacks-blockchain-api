import * as supertest from 'supertest';
import {
  makeContractCall,
  NonFungibleConditionCode,
  FungibleConditionCode,
  bufferCVFromString,
  ClarityAbi,
  ClarityType,
  makeContractDeploy,
  sponsorTransaction,
  createNonFungiblePostCondition,
  createFungiblePostCondition,
  createSTXPostCondition,
  ChainID,
  AnchorMode,
  uintCV,
  pubKeyfromPrivKey,
  publicKeyToAddress,
  AddressVersion,
  bufferCV,
} from '@stacks/transactions';
import { createClarityValueArray } from '../stacks-encoding-helpers';
import { decodeTransaction, TxPayloadVersionedSmartContract } from 'stacks-encoding-native-js';
import { getTxFromDataStore } from '../api/controllers/db-controller';
import {
  DbBlock,
  DbTx,
  DbTxTypeId,
  DbEventTypeId,
  DbAssetEventTypeId,
  DbNftEvent,
  DbMempoolTx,
  DbSmartContract,
  DbTxStatus,
  DataStoreBlockUpdateData,
  DbTxAnchorMode,
  DbStxEvent,
} from '../datastore/common';
import { startApiServer, ApiServer } from '../api/init';
import { bufferToHexPrefixString, I32_MAX } from '../helpers';
import { TestBlockBuilder } from '../test-utils/test-builders';
import { PgWriteStore } from '../datastore/pg-write-store';
import { cycleMigrations, runMigrations } from '../datastore/migrations';
import { createDbTxFromCoreMsg } from '../datastore/helpers';
import { PgSqlClient } from '../datastore/connection';
import { getPagingQueryLimit, ResourceType } from '../api/pagination';

describe('tx tests', () => {
  let db: PgWriteStore;
  let client: PgSqlClient;
  let api: ApiServer;

  beforeEach(async () => {
    process.env.PG_DATABASE = 'postgres';
    await cycleMigrations();
    db = await PgWriteStore.connect({
      usageName: 'tests',
      withNotifier: false,
      skipMigrations: true,
    });
    client = db.sql;
    api = await startApiServer({ datastore: db, chainId: ChainID.Testnet, httpLogLevel: 'silly' });
  });

  test('fetch tx list details', async () => {
    const mempoolTx: DbMempoolTx = {
      pruned: false,
      tx_id: '0x8912000000000000000000000000000000000000000000000000000000000000',
      anchor_mode: 3,
      nonce: 0,
      raw_tx: bufferToHexPrefixString(Buffer.from('test-raw-tx')),
      type_id: DbTxTypeId.Coinbase,
      status: DbTxStatus.Pending,
      receipt_time: 1594307695,
      coinbase_payload: bufferToHexPrefixString(Buffer.from('coinbase hi')),
      post_conditions: '0x01f5',
      fee_rate: 1234n,
      sponsored: false,
      sponsor_address: undefined,
      sender_address: 'sender-addr',
      origin_hash_mode: 1,
    };
    await db.updateMempoolTxs({ mempoolTxs: [mempoolTx] });
    const source_code = `;; pg-mdomains-v1\n;;\n;; Decentralized domain names manager for Paradigma\n;; To facilitate acquisition of Stacks decentralized domain names\n(use-trait sip-010-trait 'SP3FBR2AGK5H9QBDH3EEN6DF8EK8JY7RX8QJ5SVTE.sip-010-trait-ft-standard.sip-010-trait )\n(use-trait token-trait 'SP3YK7KWMYRCDMV5M4792T0T7DERQXHJJGGEPV1N8.paradigma-token-trait-v1.paradigma-token-trait)\n\n\n;; constants\n(define-constant ERR_INSUFFICIENT_FUNDS 101)\n(define-constant ERR_UNAUTHORIZED 109)\n(define-constant ERR_NAME_PREORDER_FUNDS_INSUFFICIENT 203)              ;; transfer to sponsored  \n(define-constant ERR_DOMAINNAME_MANAGER_NOT_FOUND 501)\n\n;; set constant for contract owner, used for updating token-uri\n(define-constant CONTRACT_OWNER tx-sender)\n\n;; initial value for domain wallet, set to this contract until initialized\n(define-data-var domainWallet principal 'SP3YK7KWMYRCDMV5M4792T0T7DERQXHJJGGEPV1N8)\n\n(define-data-var platformDomainWallet principal 'SPRK2JVQ988PYT19JSAJNR3K9YZAZGVY04XMC2Z7)  ;; Wallet where to transfer share fee services\n\n;; Manage domain name service fees\n;;  by accepted tokens\n(define-map DomainServiceFeeIndex\n   {\n     serviceId: uint\n   }\n   {\n     tokenSymbol: (string-ascii 32),\n   }  \n)\n\n(define-read-only (get-domain-service-fee-index (id uint))\n     (map-get? DomainServiceFeeIndex\n        {\n            serviceId: id\n        }\n     ) \n)\n\n(define-map DomainServiceFee\n   {\n     tokenSymbol: (string-ascii 32),\n   }\n   {\n     fee: uint\n   }\n)\n(define-read-only (get-domain-service-fee (tokenSymbol (string-ascii 32)))\n  (unwrap-panic (get fee \n                  (map-get? DomainServiceFee\n                     {tokenSymbol: tokenSymbol}\n                  )\n                )\n  )\n)\n(define-data-var domainServiceFeeCount uint u0)\n(define-read-only (get-domain-service-fee-count)\n  (var-get domainServiceFeeCount)\n)\n\n;; Set reference info for domain service fee\n;; protected function to update domain service fee variable\n(define-public (create-domain-service-fee \n                            (tokenSymbol (string-ascii 32))\n                            (fee uint) \n                )\n  (begin\n    (if (is-authorized-domain) \n      (if\n        (is-none \n          (map-get? DomainServiceFee\n             {\n                tokenSymbol: tokenSymbol\n             }\n          )       \n        )\n        (begin\n          (var-set domainServiceFeeCount (+ (var-get domainServiceFeeCount) u1))\n          (map-insert DomainServiceFeeIndex\n          { \n            serviceId: (var-get domainServiceFeeCount)\n          }\n           {\n            tokenSymbol: tokenSymbol\n           } \n          )\n          (map-insert DomainServiceFee \n           {\n             tokenSymbol: tokenSymbol\n           } \n           {\n             fee: fee\n           }\n          ) \n         (ok true)\n        )\n        (begin\n         (ok \n          (map-set DomainServiceFee \n           {\n            tokenSymbol: tokenSymbol\n           } \n           {\n             fee: fee\n           }\n          )\n         )\n        )\n      )\n      (err ERR_UNAUTHORIZED)\n    )\n  )\n)\n\n;; check if contract caller is contract owner\n(define-private (is-authorized-owner)\n  (is-eq contract-caller CONTRACT_OWNER)\n)\n\n;; Token flow management\n\n;; Stores participants DomainName service sell\n\n;; (define-data-var domainNameManagerCount -list (list 2000 uint) (list))\n\n(define-data-var domainNameManagerCount uint u0)\n\n(define-read-only (get-domain-name-manager-count)\n  (var-get domainNameManagerCount)\n)\n(define-map DomainNameManagersIndex\n  { domainNMId: uint }\n  {\n   nameSpace: (buff 48),                  ;; domain namespace defined in Blockchain Name Service (BNS) like .app\n   domainName: (buff 48)                  ;; domain name under a namespace like xck in xck.app\n  }\n)\n\n(define-read-only (get-domain-name-managers-index (id uint))\n     (map-get? DomainNameManagersIndex\n        {\n            domainNMId: id\n        }\n     ) \n)\n\n(define-map DomainNameManagers\n  {\n   nameSpace: (buff 48),                  ;; domain namespace defined in Blockchain Name Service (BNS) like .app\n   domainName: (buff 48)                  ;; domain name under a namespace like xck in xck.app\n  }\n  {\n    domainNameWallet: principal,           ;; DomainName manager account - branding and domainName token\n    domainNameFeePerc: uint,               ;; DomainName share percentage of fee (ie u10)\n    domainNameFeeTokenMint: uint,          ;; Tokens considered reciprocity to domainName token\n    domainNameTokenSymbol: (string-utf8 5), ;; Token Symbol used to mint domainName token\n    sponsoredWallet: principal,            ;; Sponsored institution account\n    sponsoredFeePerc: uint,                ;; Sponsored share percentage of fee (ie u10)\n    sponsoredDID: (string-utf8 256),       ;; Sponsored Stacks ID\n    sponsoredUri: (string-utf8 256),       ;; Sponsored website Uri\n    referencerFeeTokenMint: uint           ;; Tokens for promoters references as reciprocity \n  }\n)\n\n;; returns set domain wallet principal\n(define-read-only (get-domain-wallet)\n  (var-get domainWallet)\n)\n\n;; checks if caller is Auth contract\n(define-private (is-authorized-auth)   \n  (is-eq contract-caller 'SP3YK7KWMYRCDMV5M4792T0T7DERQXHJJGGEPV1N8)\n) \n\n;; protected function to update domain wallet variable\n(define-public (set-domain-wallet (newDomainWallet principal))\n  (begin\n    (asserts! (is-authorized-auth) (err ERR_UNAUTHORIZED))  \n    (ok (var-set domainWallet newDomainWallet))\n  )\n)\n\n;; check if contract caller is domain wallet\n(define-private (is-authorized-domain)\n    (is-eq contract-caller (var-get domainWallet))\n)\n\n;; Set reference info for domainName managers\n(define-public (create-domainname-manager \n                            (nameSpace (buff 48))\n                            (domainName (buff 48)) \n                            (domainNameWallet principal) \n                            (domainNameFeePerc uint) \n                            (domainNameFeeTokenMint uint) \n                            (tokenSymbol (string-utf8 5))\n                            (sponsoredWallet principal) \n                            (sponsoredFeePerc uint)\n                            (sponsoredDID (string-utf8 256))\n                            (sponsoredUri (string-utf8 256))\n                            (referencerFeeTokenMint uint)\n                )\n  (begin\n    (if (is-authorized-domain) \n      (if\n        (is-none \n           (map-get? DomainNameManagers \n             {\n                nameSpace: nameSpace,\n                domainName: domainName\n             }\n           )       \n        )\n        (begin\n          (var-set domainNameManagerCount (+ (var-get domainNameManagerCount) u1))\n          (map-insert DomainNameManagersIndex\n          { \n            domainNMId: (var-get domainNameManagerCount)\n          }\n           {\n            nameSpace: nameSpace,\n            domainName: domainName\n           } \n          )\n          (map-insert DomainNameManagers \n           {\n            nameSpace: nameSpace,\n            domainName: domainName\n           } \n           {\n            domainNameWallet:  domainNameWallet,\n            domainNameFeePerc: domainNameFeePerc,\n            domainNameFeeTokenMint: domainNameFeeTokenMint,\n            domainNameTokenSymbol: tokenSymbol,\n            sponsoredWallet: sponsoredWallet,\n            sponsoredFeePerc: sponsoredFeePerc,\n            sponsoredDID: sponsoredDID,\n            sponsoredUri: sponsoredUri,\n            referencerFeeTokenMint: referencerFeeTokenMint\n           }\n          ) \n         (ok true)\n        )\n        (begin\n         (ok \n          (map-set DomainNameManagers \n           {\n            nameSpace: nameSpace,\n            domainName: domainName\n           } \n           {\n            domainNameWallet:  domainNameWallet,\n            domainNameFeePerc: domainNameFeePerc,\n            domainNameFeeTokenMint: domainNameFeeTokenMint,\n            domainNameTokenSymbol: tokenSymbol,\n            sponsoredWallet: sponsoredWallet,\n            sponsoredFeePerc: sponsoredFeePerc,\n            sponsoredDID: sponsoredDID,\n            sponsoredUri: sponsoredUri,\n            referencerFeeTokenMint: referencerFeeTokenMint\n           }\n          )\n         )\n        )\n      )\n      (err ERR_UNAUTHORIZED)\n    )\n  )\n)\n\n;; Gets the principal for domainName managers\n(define-read-only (get-ref-domainname-manager (nameSpace (buff 48)) (domainName (buff 48)))\n   (ok (unwrap! (map-get? DomainNameManagers \n                        {\n                         nameSpace: nameSpace,\n                         domainName: domainName\n                        }\n               )\n               (err ERR_DOMAINNAME_MANAGER_NOT_FOUND)\n      )\n   )\n)\n\n\n;; Makes the name-preorder\n(define-public (bns-name-preorder (hashedSaltedFqn (buff 20)) (stxToBurn uint) (paymentSIP010Trait <sip-010-trait>) (reciprocityTokenTrait <token-trait>) (referencerWallet principal))\n  (begin\n    (asserts! (> (stx-get-balance tx-sender) stxToBurn) (err ERR_NAME_PREORDER_FUNDS_INSUFFICIENT))\n    (let \n        (\n          (symbol (unwrap-panic (contract-call? paymentSIP010Trait get-symbol)))\n          (fee (get-domain-service-fee symbol))\n          (toBurn (- stxToBurn fee))\n          (tr (order-to-register-domain tx-sender fee 0x616c6c 0x616c6c 0x737461636b73 paymentSIP010Trait reciprocityTokenTrait referencerWallet))  ;; Includes subdomain:all namespace:all name:stacks as domainnames\n        )\n        (ok (try! (contract-call? 'SP000000000000000000002Q6VF78.bns name-preorder hashedSaltedFqn toBurn)))\n    )     \n  )\n)\n\n;;
    Gives the order to register a domain and subdomain associated to a domainName and transfers to the domain managers\n(define-public (order-to-register-domain (sender principal) (fee uint) (nameSpace (buff 48)) (domainName (buff 48)) (subDomain (buff 48)) \n                                         (paymentSIP010Trait <sip-010-trait>) (reciprocityTokenTrait <token-trait>) (referencerWallet principal))\n   (begin\n    (asserts! (is-eq tx-sender sender) (err ERR_UNAUTHORIZED))\n    (asserts! (> (unwrap-panic (contract-call? paymentSIP010Trait get-balance tx-sender)) fee) (err ERR_INSUFFICIENT_FUNDS))\n    (let \n    (\n       (domainNameRef  \n             (unwrap-panic (map-get? DomainNameManagers \n                        {\n                         nameSpace: nameSpace,\n                         domainName: domainName\n                        }\n               )\n             )\n       )\n       (sponsoredFeePerc \n             (get sponsoredFeePerc domainNameRef)\n       )\n       (sponsoredWallet \n            (get sponsoredWallet domainNameRef)\n       )\n       (domainNameFeePerc \n          (get domainNameFeePerc domainNameRef)\n       )    \n      (domainNameWallet \n             (get domainNameWallet domainNameRef)\n       )\n      (domainNameFeeTokenMint \n              (get domainNameFeeTokenMint domainNameRef)\n       )\n      (referencerFeeTokenMint\n               (get referencerFeeTokenMint domainNameRef))\n       (transferToSponsored (/ (* sponsoredFeePerc  fee) u100) )\n       (transferToDomainManager (/ (* domainNameFeePerc  fee) u100))\n       (transferToPlatform (/ (* (- u100 (+ domainNameFeePerc sponsoredFeePerc ) ) fee) u100))\n       (platformDWallet (get-platform-domain-wallet))\n     )  \n       ;; transfer to sponsored  \n     (if (> transferToSponsored u0)\n        (unwrap-panic (contract-call? paymentSIP010Trait transfer \n                             transferToSponsored \n                             sender \n                             sponsoredWallet\n                             none\n                      )\n        )\n        true\n     )\n         ;; transfer to domain name manager\n      (if (> transferToDomainManager u0)\n        (unwrap-panic (contract-call? paymentSIP010Trait transfer\n                             transferToDomainManager\n                             sender\n                             domainNameWallet\n                             none\n                     )\n        )\n        true\n      )\n        ;; transfer to platform manager\n      (if (> transferToPlatform u0)\n         (unwrap-panic (contract-call? paymentSIP010Trait transfer\n                              transferToPlatform\n                              sender \n                              platformDWallet\n                              none\n                )\n         )\n          true\n      )\n         ;; mint token to sender as reciprocity\n      (if (> domainNameFeeTokenMint u0)\n        (unwrap-panic (as-contract (contract-call? reciprocityTokenTrait \n                            mint \n                            domainNameFeeTokenMint\n                            sender\n                                   )\n                      )\n        )\n        true\n      )\n         ;; mint token for referencer (if there is) as reciprocity\n      (if (> referencerFeeTokenMint u0)\n        (unwrap-panic (as-contract (contract-call? reciprocityTokenTrait \n                            mint \n                            referencerFeeTokenMint\n                            referencerWallet\n                                   )\n                      )\n        )\n        true\n      )\n    )\n   (ok true)\n  )\n)\n\n;; returns set domain wallet principal\n(define-read-only (get-platform-domain-wallet)\n  (var-get platformDomainWallet)\n)\n;; protected function to update domain wallet variable\n(define-public (set-platform-domain-wallet (newPDomainWallet principal))\n  (begin\n    (asserts! (is-authorized-auth) (err ERR_UNAUTHORIZED))  \n    (ok (var-set platformDomainWallet newPDomainWallet))\n  )\n)`;
    const abi = `{\"maps\":[{\"key\":{\"tuple\":[{\"name\":\"domainName\",\"type\":{\"buffer\":{\"length\":48}}},{\"name\":\"nameSpace\",\"type\":{\"buffer\":{\"length\":48}}}]},\"name\":\"DomainNameManagers\",\"value\":{\"tuple\":[{\"name\":\"domainNameFeePerc\",\"type\":\"uint128\"},{\"name\":\"domainNameFeeTokenMint\",\"type\":\"uint128\"},{\"name\":\"domainNameTokenSymbol\",\"type\":{\"string-utf8\":{\"length\":5}}},{\"name\":\"domainNameWallet\",\"type\":\"principal\"},{\"name\":\"referencerFeeTokenMint\",\"type\":\"uint128\"},{\"name\":\"sponsoredDID\",\"type\":{\"string-utf8\":{\"length\":256}}},{\"name\":\"sponsoredFeePerc\",\"type\":\"uint128\"},{\"name\":\"sponsoredUri\",\"type\":{\"string-utf8\":{\"length\":256}}},{\"name\":\"sponsoredWallet\",\"type\":\"principal\"}]}},{\"key\":{\"tuple\":[{\"name\":\"domainNMId\",\"type\":\"uint128\"}]},\"name\":\"DomainNameManagersIndex\",\"value\":{\"tuple\":[{\"name\":\"domainName\",\"type\":{\"buffer\":{\"length\":48}}},{\"name\":\"nameSpace\",\"type\":{\"buffer\":{\"length\":48}}}]}},{\"key\":{\"tuple\":[{\"name\":\"tokenSymbol\",\"type\":{\"string-ascii\":{\"length\":32}}}]},\"name\":\"DomainServiceFee\",\"value\":{\"tuple\":[{\"name\":\"fee\",\"type\":\"uint128\"}]}},{\"key\":{\"tuple\":[{\"name\":\"serviceId\",\"type\":\"uint128\"}]},\"name\":\"DomainServiceFeeIndex\",\"value\":{\"tuple\":[{\"name\":\"tokenSymbol\",\"type\":{\"string-ascii\":{\"length\":32}}}]}}],\"functions\":[{\"args\":[],\"name\":\"is-authorized-auth\",\"access\":\"private\",\"outputs\":{\"type\":\"bool\"}},{\"args\":[],\"name\":\"is-authorized-domain\",\"access\":\"private\",\"outputs\":{\"type\":\"bool\"}},{\"args\":[],\"name\":\"is-authorized-owner\",\"access\":\"private\",\"outputs\":{\"type\":\"bool\"}},{\"args\":[{\"name\":\"hashedSaltedFqn\",\"type\":{\"buffer\":{\"length\":20}}},{\"name\":\"stxToBurn\",\"type\":\"uint128\"},{\"name\":\"paymentSIP010Trait\",\"type\":\"trait_reference\"},{\"name\":\"reciprocityTokenTrait\",\"type\":\"trait_reference\"},{\"name\":\"referencerWallet\",\"type\":\"principal\"}],\"name\":\"bns-name-preorder\",\"access\":\"public\",\"outputs\":{\"type\":{\"response\":{\"ok\":\"uint128\",\"error\":\"int128\"}}}},{\"args\":[{\"name\":\"tokenSymbol\",\"type\":{\"string-ascii\":{\"length\":32}}},{\"name\":\"fee\",\"type\":\"uint128\"}],\"name\":\"create-domain-service-fee\",\"access\":\"public\",\"outputs\":{\"type\":{\"response\":{\"ok\":\"bool\",\"error\":\"int128\"}}}},{\"args\":[{\"name\":\"nameSpace\",\"type\":{\"buffer\":{\"length\":48}}},{\"name\":\"domainName\",\"type\":{\"buffer\":{\"length\":48}}},{\"name\":\"domainNameWallet\",\"type\":\"principal\"},{\"name\":\"domainNameFeePerc\",\"type\":\"uint128\"},{\"name\":\"domainNameFeeTokenMint\",\"type\":\"uint128\"},{\"name\":\"tokenSymbol\",\"type\":{\"string-utf8\":{\"length\":5}}},{\"name\":\"sponsoredWallet\",\"type\":\"principal\"},{\"name\":\"sponsoredFeePerc\",\"type\":\"uint128\"},{\"name\":\"sponsoredDID\",\"type\":{\"string-utf8\":{\"length\":256}}},{\"name\":\"sponsoredUri\",\"type\":{\"string-utf8\":{\"length\":256}}},{\"name\":\"referencerFeeTokenMint\",\"type\":\"uint128\"}],\"name\":\"create-domainname-manager\",\"access\":\"public\",\"outputs\":{\"type\":{\"response\":{\"ok\":\"bool\",\"error\":\"int128\"}}}},{\"args\":[{\"name\":\"sender\",\"type\":\"principal\"},{\"name\":\"fee\",\"type\":\"uint128\"},{\"name\":\"nameSpace\",\"type\":{\"buffer\":{\"length\":48}}},{\"name\":\"domainName\",\"type\":{\"buffer\":{\"length\":48}}},{\"name\":\"subDomain\",\"type\":{\"buffer\":{\"length\":48}}},{\"name\":\"paymentSIP010Trait\",\"type\":\"trait_reference\"},{\"name\":\"reciprocityTokenTrait\",\"type\":\"trait_reference\"},{\"name\":\"referencerWallet\",\"type\":\"principal\"}],\"name\":\"order-to-register-domain\",\"access\":\"public\",\"outputs\":{\"type\":{\"response\":{\"ok\":\"bool\",\"error\":\"int128\"}}}},{\"args\":[{\"name\":\"newDomainWallet\",\"type\":\"principal\"}],\"name\":\"set-domain-wallet\",\"access\":\"public\",\"outputs\":{\"type\":{\"response\":{\"ok\":\"bool\",\"error\":\"int128\"}}}},{\"args\":[{\"name\":\"newPDomainWallet\",\"type\":\"principal\"}],\"name\":\"set-platform-domain-wallet\",\"access\":\"public\",\"outputs\":{\"type\":{\"response\":{\"ok\":\"bool\",\"error\":\"int128\"}}}},{\"args\":[],\"name\":\"get-domain-name-manager-count\",\"access\":\"read_only\",\"outputs\":{\"type\":\"uint128\"}},{\"args\":[{\"name\":\"id\",\"type\":\"uint128\"}],\"name\":\"get-domain-name-managers-index\",\"access\":\"read_only\",\"outputs\":{\"type\":{\"optional\":{\"tuple\":[{\"name\":\"domainName\",\"type\":{\"buffer\":{\"length\":48}}},{\"name\":\"nameSpace\",\"type\":{\"buffer\":{\"length\":48}}}]}}}},{\"args\":[{\"name\":\"tokenSymbol\",\"type\":{\"string-ascii\":{\"length\":32}}}],\"name\":\"get-domain-service-fee\",\"access\":\"read_only\",\"outputs\":{\"type\":\"uint128\"}},{\"args\":[],\"name\":\"get-domain-service-fee-count\",\"access\":\"read_only\",\"outputs\":{\"type\":\"uint128\"}},{\"args\":[{\"name\":\"id\",\"type\":\"uint128\"}],\"name\":\"get-domain-service-fee-index\",\"access\":\"read_only\",\"outputs\":{\"type\":{\"optional\":{\"tuple\":[{\"name\":\"tokenSymbol\",\"type\":{\"string-ascii\":{\"length\":32}}}]}}}},{\"args\":[],\"name\":\"get-domain-wallet\",\"access\":\"read_only\",\"outputs\":{\"type\":\"principal\"}},{\"args\":[],\"name\":\"get-platform-domain-wallet\",\"access\":\"read_only\",\"outputs\":{\"type\":\"principal\"}},{\"args\":[{\"name\":\"nameSpace\",\"type\":{\"buffer\":{\"length\":48}}},{\"name\":\"domainName\",\"type\":{\"buffer\":{\"length\":48}}}],\"name\":\"get-ref-domainname-manager\",\"access\":\"read_only\",\"outputs\":{\"type\":{\"response\":{\"ok\":{\"tuple\":[{\"name\":\"domainNameFeePerc\",\"type\":\"uint128\"},{\"name\":\"domainNameFeeTokenMint\",\"type\":\"uint128\"},{\"name\":\"domainNameTokenSymbol\",\"type\":{\"string-utf8\":{\"length\":5}}},{\"name\":\"domainNameWallet\",\"type\":\"principal\"},{\"name\":\"referencerFeeTokenMint\",\"type\":\"uint128\"},{\"name\":\"sponsoredDID\",\"type\":{\"string-utf8\":{\"length\":256}}},{\"name\":\"sponsoredFeePerc\",\"type\":\"uint128\"},{\"name\":\"sponsoredUri\",\"type\":{\"string-utf8\":{\"length\":256}}},{\"name\":\"sponsoredWallet\",\"type\":\"principal\"}]},\"error\":\"int128\"}}}}],\"variables\":[{\"name\":\"CONTRACT_OWNER\",\"type\":\"principal\",\"access\":\"constant\"},{\"name\":\"ERR_DOMAINNAME_MANAGER_NOT_FOUND\",\"type\":\"int128\",\"access\":\"constant\"},{\"name\":\"ERR_INSUFFICIENT_FUNDS\",\"type\":\"int128\",\"access\":\"constant\"},{\"name\":\"ERR_NAME_PREORDER_FUNDS_INSUFFICIENT\",\"type\":\"int128\",\"access\":\"constant\"},{\"name\":\"ERR_UNAUTHORIZED\",\"type\":\"int128\",\"access\":\"constant\"},{\"name\":\"domainNameManagerCount\",\"type\":\"uint128\",\"access\":\"variable\"},{\"name\":\"domainServiceFeeCount\",\"type\":\"uint128\",\"access\":\"variable\"},{\"name\":\"domainWallet\",\"type\":\"principal\",\"access\":\"variable\"},{\"name\":\"platformDomainWallet\",\"type\":\"principal\",\"access\":\"variable\"}],\"fungible_tokens\":[],\"non_fungible_tokens\":[]}`;
    const tx1: DbTx = {
      type_id: DbTxTypeId.ContractCall,
      tx_id: '0x8407751d1a8d11ee986aca32a6459d9cd798283a12e048ebafcd4cc7dadb29af',
      anchor_mode: DbTxAnchorMode.Any,
      nonce: 0,
      raw_tx: bufferToHexPrefixString(Buffer.from('')),
      canonical: true,
      microblock_canonical: true,
      microblock_sequence: 2147483647,
      microblock_hash: '',
      parent_index_block_hash: '',
      parent_block_hash: '',
      block_height: 1,
      tx_index: 33,
      index_block_hash: '0xd10ccecfd7ac9e5f8a10de0532fac028559b31a6ff494d82147f6297fb663139',
      block_hash: '0xd10ccecfd7ac9e5f8a10de0532fac028559b31a6ff494d82147f6297fb663139',
      burn_block_time: 1637003433,
      parent_burn_block_time: 1637002470,
      status: DbTxStatus.Success,
      raw_result: '0x0100000000000000000000000000000001', // u1
      post_conditions: '0x01f5',
      fee_rate: 139200n,
      sponsored: false,
      sponsor_address: undefined,
      sender_address: 'SPX3DV9X9CGA8P14B3CMP2X8DBW6ZDXEAXDNPTER',
      origin_hash_mode: 1,
      event_count: 6,
      execution_cost_read_count: 55,
      execution_cost_read_length: 88420,
      execution_cost_runtime: 116256000,
      execution_cost_write_count: 9,
      execution_cost_write_length: 339,
      contract_call_contract_id: 'SP3YK7KWMYRCDMV5M4792T0T7DERQXHJJGGEPV1N8.pg-mdomains-v1',
      contract_call_function_name: 'bns-name-preorder',
    };
    const smartContract1: DbSmartContract = {
      tx_id: '0x668142abbcabb846e3f83183325325071a8b4882dcf5476a38148cb5b738fc83',
      canonical: true,
      clarity_version: null,
      contract_id: 'SP3YK7KWMYRCDMV5M4792T0T7DERQXHJJGGEPV1N8.pg-mdomains-v1',
      block_height: 1,
      source_code,
      abi,
    };
    const dbBlock: DbBlock = {
      block_hash: '0xd10ccecfd7ac9e5f8a10de0532fac028559b31a6ff494d82147f6297fb663139',
      index_block_hash: '0xd10ccecfd7ac9e5f8a10de0532fac028559b31a6ff494d82147f6297fb663139',
      parent_index_block_hash: '',
      parent_block_hash: '',
      parent_microblock_hash: '',
      parent_microblock_sequence: 0,
      block_height: 1,
      burn_block_time: 1637003433,
      burn_block_hash: '0x0000000000000000000342c6f7e9313ffa6f0a92618edaf86351ca265aee1c7a',
      burn_block_height: 1,
      miner_txid: '0x4321',
      canonical: true,
      execution_cost_read_count: 1210,
      execution_cost_read_length: 1919542,
      execution_cost_runtime: 2480886000,
      execution_cost_write_count: 138,
      execution_cost_write_length: 91116,
    };
    const dbTx2: DbTx = {
      tx_id: '0x8915000000000000000000000000000000000000000000000000000000000000',
      anchor_mode: 3,
      nonce: 1000,
      raw_tx: bufferToHexPrefixString(Buffer.from('test-raw-tx')),
      type_id: DbTxTypeId.Coinbase,
      coinbase_payload: bufferToHexPrefixString(Buffer.from('coinbase hi')),
      post_conditions: '0x01f5',
      fee_rate: 1234n,
      sponsored: true,
      sender_address: 'sender-addr',
      sponsor_address: 'sponsor-addr',
      origin_hash_mode: 1,
      block_hash: '0x0123',
      index_block_hash: '0x1234',
      parent_block_hash: '0x5678',
      block_height: 0,
      burn_block_time: 39486,
      parent_burn_block_time: 1626122935,
      tx_index: 4,
      status: DbTxStatus.Success,
      raw_result: '0x0100000000000000000000000000000001', // u1
      canonical: true,
      microblock_canonical: true,
      microblock_sequence: I32_MAX,
      microblock_hash: '',
      parent_index_block_hash: '',
      event_count: 0,
      execution_cost_read_count: 0,
      execution_cost_read_length: 0,
      execution_cost_runtime: 0,
      execution_cost_write_count: 0,
      execution_cost_write_length: 0,
    };

    const versionedSmartContract1: DbSmartContract = {
      tx_id: '0x268142abbcabb846e3f83183325325071a8b4882dcf5476a38148cb5b738fc82',
      canonical: true,
      clarity_version: 2,
      contract_id: 'SP3YK7KWMYRCDMV5M4792T0T7DERQXHJJGGEPV1N8.some-versioned-contract',
      block_height: 1,
      source_code: '(some-versioned-contract-src)',
      abi: '{"some-abi":1}',
    };
    const dbTx3: DbTx = {
      tx_id: versionedSmartContract1.tx_id,
      anchor_mode: 3,
      nonce: 1000,
      raw_tx: bufferToHexPrefixString(Buffer.from('test-raw-tx')),
      type_id: DbTxTypeId.VersionedSmartContract,
      smart_contract_clarity_version: versionedSmartContract1.clarity_version ?? undefined,
      smart_contract_contract_id: versionedSmartContract1.contract_id,
      smart_contract_source_code: versionedSmartContract1.source_code,
      post_conditions: '0x01f5',
      fee_rate: 2345n,
      sponsored: false,
      sender_address: 'sender-addr',
      sponsor_address: 'sponsor-addr',
      origin_hash_mode: 1,
      block_hash: '0x0123',
      index_block_hash: '0x1234',
      parent_block_hash: '0x5678',
      block_height: 0,
      burn_block_time: 39486,
      parent_burn_block_time: 1626122935,
      tx_index: 5,
      status: DbTxStatus.Success,
      raw_result: '0x0100000000000000000000000000000001', // u1
      canonical: true,
      microblock_canonical: true,
      microblock_sequence: I32_MAX,
      microblock_hash: '',
      parent_index_block_hash: '',
      event_count: 0,
      execution_cost_read_count: 0,
      execution_cost_read_length: 0,
      execution_cost_runtime: 0,
      execution_cost_write_count: 0,
      execution_cost_write_length: 0,
    };
    await db.update({
      block: dbBlock,
      microblocks: [],
      minerRewards: [],
      txs: [
        {
          tx: tx1,
          stxEvents: [],
          stxLockEvents: [],
          ftEvents: [],
          nftEvents: [],
          contractLogEvents: [],
          names: [],
          namespaces: [],
          smartContracts: [smartContract1],
          pox2Events: [],
        },
        {
          tx: dbTx2,
          stxEvents: [],
          stxLockEvents: [],
          ftEvents: [],
          nftEvents: [],
          contractLogEvents: [],
          names: [],
          namespaces: [],
          smartContracts: [],
          pox2Events: [],
        },
        {
          tx: dbTx3,
          stxEvents: [],
          stxLockEvents: [],
          ftEvents: [],
          nftEvents: [],
          contractLogEvents: [],
          names: [],
          namespaces: [],
          smartContracts: [versionedSmartContract1],
          pox2Events: [],
        },
      ],
    });
    const notFoundTxId = '0x8914000000000000000000000000000000000000000000000000000000000000';
    const txsListDetail = await supertest(api.server).get(
      `/extended/v1/tx/multiple?tx_id=${mempoolTx.tx_id}&tx_id=${tx1.tx_id}&tx_id=${notFoundTxId}&tx_id=${dbTx2.tx_id}&tx_id=${dbTx3.tx_id}`
    );
    const jsonRes = txsListDetail.body;
    // tx comparison
    expect(jsonRes[mempoolTx.tx_id].result.tx_id).toEqual(mempoolTx.tx_id);
    expect(jsonRes[tx1.tx_id].result.tx_id).toEqual(tx1.tx_id);
    // mempool tx comparison
    expect(jsonRes[notFoundTxId].result.tx_id).toEqual(notFoundTxId);
    // not found comparison
    expect(jsonRes[dbTx2.tx_id].result.tx_id).toEqual(dbTx2.tx_id);

    // versioned smart contract comparison
    expect(jsonRes[dbTx3.tx_id].result.tx_id).toEqual(dbTx3.tx_id);
    expect(jsonRes[dbTx3.tx_id].result.tx_type).toEqual('smart_contract');
    expect(jsonRes[dbTx3.tx_id].result.smart_contract.clarity_version).toEqual(2);
  });

  test('getTxList returns object', async () => {
    const block = new TestBlockBuilder().build();
    await db.update(block);
    const expectedResp = {
      limit: 96,
      offset: 0,
      results: [],
      total: 0,
    };
    const fetchTx = await supertest(api.server).get('/extended/v1/tx/');
    expect(fetchTx.status).toBe(200);
    expect(fetchTx.type).toBe('application/json');
    expect(JSON.parse(fetchTx.text)).toEqual(expectedResp);
  });

  test('tx - versioned smart contract', async () => {
    const dbBlock: DbBlock = {
      block_hash: '0xff',
      index_block_hash: '0x1234',
      parent_index_block_hash: '0x5678',
      parent_block_hash: '0x5678',
      parent_microblock_hash: '',
      parent_microblock_sequence: 0,
      block_height: 1,
      burn_block_time: 1594647995,
      burn_block_hash: '0x1234',
      burn_block_height: 123,
      miner_txid: '0x4321',
      canonical: true,
      execution_cost_read_count: 0,
      execution_cost_read_length: 0,
      execution_cost_runtime: 0,
      execution_cost_write_count: 0,
      execution_cost_write_length: 0,
    };

    // stacks.js does not have a versioned-smart-contract tx builder as of writing, so use a known good serialized tx
    const versionedSmartContractTx = Buffer.from(
      '80000000000400000000000000000000000000000000000000000000000000000000000000000000000000010000000000000000000000000000000000000000000000000000000000000000000000000000000000000000000000000000000000000000000000000000000000030200000000060205706f782d320000003b3b3b20506f5820746573746e657420636f6e7374616e74730a3b3b204d696e2f6d6178206e756d626572206f6620726577617264206379636c6573',
      'hex'
    );
    const abiSample = {
      functions: [],
      variables: [],
      maps: [],
      fungible_tokens: [],
      non_fungible_tokens: [],
    };
    const tx = decodeTransaction(versionedSmartContractTx);
    const txPayload = tx.payload as TxPayloadVersionedSmartContract;
    const dbTx = createDbTxFromCoreMsg({
      core_tx: {
        raw_tx: bufferToHexPrefixString(versionedSmartContractTx),
        status: 'success',
        raw_result: '0x0100000000000000000000000000000001', // u1
        txid: tx.tx_id,
        tx_index: 2,
        contract_abi: abiSample,
        microblock_hash: null,
        microblock_parent_hash: null,
        microblock_sequence: null,
        execution_cost: {
          read_count: 0,
          read_length: 0,
          runtime: 0,
          write_count: 0,
          write_length: 0,
        },
      },
      nonce: 0,
      raw_tx: bufferToHexPrefixString(versionedSmartContractTx),
      parsed_tx: tx,
      sender_address: tx.auth.origin_condition.signer.address,
      sponsor_address: undefined,
      index_block_hash: dbBlock.index_block_hash,
      parent_index_block_hash: dbBlock.parent_index_block_hash,
      parent_block_hash: dbBlock.parent_block_hash,
      microblock_hash: '',
      microblock_sequence: I32_MAX,
      block_hash: dbBlock.block_hash,
      block_height: dbBlock.block_height,
      burn_block_time: dbBlock.burn_block_time,
      parent_burn_block_hash: '0xaa',
      parent_burn_block_time: 1626122935,
    });
    const smartContract: DbSmartContract = {
      tx_id: dbTx.tx_id,
      canonical: true,
      clarity_version: txPayload.clarity_version,
      contract_id: `${dbTx.sender_address}.${txPayload.contract_name}`,
      block_height: dbBlock.block_height,
      source_code: txPayload.code_body,
      abi: JSON.stringify(abiSample),
    };
    await db.update({
      block: dbBlock,
      microblocks: [],
      minerRewards: [],
      txs: [
        {
          tx: dbTx,
          stxEvents: [],
          stxLockEvents: [],
          ftEvents: [],
          nftEvents: [],
          contractLogEvents: [],
          names: [],
          namespaces: [],
          smartContracts: [smartContract],
          pox2Events: [],
        },
      ],
    });

    const txQuery = await getTxFromDataStore(db, { txId: dbTx.tx_id, includeUnanchored: false });
    expect(txQuery.found).toBe(true);
    if (!txQuery.found) {
      throw Error('not found');
    }

    const expectedResp = {
      block_hash: '0xff',
      block_height: 1,
      burn_block_time: 1594647995,
      burn_block_time_iso: '2020-07-13T13:46:35.000Z',
      canonical: true,
      microblock_canonical: true,
      microblock_hash: '0x',
      microblock_sequence: I32_MAX,
      parent_block_hash: '0x5678',
      parent_burn_block_time: 1626122935,
      parent_burn_block_time_iso: '2021-07-12T20:48:55.000Z',
      tx_id: '0x0c80debd01f7ca45e6126d9da7fd54f61d43a9e7cb41d975b30e17ab423f22e4',
      tx_index: 2,
      tx_status: 'success',
      tx_result: {
        hex: '0x0100000000000000000000000000000001', // u1
        repr: 'u1',
      },
      tx_type: 'smart_contract',
      fee_rate: '0',
      is_unanchored: false,
      nonce: 0,
      anchor_mode: 'any',
      sender_address: 'ST000000000000000000002AMW42H',
      sponsored: false,
      post_condition_mode: 'deny',
      post_conditions: [],
      smart_contract: {
        clarity_version: 2,
        contract_id: 'ST000000000000000000002AMW42H.pox-2',
        source_code: txPayload.code_body,
      },
      event_count: 0,
      events: [],
      execution_cost_read_count: 0,
      execution_cost_read_length: 0,
      execution_cost_runtime: 0,
      execution_cost_write_count: 0,
      execution_cost_write_length: 0,
    };
    const fetchTx = await supertest(api.server).get(`/extended/v1/tx/${dbTx.tx_id}`);
    expect(fetchTx.status).toBe(200);
    expect(fetchTx.type).toBe('application/json');
    expect(JSON.parse(fetchTx.text)).toEqual(expectedResp);
    expect(txQuery.result).toEqual(expectedResp);
  });

  test('tx - coinbase pay to alt recipient - standard principal', async () => {
    const dbBlock: DbBlock = {
      block_hash: '0xff',
      index_block_hash: '0x1234',
      parent_index_block_hash: '0x5678',
      parent_block_hash: '0x5678',
      parent_microblock_hash: '',
      parent_microblock_sequence: 0,
      block_height: 1,
      burn_block_time: 1594647995,
      burn_block_hash: '0x1234',
      burn_block_height: 123,
      miner_txid: '0x4321',
      canonical: true,
      execution_cost_read_count: 0,
      execution_cost_read_length: 0,
      execution_cost_runtime: 0,
      execution_cost_write_count: 0,
      execution_cost_write_length: 0,
    };

    // stacks.js does not support `coinbase-pay-to-alt-recipient` tx support as of writing, so use a known good serialized tx
    const versionedSmartContractTx = Buffer.from(
      '80800000000400fd3cd910d78fe7c4cd697d5228e51a912ff2ba740000000000000004000000000000000001008d36064b250dba5d3221ac235a9320adb072cfc23cd63511e6d814f97f0302e66c2ece80d7512df1b3e90ca6dce18179cb67b447973c739825ce6c6756bc247d010200000000050000000000000000000000000000000000000000000000000000000000000000051aba27f99e007c7f605a8305e318c1abde3cd220ac',
      'hex'
    );

    const tx = decodeTransaction(versionedSmartContractTx);
    const dbTx = createDbTxFromCoreMsg({
      core_tx: {
        raw_tx: bufferToHexPrefixString(versionedSmartContractTx),
        status: 'success',
        raw_result: '0x0100000000000000000000000000000001', // u1
        txid: tx.tx_id,
        tx_index: 2,
        contract_abi: null,
        microblock_hash: null,
        microblock_parent_hash: null,
        microblock_sequence: null,
        execution_cost: {
          read_count: 0,
          read_length: 0,
          runtime: 0,
          write_count: 0,
          write_length: 0,
        },
      },
      nonce: 0,
      raw_tx: bufferToHexPrefixString(versionedSmartContractTx),
      parsed_tx: tx,
      sender_address: tx.auth.origin_condition.signer.address,
      sponsor_address: undefined,
      index_block_hash: dbBlock.index_block_hash,
      parent_index_block_hash: dbBlock.parent_index_block_hash,
      parent_block_hash: dbBlock.parent_block_hash,
      microblock_hash: '',
      microblock_sequence: I32_MAX,
      block_hash: dbBlock.block_hash,
      block_height: dbBlock.block_height,
      burn_block_time: dbBlock.burn_block_time,
      parent_burn_block_hash: '0xaa',
      parent_burn_block_time: 1626122935,
    });
    await db.update({
      block: dbBlock,
      microblocks: [],
      minerRewards: [],
      txs: [
        {
          tx: dbTx,
          stxEvents: [],
          stxLockEvents: [],
          ftEvents: [],
          nftEvents: [],
          contractLogEvents: [],
          names: [],
          namespaces: [],
          smartContracts: [],
          pox2Events: [],
        },
      ],
    });

    const txQuery = await getTxFromDataStore(db, { txId: dbTx.tx_id, includeUnanchored: false });
    expect(txQuery.found).toBe(true);
    if (!txQuery.found) {
      throw Error('not found');
    }

    const expectedResp = {
      block_hash: '0xff',
      block_height: 1,
      burn_block_time: 1594647995,
      burn_block_time_iso: '2020-07-13T13:46:35.000Z',
      canonical: true,
      microblock_canonical: true,
      microblock_hash: '0x',
      microblock_sequence: I32_MAX,
      parent_block_hash: '0x5678',
      parent_burn_block_time: 1626122935,
      parent_burn_block_time_iso: '2021-07-12T20:48:55.000Z',
      tx_id: '0x449f5ea5c541bbbbbf7a1bff2434c449dca2ae3cdc52ba8d24b0bd0d3632d9bc',
      tx_index: 2,
      tx_status: 'success',
      tx_result: {
        hex: '0x0100000000000000000000000000000001', // u1
        repr: 'u1',
      },
      tx_type: 'coinbase',
      fee_rate: '0',
      is_unanchored: false,
      nonce: 4,
      anchor_mode: 'on_chain_only',
      sender_address: 'ST3YKSP8GTY7YFH6DD5YN4A753A8JZWNTEJFG78GN',
      sponsored: false,
      post_condition_mode: 'deny',
      post_conditions: [],
      coinbase_payload: {
        data: '0x0000000000000000000000000000000000000000000000000000000000000000',
        alt_recipient: 'ST2X2FYCY01Y7YR2TGC2Y6661NFF3SMH0NGXPWTV5',
      },
      event_count: 0,
      events: [],
      execution_cost_read_count: 0,
      execution_cost_read_length: 0,
      execution_cost_runtime: 0,
      execution_cost_write_count: 0,
      execution_cost_write_length: 0,
    };
    const fetchTx = await supertest(api.server).get(`/extended/v1/tx/${dbTx.tx_id}`);
    expect(fetchTx.status).toBe(200);
    expect(fetchTx.type).toBe('application/json');
    expect(JSON.parse(fetchTx.text)).toEqual(expectedResp);
    expect(txQuery.result).toEqual(expectedResp);
  });

  test('tx - coinbase pay to alt recipient - contract principal', async () => {
    const dbBlock: DbBlock = {
      block_hash: '0xff',
      index_block_hash: '0x1234',
      parent_index_block_hash: '0x5678',
      parent_block_hash: '0x5678',
      parent_microblock_hash: '',
      parent_microblock_sequence: 0,
      block_height: 1,
      burn_block_time: 1594647995,
      burn_block_hash: '0x1234',
      burn_block_height: 123,
      miner_txid: '0x4321',
      canonical: true,
      execution_cost_read_count: 0,
      execution_cost_read_length: 0,
      execution_cost_runtime: 0,
      execution_cost_write_count: 0,
      execution_cost_write_length: 0,
    };

    // stacks.js does not support `coinbase-pay-to-alt-recipient` tx support as of writing, so use a known good serialized tx
    const versionedSmartContractTx = Buffer.from(
      '8080000000040055a0a92720d20398211cd4c7663d65d018efcc1f00000000000000030000000000000000010118da31f542913e8c56961b87ee4794924e655a28a2034e37ef4823eeddf074747285bd6efdfbd84eecdf62cffa7c1864e683c688f4c105f4db7429066735b4e2010200000000050000000000000000000000000000000000000000000000000000000000000000061aba27f99e007c7f605a8305e318c1abde3cd220ac0b68656c6c6f5f776f726c64',
      'hex'
    );

    const tx = decodeTransaction(versionedSmartContractTx);
    const dbTx = createDbTxFromCoreMsg({
      core_tx: {
        raw_tx: bufferToHexPrefixString(versionedSmartContractTx),
        status: 'success',
        raw_result: '0x0100000000000000000000000000000001', // u1
        txid: tx.tx_id,
        tx_index: 2,
        contract_abi: null,
        microblock_hash: null,
        microblock_parent_hash: null,
        microblock_sequence: null,
        execution_cost: {
          read_count: 0,
          read_length: 0,
          runtime: 0,
          write_count: 0,
          write_length: 0,
        },
      },
      nonce: 0,
      raw_tx: bufferToHexPrefixString(versionedSmartContractTx),
      parsed_tx: tx,
      sender_address: tx.auth.origin_condition.signer.address,
      sponsor_address: undefined,
      index_block_hash: dbBlock.index_block_hash,
      parent_index_block_hash: dbBlock.parent_index_block_hash,
      parent_block_hash: dbBlock.parent_block_hash,
      microblock_hash: '',
      microblock_sequence: I32_MAX,
      block_hash: dbBlock.block_hash,
      block_height: dbBlock.block_height,
      burn_block_time: dbBlock.burn_block_time,
      parent_burn_block_hash: '0xaa',
      parent_burn_block_time: 1626122935,
    });
    await db.update({
      block: dbBlock,
      microblocks: [],
      minerRewards: [],
      txs: [
        {
          tx: dbTx,
          stxEvents: [],
          stxLockEvents: [],
          ftEvents: [],
          nftEvents: [],
          contractLogEvents: [],
          names: [],
          namespaces: [],
          smartContracts: [],
          pox2Events: [],
        },
      ],
    });

    const txQuery = await getTxFromDataStore(db, { txId: dbTx.tx_id, includeUnanchored: false });
    expect(txQuery.found).toBe(true);
    if (!txQuery.found) {
      throw Error('not found');
    }

    const expectedResp = {
<<<<<<< HEAD
      block_hash: '0xff',
      block_height: 1,
      burn_block_time: 1594647995,
      burn_block_time_iso: '2020-07-13T13:46:35.000Z',
      canonical: true,
      microblock_canonical: true,
      microblock_hash: '0x',
      microblock_sequence: I32_MAX,
      parent_block_hash: '0x5678',
      parent_burn_block_time: 1626122935,
      parent_burn_block_time_iso: '2021-07-12T20:48:55.000Z',
      tx_id: '0xbd1a9e1d60ca29fc630633170f396f5b6b85c9620bd16d63384ebc5a01a1829b',
      tx_index: 2,
      tx_status: 'success',
      tx_result: {
        hex: '0x0100000000000000000000000000000001', // u1
        repr: 'u1',
      },
      tx_type: 'coinbase',
      fee_rate: '0',
      is_unanchored: false,
      nonce: 3,
      anchor_mode: 'on_chain_only',
      sender_address: 'ST1AT1A97439076113KACESHXCQ81HVYC3XWGT2F5',
      sponsored: false,
      post_condition_mode: 'deny',
      post_conditions: [],
      coinbase_payload: {
        data: '0x0000000000000000000000000000000000000000000000000000000000000000',
        alt_recipient: 'ST2X2FYCY01Y7YR2TGC2Y6661NFF3SMH0NGXPWTV5.hello_world',
      },
      event_count: 0,
      events: [],
      execution_cost_read_count: 0,
      execution_cost_read_length: 0,
      execution_cost_runtime: 0,
      execution_cost_write_count: 0,
      execution_cost_write_length: 0,
=======
      limit: getPagingQueryLimit(ResourceType.Tx),
      offset: 0,
      results: [],
      total: 0,
>>>>>>> b991d52b
    };
    const fetchTx = await supertest(api.server).get(`/extended/v1/tx/${dbTx.tx_id}`);
    expect(fetchTx.status).toBe(200);
    expect(fetchTx.type).toBe('application/json');
    expect(JSON.parse(fetchTx.text)).toEqual(expectedResp);
    expect(txQuery.result).toEqual(expectedResp);
  });

  test('tx - sponsored', async () => {
    const dbBlock: DbBlock = {
      block_hash: '0xff',
      index_block_hash: '0x1234',
      parent_index_block_hash: '0x5678',
      parent_block_hash: '0x5678',
      parent_microblock_hash: '',
      parent_microblock_sequence: 0,
      block_height: 1,
      burn_block_time: 1594647995,
      burn_block_hash: '0x1234',
      burn_block_height: 123,
      miner_txid: '0x4321',
      canonical: true,
      execution_cost_read_count: 0,
      execution_cost_read_length: 0,
      execution_cost_runtime: 0,
      execution_cost_write_count: 0,
      execution_cost_write_length: 0,
    };
    const txBuilder = await makeContractCall({
      contractAddress: 'ST11NJTTKGVT6D1HY4NJRVQWMQM7TVAR091EJ8P2Y',
      contractName: 'hello-world',
      functionName: 'fn-name',
      functionArgs: [{ type: ClarityType.Int, value: BigInt(556) }],
      fee: 200,
      senderKey: 'b8d99fd45da58038d630d9855d3ca2466e8e0f89d3894c4724f0efc9ff4b51f001',
      nonce: 0,
      sponsored: true,
      anchorMode: AnchorMode.Any,
    });
    const sponsoredTx = await sponsorTransaction({
      transaction: txBuilder,
      sponsorPrivateKey: '381314da39a45f43f45ffd33b5d8767d1a38db0da71fea50ed9508e048765cf301',
      fee: 300,
      sponsorNonce: 2,
    });
    const serialized = Buffer.from(sponsoredTx.serialize());
    const tx = decodeTransaction(serialized);
    const dbTx = createDbTxFromCoreMsg({
      core_tx: {
        raw_tx: '0x' + serialized.toString('hex'),
        status: 'success',
        raw_result: '0x0100000000000000000000000000000001', // u1
        txid: '0x' + txBuilder.txid(),
        tx_index: 2,
        contract_abi: null,
        microblock_hash: null,
        microblock_parent_hash: null,
        microblock_sequence: null,
        execution_cost: {
          read_count: 0,
          read_length: 0,
          runtime: 0,
          write_count: 0,
          write_length: 0,
        },
      },
      nonce: 0,
      raw_tx: bufferToHexPrefixString(Buffer.from('')),
      parsed_tx: tx,
      sender_address: 'ST11NJTTKGVT6D1HY4NJRVQWMQM7TVAR091EJ8P2Y',
      sponsor_address: 'SP2ZRX0K27GW0SP3GJCEMHD95TQGJMKB7GB36ZAR0',
      index_block_hash: dbBlock.index_block_hash,
      parent_index_block_hash: dbBlock.parent_index_block_hash,
      parent_block_hash: dbBlock.parent_block_hash,
      microblock_hash: '',
      microblock_sequence: I32_MAX,
      block_hash: dbBlock.block_hash,
      block_height: dbBlock.block_height,
      burn_block_time: dbBlock.burn_block_time,
      parent_burn_block_hash: '0xaa',
      parent_burn_block_time: 1626122935,
    });
    const contractAbi: ClarityAbi = {
      functions: [
        {
          name: 'fn-name',
          args: [{ name: 'arg1', type: 'int128' }],
          access: 'public',
          outputs: { type: 'bool' },
        },
      ],
      variables: [],
      maps: [],
      fungible_tokens: [],
      non_fungible_tokens: [],
    };
    const smartContract: DbSmartContract = {
      tx_id: dbTx.tx_id,
      canonical: true,
      clarity_version: null,
      contract_id: 'ST11NJTTKGVT6D1HY4NJRVQWMQM7TVAR091EJ8P2Y.hello-world',
      block_height: dbBlock.block_height,
      source_code: '()',
      abi: JSON.stringify(contractAbi),
    };
    await db.update({
      block: dbBlock,
      microblocks: [],
      minerRewards: [],
      txs: [
        {
          tx: dbTx,
          stxEvents: [],
          stxLockEvents: [],
          ftEvents: [],
          nftEvents: [],
          contractLogEvents: [],
          names: [],
          namespaces: [],
          smartContracts: [smartContract],
          pox2Events: [],
        },
      ],
    });

    const txQuery = await getTxFromDataStore(db, { txId: dbTx.tx_id, includeUnanchored: false });
    expect(txQuery.found).toBe(true);
    if (!txQuery.found) {
      throw Error('not found');
    }

    const expectedResp = {
      block_hash: '0xff',
      block_height: 1,
      burn_block_time: 1594647995,
      burn_block_time_iso: '2020-07-13T13:46:35.000Z',
      canonical: true,
      microblock_canonical: true,
      microblock_hash: '0x',
      microblock_sequence: I32_MAX,
      parent_block_hash: '0x5678',
      parent_burn_block_time: 1626122935,
      parent_burn_block_time_iso: '2021-07-12T20:48:55.000Z',
      tx_id: '0xc889d593d349834e100f63cf58975b6aa2787d6f3784a26f5654221e38f75b05',
      tx_index: 2,
      tx_status: 'success',
      tx_result: {
        hex: '0x0100000000000000000000000000000001', // u1
        repr: 'u1',
      },
      tx_type: 'contract_call',
      fee_rate: '300',
      is_unanchored: false,
      nonce: 0,
      anchor_mode: 'any',
      sender_address: 'ST11NJTTKGVT6D1HY4NJRVQWMQM7TVAR091EJ8P2Y',
      sponsor_address: 'SP2ZRX0K27GW0SP3GJCEMHD95TQGJMKB7GB36ZAR0',
      sponsored: true,
      post_condition_mode: 'deny',
      post_conditions: [],
      contract_call: {
        contract_id: 'ST11NJTTKGVT6D1HY4NJRVQWMQM7TVAR091EJ8P2Y.hello-world',
        function_name: 'fn-name',
        function_signature: '(define-public (fn-name (arg1 int)))',
        function_args: [
          { hex: '0x000000000000000000000000000000022c', repr: '556', name: 'arg1', type: 'int' },
        ],
      },
      event_count: 0,
      events: [],
      execution_cost_read_count: 0,
      execution_cost_read_length: 0,
      execution_cost_runtime: 0,
      execution_cost_write_count: 0,
      execution_cost_write_length: 0,
      sponsor_nonce: 2,
    };
    const fetchTx = await supertest(api.server).get(`/extended/v1/tx/${dbTx.tx_id}`);
    expect(fetchTx.status).toBe(200);
    expect(fetchTx.type).toBe('application/json');
    expect(JSON.parse(fetchTx.text)).toEqual(expectedResp);
    expect(txQuery.result).toEqual(expectedResp);
  });

  test('tx - sponsored negtive balance', async () => {
    //a key with 0 balance
    const randomKey = '5e0f18e16a585a280b73198b271d558deaf7178be1b2e238b08d7aa175c697d6';
    const publicKey = pubKeyfromPrivKey(randomKey);
    const address = publicKeyToAddress(AddressVersion.TestnetSingleSig, publicKey);
    const sponsoredAddress = 'SP2ZRX0K27GW0SP3GJCEMHD95TQGJMKB7GB36ZAR0';

    const dbBlock: DbBlock = {
      block_hash: '0xffab',
      index_block_hash: '0x1234ab',
      parent_index_block_hash: '0x5678ab',
      parent_block_hash: '0x5678ab',
      parent_microblock_hash: '',
      parent_microblock_sequence: 0,
      block_height: 1,
      burn_block_time: 1594647997,
      burn_block_hash: '0x1234ab',
      burn_block_height: 124,
      miner_txid: '0x4321ab',
      canonical: true,
      execution_cost_read_count: 0,
      execution_cost_read_length: 0,
      execution_cost_runtime: 0,
      execution_cost_write_count: 0,
      execution_cost_write_length: 0,
    };
    await db.update({
      block: dbBlock,
      microblocks: [],
      minerRewards: [],
      txs: [],
    });

    const expectedSponsoredRespBefore = {
      balance: '0',
      total_sent: '0',
      total_received: '0',
      total_fees_sent: '0',
      total_miner_rewards_received: '0',
      lock_tx_id: '',
      locked: '0',
      lock_height: 0,
      burnchain_lock_height: 0,
      burnchain_unlock_height: 0,
    };
    const sponsoredStxResBefore = await supertest(api.server).get(
      `/extended/v1/address/${sponsoredAddress}/stx`
    );
    expect(sponsoredStxResBefore.status).toBe(200);
    expect(sponsoredStxResBefore.type).toBe('application/json');
    expect(JSON.parse(sponsoredStxResBefore.text)).toEqual(expectedSponsoredRespBefore);

    const txBuilder = await makeContractCall({
      contractAddress: 'ST11NJTTKGVT6D1HY4NJRVQWMQM7TVAR091EJ8P2Y',
      contractName: 'hello-world',
      functionName: 'fn-name',
      functionArgs: [{ type: ClarityType.Int, value: BigInt(556) }],
      fee: 200,
      senderKey: '5e0f18e16a585a280b73198b271d558deaf7178be1b2e238b08d7aa175c697d6',
      nonce: 0,
      sponsored: true,
      anchorMode: AnchorMode.Any,
    });
    const sponsoredTx = await sponsorTransaction({
      transaction: txBuilder,
      sponsorPrivateKey: '381314da39a45f43f45ffd33b5d8767d1a38db0da71fea50ed9508e048765cf301',
      fee: 300,
      sponsorNonce: 3,
    });
    const serialized = Buffer.from(sponsoredTx.serialize());
    const tx = decodeTransaction(serialized);
    const dbTx = createDbTxFromCoreMsg({
      core_tx: {
        raw_tx: '0x' + serialized.toString('hex'),
        status: 'success',
        raw_result: '0x0100000000000000000000000000000001', // u1
        txid: '0x' + txBuilder.txid(),
        tx_index: 2,
        contract_abi: null,
        microblock_hash: null,
        microblock_parent_hash: null,
        microblock_sequence: null,
        execution_cost: {
          read_count: 0,
          read_length: 0,
          runtime: 0,
          write_count: 0,
          write_length: 0,
        },
      },
      nonce: 0,
      raw_tx: bufferToHexPrefixString(Buffer.from('')),
      parsed_tx: tx,
      sender_address: address,
      sponsor_address: sponsoredAddress,
      index_block_hash: dbBlock.index_block_hash,
      parent_index_block_hash: dbBlock.parent_index_block_hash,
      parent_block_hash: dbBlock.parent_block_hash,
      microblock_hash: '',
      microblock_sequence: I32_MAX,
      block_hash: dbBlock.block_hash,
      block_height: dbBlock.block_height,
      burn_block_time: dbBlock.burn_block_time,
      parent_burn_block_hash: '0xaa',
      parent_burn_block_time: 1626122935,
    });
    await db.updateTx(client, dbTx);
    const contractAbi: ClarityAbi = {
      functions: [
        {
          name: 'fn-name',
          args: [{ name: 'arg1', type: 'int128' }],
          access: 'public',
          outputs: { type: 'bool' },
        },
      ],
      variables: [],
      maps: [],
      fungible_tokens: [],
      non_fungible_tokens: [],
    };
    await db.updateSmartContract(client, dbTx, {
      tx_id: dbTx.tx_id,
      canonical: true,
      clarity_version: null,
      contract_id: 'ST11NJTTKGVT6D1HY4NJRVQWMQM7TVAR091EJ8P2Y.hello-world',
      block_height: dbBlock.block_height,
      source_code: '()',
      abi: JSON.stringify(contractAbi),
    });
    const txQuery = await getTxFromDataStore(db, { txId: dbTx.tx_id, includeUnanchored: false });
    expect(txQuery.found).toBe(true);
    if (!txQuery.found) {
      throw Error('not found');
    }

    const expectedResp = {
      balance: '0',
      total_sent: '0',
      total_received: '0',
      total_fees_sent: '0',
      total_miner_rewards_received: '0',
      lock_tx_id: '',
      locked: '0',
      lock_height: 0,
      burnchain_lock_height: 0,
      burnchain_unlock_height: 0,
    };
    const fetchStxBalance = await supertest(api.server).get(`/extended/v1/address/${address}/stx`);
    expect(fetchStxBalance.status).toBe(200);
    expect(fetchStxBalance.type).toBe('application/json');
    expect(JSON.parse(fetchStxBalance.text)).toEqual(expectedResp);

    const expectedRespBalance = {
      stx: {
        balance: '0',
        total_sent: '0',
        total_received: '0',
        total_fees_sent: '0',
        total_miner_rewards_received: '0',
        lock_tx_id: '',
        locked: '0',
        lock_height: 0,
        burnchain_lock_height: 0,
        burnchain_unlock_height: 0,
      },
      fungible_tokens: {},
      non_fungible_tokens: {},
    };
    const fetchBalance = await supertest(api.server).get(
      `/extended/v1/address/${address}/balances`
    );
    expect(fetchBalance.status).toBe(200);
    expect(fetchBalance.type).toBe('application/json');
    expect(JSON.parse(fetchBalance.text)).toEqual(expectedRespBalance);

    const expectedSponsoredRespAfter = {
      balance: '-300',
      total_sent: '0',
      total_received: '0',
      total_fees_sent: '300',
      total_miner_rewards_received: '0',
      lock_tx_id: '',
      locked: '0',
      lock_height: 0,
      burnchain_lock_height: 0,
      burnchain_unlock_height: 0,
    };
    const sponsoredStxResAfter = await supertest(api.server).get(
      `/extended/v1/address/${sponsoredAddress}/stx`
    );
    expect(sponsoredStxResAfter.status).toBe(200);
    expect(sponsoredStxResAfter.type).toBe('application/json');
    expect(JSON.parse(sponsoredStxResAfter.text)).toEqual(expectedSponsoredRespAfter);
  });

  test('tx with stx-transfer-memo', async () => {
    const dbBlock: DbBlock = {
      block_hash: '0x1234',
      index_block_hash: '0xdeadbeef',
      parent_index_block_hash: '0x00',
      parent_block_hash: '0xff0011',
      parent_microblock_hash: '',
      parent_microblock_sequence: 0,
      block_height: 1,
      burn_block_time: 94869286,
      burn_block_hash: '0x1234',
      burn_block_height: 123,
      miner_txid: '0x4321',
      canonical: true,
      execution_cost_read_count: 0,
      execution_cost_read_length: 0,
      execution_cost_runtime: 0,
      execution_cost_write_count: 0,
      execution_cost_write_length: 0,
    };
    const dbTx: DbTx = {
      tx_id: '0x421234',
      tx_index: 0,
      anchor_mode: 3,
      nonce: 0,
      raw_tx: bufferToHexPrefixString(Buffer.from('test-raw-tx')),
      index_block_hash: dbBlock.index_block_hash,
      block_hash: dbBlock.block_hash,
      block_height: dbBlock.block_height,
      burn_block_time: 2837565,
      parent_burn_block_time: 1626122935,
      type_id: DbTxTypeId.Coinbase,
      status: 1,
      raw_result: '0x0100000000000000000000000000000001', // u1
      canonical: true,
      microblock_canonical: true,
      microblock_sequence: I32_MAX,
      microblock_hash: '',
      parent_index_block_hash: dbBlock.parent_index_block_hash,
      parent_block_hash: dbBlock.parent_block_hash,
      post_conditions: '0x01f5',
      fee_rate: 1234n,
      sponsored: false,
      sponsor_address: undefined,
      sender_address: 'sender-addr',
      origin_hash_mode: 1,
      coinbase_payload: bufferToHexPrefixString(Buffer.from('hi')),
      event_count: 0,
      execution_cost_read_count: 0,
      execution_cost_read_length: 0,
      execution_cost_runtime: 0,
      execution_cost_write_count: 0,
      execution_cost_write_length: 0,
    };

    const dbStxEvent: DbStxEvent = {
      event_index: 0,
      tx_id: dbTx.tx_id,
      tx_index: dbTx.tx_index,
      block_height: dbTx.block_height,
      canonical: true,
      asset_event_type_id: DbAssetEventTypeId.Transfer,
      sender: 'STB44HYPYAT2BB2QE513NSP81HTMYWBJP02HPGK6',
      recipient: 'ST2X2FYCY01Y7YR2TGC2Y6661NFF3SMH0NGXPWTV5',
      event_type: DbEventTypeId.StxAsset,
      amount: 60n,
      memo: '0x74657374206d656d6f206669656c64',
    };

    await db.update({
      block: dbBlock,
      microblocks: [],
      minerRewards: [],
      txs: [
        {
          tx: dbTx,
          stxLockEvents: [],
          stxEvents: [dbStxEvent],
          ftEvents: [],
          nftEvents: [],
          contractLogEvents: [],
          smartContracts: [],
          names: [],
          namespaces: [],
          pox2Events: [],
        },
      ],
    });

    const req1 = await supertest(api.server).get(`/extended/v1/tx/${dbTx.tx_id}`);
    expect(req1.status).toBe(200);
    expect(req1.type).toBe('application/json');
    expect(req1.body.events[0]).toEqual({
      event_index: 0,
      event_type: 'stx_asset',
      tx_id: '0x421234',
      asset: {
        asset_event_type: 'transfer',
        sender: 'STB44HYPYAT2BB2QE513NSP81HTMYWBJP02HPGK6',
        recipient: 'ST2X2FYCY01Y7YR2TGC2Y6661NFF3SMH0NGXPWTV5',
        amount: '60',
        memo: '0x74657374206d656d6f206669656c64',
      },
    });

    const req2 = await supertest(api.server).get(`/extended/v1/tx/multiple?tx_id=${dbTx.tx_id}`);
    expect(req2.status).toBe(200);
    expect(req2.type).toBe('application/json');
    expect(req2.body[dbTx.tx_id].result.events[0]).toEqual({
      event_index: 0,
      event_type: 'stx_asset',
      tx_id: '0x421234',
      asset: {
        asset_event_type: 'transfer',
        sender: 'STB44HYPYAT2BB2QE513NSP81HTMYWBJP02HPGK6',
        recipient: 'ST2X2FYCY01Y7YR2TGC2Y6661NFF3SMH0NGXPWTV5',
        amount: '60',
        memo: '0x74657374206d656d6f206669656c64',
      },
    });

    const req3 = await supertest(api.server).get(
      `/extended/v1/tx/events?address=${dbStxEvent.sender}`
    );
    expect(req3.status).toBe(200);
    expect(req3.type).toBe('application/json');
    expect(req3.body.events[0]).toEqual({
      event_index: 0,
      event_type: 'stx_asset',
      tx_id: '0x421234',
      asset: {
        asset_event_type: 'transfer',
        sender: 'STB44HYPYAT2BB2QE513NSP81HTMYWBJP02HPGK6',
        recipient: 'ST2X2FYCY01Y7YR2TGC2Y6661NFF3SMH0NGXPWTV5',
        amount: '60',
        memo: '0x74657374206d656d6f206669656c64',
      },
    });

    const req4 = await supertest(api.server).get(`/extended/v1/tx/events?tx_id=${dbTx.tx_id}`);
    expect(req4.status).toBe(200);
    expect(req4.type).toBe('application/json');
    expect(req4.body.events[0]).toEqual({
      event_index: 0,
      event_type: 'stx_asset',
      tx_id: '0x421234',
      asset: {
        asset_event_type: 'transfer',
        sender: 'STB44HYPYAT2BB2QE513NSP81HTMYWBJP02HPGK6',
        recipient: 'ST2X2FYCY01Y7YR2TGC2Y6661NFF3SMH0NGXPWTV5',
        amount: '60',
        memo: '0x74657374206d656d6f206669656c64',
      },
    });

    const req5 = await supertest(api.server).get(
      `/extended/v1/address/${dbStxEvent.sender}/assets`
    );
    expect(req5.status).toBe(200);
    expect(req5.type).toBe('application/json');
    expect(req5.body.results[0]).toEqual({
      event_index: 0,
      event_type: 'stx_asset',
      tx_id: '0x421234',
      asset: {
        asset_event_type: 'transfer',
        sender: 'STB44HYPYAT2BB2QE513NSP81HTMYWBJP02HPGK6',
        recipient: 'ST2X2FYCY01Y7YR2TGC2Y6661NFF3SMH0NGXPWTV5',
        amount: '60',
        memo: '0x74657374206d656d6f206669656c64',
      },
    });

    const req6 = await supertest(api.server).get(
      `/extended/v1/address/${dbStxEvent.recipient}/stx_inbound`
    );
    expect(req6.status).toBe(200);
    expect(req6.type).toBe('application/json');
    expect(req6.body).toEqual({
      limit: 20,
      offset: 0,
      results: [
        {
          amount: '60',
          block_height: 1,
          memo: '0x74657374206d656d6f206669656c64',
          sender: 'STB44HYPYAT2BB2QE513NSP81HTMYWBJP02HPGK6',
          transfer_type: 'stx-transfer-memo',
          tx_id: '0x421234',
          tx_index: 0,
        },
      ],
      total: 1,
    });
  });

  test('tx store and processing', async () => {
    const dbBlock: DbBlock = {
      block_hash: '0xff',
      index_block_hash: '0x1234',
      parent_index_block_hash: '0x5678',
      parent_block_hash: '0x5678',
      parent_microblock_hash: '',
      parent_microblock_sequence: 0,
      block_height: 1,
      burn_block_time: 1594647995,
      burn_block_hash: '0x1234',
      burn_block_height: 123,
      miner_txid: '0x4321',
      canonical: true,
      execution_cost_read_count: 0,
      execution_cost_read_length: 0,
      execution_cost_runtime: 0,
      execution_cost_write_count: 0,
      execution_cost_write_length: 0,
    };

    const pc1 = createNonFungiblePostCondition(
      'ST1HB1T8WRNBYB0Y3T7WXZS38NKKPTBR3EG9EPJKR',
      NonFungibleConditionCode.DoesNotSend,
      'STRYYQQ9M8KAF4NS7WNZQYY59X93XEKR31JP64CP.hello::asset-name',
      bufferCVFromString('asset-value')
    );

    const pc2 = createFungiblePostCondition(
      'ST1HB1T8WRNBYB0Y3T7WXZS38NKKPTBR3EG9EPJKR',
      FungibleConditionCode.GreaterEqual,
      123456,
      'STRYYQQ9M8KAF4NS7WNZQYY59X93XEKR31JP64CP.hello-ft::asset-name-ft'
    );

    const pc3 = createSTXPostCondition(
      'ST1HB1T8WRNBYB0Y3T7WXZS38NKKPTBR3EG9EPJKR',
      FungibleConditionCode.LessEqual,
      36723458
    );

    const txBuilder = await makeContractCall({
      contractAddress: 'ST11NJTTKGVT6D1HY4NJRVQWMQM7TVAR091EJ8P2Y',
      contractName: 'hello-world',
      functionName: 'fn-name',
      functionArgs: [{ type: ClarityType.Int, value: BigInt(556) }],
      fee: 200,
      senderKey: 'b8d99fd45da58038d630d9855d3ca2466e8e0f89d3894c4724f0efc9ff4b51f001',
      postConditions: [pc1, pc2, pc3],
      nonce: 0,
      anchorMode: AnchorMode.Any,
    });
    const serialized = Buffer.from(txBuilder.serialize());
    const tx = decodeTransaction(serialized);
    const dbTx = createDbTxFromCoreMsg({
      core_tx: {
        raw_tx: '0x' + serialized.toString('hex'),
        status: 'success',
        raw_result: '0x0100000000000000000000000000000001', // u1
        txid: '0x' + txBuilder.txid(),
        tx_index: 2,
        contract_abi: null,
        microblock_hash: null,
        microblock_parent_hash: null,
        microblock_sequence: null,
        execution_cost: {
          read_count: 0,
          read_length: 0,
          runtime: 0,
          write_count: 0,
          write_length: 0,
        },
      },
      nonce: 0,
      raw_tx: bufferToHexPrefixString(Buffer.from('')),
      parsed_tx: tx,
      sender_address: 'ST11NJTTKGVT6D1HY4NJRVQWMQM7TVAR091EJ8P2Y',
      sponsor_address: undefined,
      index_block_hash: dbBlock.index_block_hash,
      parent_index_block_hash: dbBlock.parent_index_block_hash,
      parent_block_hash: dbBlock.parent_block_hash,
      microblock_hash: '',
      microblock_sequence: I32_MAX,
      block_hash: dbBlock.block_hash,
      block_height: dbBlock.block_height,
      burn_block_time: 1594647995,
      parent_burn_block_hash: '0xaa',
      parent_burn_block_time: 1626122935,
    });
    const contractAbi: ClarityAbi = {
      functions: [
        {
          name: 'fn-name',
          args: [{ name: 'arg1', type: 'int128' }],
          access: 'public',
          outputs: { type: 'bool' },
        },
      ],
      variables: [],
      maps: [],
      fungible_tokens: [],
      non_fungible_tokens: [],
    };
    const smartContract: DbSmartContract = {
      tx_id: dbTx.tx_id,
      canonical: true,
      clarity_version: null,
      contract_id: 'ST11NJTTKGVT6D1HY4NJRVQWMQM7TVAR091EJ8P2Y.hello-world',
      block_height: 123,
      source_code: '()',
      abi: JSON.stringify(contractAbi),
    };
    await db.update({
      block: dbBlock,
      microblocks: [],
      minerRewards: [],
      txs: [
        {
          tx: dbTx,
          stxEvents: [],
          stxLockEvents: [],
          ftEvents: [],
          nftEvents: [],
          contractLogEvents: [],
          names: [],
          namespaces: [],
          smartContracts: [smartContract],
          pox2Events: [],
        },
      ],
    });
    const txQuery = await getTxFromDataStore(db, { txId: dbTx.tx_id, includeUnanchored: false });
    expect(txQuery.found).toBe(true);
    if (!txQuery.found) {
      throw Error('not found');
    }

    const expectedResp = {
      block_hash: '0xff',
      block_height: 1,
      burn_block_time: 1594647995,
      burn_block_time_iso: '2020-07-13T13:46:35.000Z',
      canonical: true,
      microblock_canonical: true,
      microblock_hash: '0x',
      microblock_sequence: I32_MAX,
      parent_block_hash: '0x5678',
      parent_burn_block_time: 1626122935,
      parent_burn_block_time_iso: '2021-07-12T20:48:55.000Z',
      tx_id: '0xc3e2fabaf7017fa2f6967db4f21be4540fdeae2d593af809c18a6adf369bfb03',
      tx_index: 2,
      tx_status: 'success',
      tx_result: {
        hex: '0x0100000000000000000000000000000001', // u1
        repr: 'u1',
      },
      tx_type: 'contract_call',
      fee_rate: '200',
      is_unanchored: false,
      nonce: 0,
      anchor_mode: 'any',
      sender_address: 'ST11NJTTKGVT6D1HY4NJRVQWMQM7TVAR091EJ8P2Y',
      sponsored: false,
      sponsor_address: undefined,
      sponsor_nonce: undefined,
      post_condition_mode: 'deny',
      post_conditions: [
        {
          type: 'non_fungible',
          condition_code: 'not_sent',
          principal: {
            type_id: 'principal_standard',
            address: 'ST1HB1T8WRNBYB0Y3T7WXZS38NKKPTBR3EG9EPJKR',
          },
          asset: {
            contract_name: 'hello',
            asset_name: 'asset-name',
            contract_address: 'STRYYQQ9M8KAF4NS7WNZQYY59X93XEKR31JP64CP',
          },
          asset_value: {
            hex: '0x020000000b61737365742d76616c7565',
            repr: '0x61737365742d76616c7565',
          },
        },
        {
          type: 'fungible',
          condition_code: 'sent_greater_than_or_equal_to',
          amount: '123456',
          principal: {
            type_id: 'principal_standard',
            address: 'ST1HB1T8WRNBYB0Y3T7WXZS38NKKPTBR3EG9EPJKR',
          },
          asset: {
            contract_name: 'hello-ft',
            asset_name: 'asset-name-ft',
            contract_address: 'STRYYQQ9M8KAF4NS7WNZQYY59X93XEKR31JP64CP',
          },
        },
        {
          type: 'stx',
          condition_code: 'sent_less_than_or_equal_to',
          amount: '36723458',
          principal: {
            type_id: 'principal_standard',
            address: 'ST1HB1T8WRNBYB0Y3T7WXZS38NKKPTBR3EG9EPJKR',
          },
        },
      ],
      contract_call: {
        contract_id: 'ST11NJTTKGVT6D1HY4NJRVQWMQM7TVAR091EJ8P2Y.hello-world',
        function_name: 'fn-name',
        function_signature: '(define-public (fn-name (arg1 int)))',
        function_args: [
          { hex: '0x000000000000000000000000000000022c', repr: '556', name: 'arg1', type: 'int' },
        ],
      },
      event_count: 0,
      events: [],
      execution_cost_read_count: 0,
      execution_cost_read_length: 0,
      execution_cost_runtime: 0,
      execution_cost_write_count: 0,
      execution_cost_write_length: 0,
    };
    expect(txQuery.result).toEqual(expectedResp);

    const fetchTx = await supertest(api.server).get(`/extended/v1/tx/${dbTx.tx_id}`);
    expect(fetchTx.status).toBe(200);
    expect(fetchTx.type).toBe('application/json');
    expect(JSON.parse(fetchTx.text)).toEqual(expectedResp);

    const expectedListResp = {
      limit: getPagingQueryLimit(ResourceType.Tx),
      offset: 0,
      total: 1,
      results: [expectedResp],
    };
    const fetchTxList = await supertest(api.server).get(`/extended/v1/tx`);
    expect(fetchTxList.status).toBe(200);
    expect(fetchTxList.type).toBe('application/json');
    expect(JSON.parse(fetchTxList.text)).toEqual(expectedListResp);
  });

  test('tx store and processing - abort_by_response', async () => {
    const dbBlock: DbBlock = {
      block_hash: '0xff',
      index_block_hash: '0x1234',
      parent_index_block_hash: '0x5678',
      parent_block_hash: '0x5678',
      parent_microblock_hash: '',
      parent_microblock_sequence: 0,
      block_height: 1,
      burn_block_time: 1594647995,
      burn_block_hash: '0x1234',
      burn_block_height: 123,
      miner_txid: '0x4321',
      canonical: true,
      execution_cost_read_count: 0,
      execution_cost_read_length: 0,
      execution_cost_runtime: 0,
      execution_cost_write_count: 0,
      execution_cost_write_length: 0,
    };
    const txBuilder = await makeContractDeploy({
      contractName: 'hello-world',
      codeBody: '()',
      fee: 200,
      nonce: 0,
      senderKey: 'b8d99fd45da58038d630d9855d3ca2466e8e0f89d3894c4724f0efc9ff4b51f001',
      postConditions: [],
      anchorMode: AnchorMode.Any,
    });
    const serialized = Buffer.from(txBuilder.serialize());
    const tx = decodeTransaction(serialized);
    const dbTx = createDbTxFromCoreMsg({
      core_tx: {
        raw_tx: '0x' + serialized.toString('hex'),
        raw_result: '0x0100000000000000000000000000000001', // u1
        status: 'abort_by_response',
        txid: '0x' + txBuilder.txid(),
        tx_index: 2,
        contract_abi: null,
        microblock_hash: null,
        microblock_parent_hash: null,
        microblock_sequence: null,
        execution_cost: {
          read_count: 0,
          read_length: 0,
          runtime: 0,
          write_count: 0,
          write_length: 0,
        },
      },
      nonce: 0,
      raw_tx: bufferToHexPrefixString(Buffer.from('')),
      parsed_tx: tx,
      sender_address: 'SP2ZRX0K27GW0SP3GJCEMHD95TQGJMKB7GB36ZAR0',
      sponsor_address: undefined,
      index_block_hash: dbBlock.index_block_hash,
      parent_index_block_hash: dbBlock.parent_index_block_hash,
      parent_block_hash: dbBlock.parent_block_hash,
      microblock_hash: '',
      microblock_sequence: I32_MAX,
      block_hash: dbBlock.parent_block_hash,
      block_height: dbBlock.block_height,
      burn_block_time: 1594647995,
      parent_burn_block_hash: '0xaa',
      parent_burn_block_time: 1626122935,
    });
    await db.update({
      block: dbBlock,
      microblocks: [],
      minerRewards: [],
      txs: [
        {
          tx: dbTx,
          stxEvents: [],
          stxLockEvents: [],
          ftEvents: [],
          nftEvents: [],
          contractLogEvents: [],
          names: [],
          namespaces: [],
          smartContracts: [],
          pox2Events: [],
        },
      ],
    });

    const txQuery = await getTxFromDataStore(db, { txId: dbTx.tx_id, includeUnanchored: false });
    expect(txQuery.found).toBe(true);
    if (!txQuery.found) {
      throw Error('not found');
    }

    const expectedResp = {
      block_hash: '0x5678',
      block_height: 1,
      burn_block_time: 1594647995,
      burn_block_time_iso: '2020-07-13T13:46:35.000Z',
      canonical: true,
      microblock_canonical: true,
      microblock_hash: '0x',
      microblock_sequence: I32_MAX,
      parent_block_hash: '0x5678',
      parent_burn_block_time: 1626122935,
      parent_burn_block_time_iso: '2021-07-12T20:48:55.000Z',
      tx_id: '0x79abc7783de19569106087302b02379dd02cbb52d20c6c3a7c3d79cbedd559fa',
      tx_index: 2,
      tx_status: 'abort_by_response',
      tx_result: {
        hex: '0x0100000000000000000000000000000001', // u1
        repr: 'u1',
      },
      tx_type: 'smart_contract',
      fee_rate: '200',
      is_unanchored: false,
      nonce: 0,
      anchor_mode: 'any',
      sender_address: 'SP2ZRX0K27GW0SP3GJCEMHD95TQGJMKB7GB36ZAR0',
      sponsored: false,
      sponsor_address: undefined,
      sponsor_nonce: undefined,
      post_condition_mode: 'deny',
      post_conditions: [],
      smart_contract: {
        clarity_version: null,
        contract_id: 'SP2ZRX0K27GW0SP3GJCEMHD95TQGJMKB7GB36ZAR0.hello-world',
        source_code: '()',
      },
      event_count: 0,
      events: [],
      execution_cost_read_count: 0,
      execution_cost_read_length: 0,
      execution_cost_runtime: 0,
      execution_cost_write_count: 0,
      execution_cost_write_length: 0,
    };
    expect(txQuery.result).toEqual(expectedResp);

    const fetchTx = await supertest(api.server).get(`/extended/v1/tx/${dbTx.tx_id}`);
    expect(fetchTx.status).toBe(200);
    expect(fetchTx.type).toBe('application/json');
    expect(JSON.parse(fetchTx.text)).toEqual(expectedResp);
  });

  test('tx store and processing - abort_by_post_condition', async () => {
    const dbBlock: DbBlock = {
      block_hash: '0xff',
      index_block_hash: '0x1234',
      parent_index_block_hash: '0x5678',
      parent_block_hash: '0x5678',
      parent_microblock_hash: '',
      parent_microblock_sequence: 0,
      block_height: 1,
      burn_block_time: 1594647995,
      burn_block_hash: '0x1234',
      burn_block_height: 123,
      miner_txid: '0x4321',
      canonical: true,
      execution_cost_read_count: 0,
      execution_cost_read_length: 0,
      execution_cost_runtime: 0,
      execution_cost_write_count: 0,
      execution_cost_write_length: 0,
    };
    const txBuilder = await makeContractDeploy({
      contractName: 'hello-world',
      codeBody: '()',
      fee: 200,
      senderKey: 'b8d99fd45da58038d630d9855d3ca2466e8e0f89d3894c4724f0efc9ff4b51f001',
      postConditions: [],
      nonce: 0,
      anchorMode: AnchorMode.Any,
    });
    const serialized = Buffer.from(txBuilder.serialize());
    const tx = decodeTransaction(serialized);
    const dbTx = createDbTxFromCoreMsg({
      core_tx: {
        raw_tx: '0x' + serialized.toString('hex'),
        raw_result: '0x0100000000000000000000000000000001', // u1
        status: 'abort_by_post_condition',
        txid: '0x' + txBuilder.txid(),
        tx_index: 2,
        contract_abi: null,
        microblock_hash: null,
        microblock_parent_hash: null,
        microblock_sequence: null,
        execution_cost: {
          read_count: 0,
          read_length: 0,
          runtime: 0,
          write_count: 0,
          write_length: 0,
        },
      },
      nonce: 0,
      raw_tx: bufferToHexPrefixString(Buffer.from('')),
      parsed_tx: tx,
      sender_address: 'SP2ZRX0K27GW0SP3GJCEMHD95TQGJMKB7GB36ZAR0',
      sponsor_address: undefined,
      index_block_hash: dbBlock.index_block_hash,
      parent_index_block_hash: dbBlock.parent_index_block_hash,
      parent_block_hash: dbBlock.parent_block_hash,
      microblock_hash: '',
      microblock_sequence: I32_MAX,
      block_hash: dbBlock.block_hash,
      block_height: dbBlock.block_height,
      burn_block_time: dbBlock.burn_block_time,
      parent_burn_block_hash: '0xaa',
      parent_burn_block_time: 1626122935,
    });
    await db.update({
      block: dbBlock,
      microblocks: [],
      minerRewards: [],
      txs: [
        {
          tx: dbTx,
          stxEvents: [],
          stxLockEvents: [],
          ftEvents: [],
          nftEvents: [],
          contractLogEvents: [],
          names: [],
          namespaces: [],
          smartContracts: [],
          pox2Events: [],
        },
      ],
    });

    const txQuery = await getTxFromDataStore(db, { txId: dbTx.tx_id, includeUnanchored: false });
    expect(txQuery.found).toBe(true);
    if (!txQuery.found) {
      throw Error('not found');
    }

    const expectedResp = {
      block_hash: '0xff',
      block_height: 1,
      burn_block_time: 1594647995,
      burn_block_time_iso: '2020-07-13T13:46:35.000Z',
      microblock_canonical: true,
      microblock_hash: '0x',
      microblock_sequence: I32_MAX,
      parent_block_hash: '0x5678',
      parent_burn_block_time: 1626122935,
      parent_burn_block_time_iso: '2021-07-12T20:48:55.000Z',
      canonical: true,
      tx_id: '0x79abc7783de19569106087302b02379dd02cbb52d20c6c3a7c3d79cbedd559fa',
      tx_index: 2,
      tx_status: 'abort_by_post_condition',
      tx_result: {
        hex: '0x0100000000000000000000000000000001', // u1
        repr: 'u1',
      },
      tx_type: 'smart_contract',
      fee_rate: '200',
      is_unanchored: false,
      nonce: 0,
      anchor_mode: 'any',
      sender_address: 'SP2ZRX0K27GW0SP3GJCEMHD95TQGJMKB7GB36ZAR0',
      sponsored: false,
      sponsor_address: undefined,
      sponsor_nonce: undefined,
      post_condition_mode: 'deny',
      post_conditions: [],
      smart_contract: {
        clarity_version: null,
        contract_id: 'SP2ZRX0K27GW0SP3GJCEMHD95TQGJMKB7GB36ZAR0.hello-world',
        source_code: '()',
      },
      event_count: 0,
      events: [],
      execution_cost_read_count: 0,
      execution_cost_read_length: 0,
      execution_cost_runtime: 0,
      execution_cost_write_count: 0,
      execution_cost_write_length: 0,
    };
    expect(txQuery.result).toEqual(expectedResp);

    const fetchTx = await supertest(api.server).get(`/extended/v1/tx/${dbTx.tx_id}`);
    expect(fetchTx.status).toBe(200);
    expect(fetchTx.type).toBe('application/json');
    expect(JSON.parse(fetchTx.text)).toEqual(expectedResp);
  });

  test('fetch raw tx', async () => {
    const block: DbBlock = {
      block_hash: '0x1234',
      index_block_hash: '0xdeadbeef',
      parent_index_block_hash: '0x00',
      parent_block_hash: '0xff0011',
      parent_microblock_hash: '',
      parent_microblock_sequence: 0,
      block_height: 1,
      burn_block_time: 94869286,
      burn_block_hash: '0x1234',
      burn_block_height: 123,
      miner_txid: '0x4321',
      canonical: true,
      execution_cost_read_count: 0,
      execution_cost_read_length: 0,
      execution_cost_runtime: 0,
      execution_cost_write_count: 0,
      execution_cost_write_length: 0,
    };
    const tx: DbTx = {
      tx_id: '0x421234',
      tx_index: 0,
      anchor_mode: 3,
      nonce: 0,
      raw_tx: bufferToHexPrefixString(Buffer.from('test-raw-tx')),
      index_block_hash: block.index_block_hash,
      block_hash: block.block_hash,
      block_height: block.block_height,
      burn_block_time: 2837565,
      parent_burn_block_time: 1626122935,
      type_id: DbTxTypeId.Coinbase,
      status: 1,
      raw_result: '0x0100000000000000000000000000000001', // u1
      canonical: true,
      microblock_canonical: true,
      microblock_sequence: I32_MAX,
      microblock_hash: '',
      parent_index_block_hash: block.parent_index_block_hash,
      parent_block_hash: block.parent_block_hash,
      post_conditions: '0x01f5',
      fee_rate: 1234n,
      sponsored: false,
      sponsor_address: undefined,
      sender_address: 'sender-addr',
      origin_hash_mode: 1,
      coinbase_payload: bufferToHexPrefixString(Buffer.from('hi')),
      event_count: 0,
      execution_cost_read_count: 0,
      execution_cost_read_length: 0,
      execution_cost_runtime: 0,
      execution_cost_write_count: 0,
      execution_cost_write_length: 0,
    };

    await db.update({
      block: block,
      microblocks: [],
      minerRewards: [],
      txs: [
        {
          tx: tx,
          stxLockEvents: [],
          stxEvents: [],
          ftEvents: [],
          nftEvents: [],
          contractLogEvents: [],
          smartContracts: [],
          names: [],
          namespaces: [],
          pox2Events: [],
        },
      ],
    });

    const mempoolTx: DbMempoolTx = {
      tx_id: '0x521234',
      anchor_mode: 3,
      nonce: 0,
      raw_tx: bufferToHexPrefixString(Buffer.from('test-raw-mempool-tx')),
      type_id: DbTxTypeId.Coinbase,
      status: 1,
      post_conditions: '0x01f5',
      fee_rate: 1234n,
      sponsored: false,
      sponsor_address: undefined,
      sender_address: 'sender-addr',
      origin_hash_mode: 1,
      coinbase_payload: bufferToHexPrefixString(Buffer.from('hi')),
      pruned: false,
      receipt_time: 1616063078,
    };
    await db.updateMempoolTxs({ mempoolTxs: [mempoolTx] });

    const searchResult1 = await supertest(api.server).get(`/extended/v1/tx/${tx.tx_id}/raw`);
    expect(searchResult1.status).toBe(200);
    expect(searchResult1.type).toBe('application/json');
    expect(searchResult1.body.raw_tx).toEqual(bufferToHexPrefixString(Buffer.from('test-raw-tx')));
    const expectedResponse1 = {
      raw_tx: bufferToHexPrefixString(Buffer.from('test-raw-tx')),
    };
    expect(JSON.parse(searchResult1.text)).toEqual(expectedResponse1);

    const searchResult2 = await supertest(api.server).get(`/extended/v1/tx/${mempoolTx.tx_id}/raw`);
    expect(searchResult2.status).toBe(200);
    expect(searchResult2.type).toBe('application/json');
    expect(searchResult2.body.raw_tx).toEqual('0x746573742d7261772d6d656d706f6f6c2d7478');
    const expectedResponse2 = {
      raw_tx: '0x746573742d7261772d6d656d706f6f6c2d7478',
    };
    expect(JSON.parse(searchResult2.text)).toEqual(expectedResponse2);
  });

  test('fetch raw tx: transaction not found', async () => {
    const block: DbBlock = {
      block_hash: '0x1234',
      index_block_hash: '0xdeadbeef',
      parent_index_block_hash: '0x00',
      parent_block_hash: '0xff0011',
      parent_microblock_hash: '',
      parent_microblock_sequence: 0,
      block_height: 1,
      burn_block_time: 94869286,
      burn_block_hash: '0x1234',
      burn_block_height: 123,
      miner_txid: '0x4321',
      canonical: true,
      execution_cost_read_count: 0,
      execution_cost_read_length: 0,
      execution_cost_runtime: 0,
      execution_cost_write_count: 0,
      execution_cost_write_length: 0,
    };
    await db.updateBlock(client, block);
    const tx: DbTx = {
      tx_id: '0x421234',
      tx_index: 0,
      anchor_mode: 3,
      nonce: 0,
      raw_tx: bufferToHexPrefixString(Buffer.from('test-raw-tx')),
      index_block_hash: '0x1234',
      block_hash: block.block_hash,
      block_height: block.block_height,
      burn_block_time: block.burn_block_time,
      parent_burn_block_time: 1626122935,
      type_id: DbTxTypeId.Coinbase,
      status: 1,
      raw_result: '0x0100000000000000000000000000000001', // u1
      canonical: true,
      microblock_canonical: true,
      microblock_sequence: I32_MAX,
      microblock_hash: '',
      parent_index_block_hash: block.parent_index_block_hash,
      parent_block_hash: block.parent_block_hash,
      post_conditions: '0x01f5',
      fee_rate: 1234n,
      sponsored: false,
      sponsor_address: undefined,
      sender_address: 'sender-addr',
      origin_hash_mode: 1,
      coinbase_payload: bufferToHexPrefixString(Buffer.from('hi')),
      event_count: 0,
      execution_cost_read_count: 0,
      execution_cost_read_length: 0,
      execution_cost_runtime: 0,
      execution_cost_write_count: 0,
      execution_cost_write_length: 0,
    };

    await db.update({
      block: block,
      microblocks: [],
      minerRewards: [],
      txs: [
        {
          tx: tx,
          stxLockEvents: [],
          stxEvents: [],
          ftEvents: [],
          nftEvents: [],
          contractLogEvents: [],
          smartContracts: [],
          names: [],
          namespaces: [],
          pox2Events: [],
        },
      ],
    });
    const searchResult = await supertest(api.server).get(`/extended/v1/tx/0x1234/raw`);
    expect(searchResult.status).toBe(404);
  });

  test('/tx/events address filter', async () => {
    const address = 'ST3RJJS96F4GH90XDQQPFQ2023JVFNXPWCSV6BN1Z';
    const block = new TestBlockBuilder({ block_height: 1, index_block_hash: '0x01' })
      .addTx({
        tx_id: '0x1234',
      })
      .addTxStxEvent({ amount: 100n, sender: address })
      .addTxContractLogEvent({ contract_identifier: address })
      .addTxNftEvent({ asset_identifier: 'test_asset_id', sender: address })
      .addTxFtEvent({ sender: address, asset_identifier: 'test_ft_asset_id', amount: 50n })
      .addTxStxLockEvent({ unlock_height: 100, locked_amount: 10000, locked_address: address })
      .build();

    await db.update(block);
    const addressEvents = await supertest(api.server).get(
      `/extended/v1/tx/events?address=${address}&type=stx_asset&type=smart_contract_log&type=non_fungible_token_asset&type=fungible_token_asset&type=stx_lock`
    );
    const expectedResponse = {
      limit: getPagingQueryLimit(ResourceType.Tx),
      offset: 0,
      events: [
        {
          event_index: 4,
          event_type: 'stx_lock',
          tx_id: '0x1234',
          stx_lock_event: {
            locked_amount: '10000',
            unlock_height: 100,
            locked_address: 'ST3RJJS96F4GH90XDQQPFQ2023JVFNXPWCSV6BN1Z',
          },
        },
        {
          event_index: 3,
          event_type: 'fungible_token_asset',
          tx_id: '0x1234',
          asset: {
            asset_event_type: 'transfer',
            asset_id: 'test_ft_asset_id',
            sender: 'ST3RJJS96F4GH90XDQQPFQ2023JVFNXPWCSV6BN1Z',
            recipient: '',
            amount: '50',
          },
        },
        {
          event_index: 2,
          event_type: 'non_fungible_token_asset',
          tx_id: '0x1234',
          asset: {
            asset_event_type: 'transfer',
            asset_id: 'test_asset_id',
            sender: 'ST3RJJS96F4GH90XDQQPFQ2023JVFNXPWCSV6BN1Z',
            recipient: '',
            value: { hex: '0x020000000103', repr: '0x03' },
          },
        },
        {
          event_index: 1,
          event_type: 'smart_contract_log',
          tx_id: '0x1234',
          contract_log: {
            contract_id: 'ST3RJJS96F4GH90XDQQPFQ2023JVFNXPWCSV6BN1Z',
            topic: 'some-topic',
            value: { hex: '0x0200000008736f6d652076616c', repr: '0x736f6d652076616c' },
          },
        },
        {
          event_index: 0,
          event_type: 'stx_asset',
          tx_id: '0x1234',
          asset: {
            asset_event_type: 'transfer',
            sender: 'ST3RJJS96F4GH90XDQQPFQ2023JVFNXPWCSV6BN1Z',
            recipient: 'STB44HYPYAT2BB2QE513NSP81HTMYWBJP02HPGK6',
            amount: '100',
          },
        },
      ],
    };

    expect(addressEvents.status).toBe(200);
    expect(addressEvents.body).toEqual(expectedResponse);
  });

  test('/tx/events address filter -empty events returned', async () => {
    const address = 'ST3RJJS96F4GH90XDQQPFQ2023JVFNXPWCSV6BN1Z';
    const addressEvents = await supertest(api.server).get(
      `/extended/v1/tx/events?address=${address}`
    );
    const expectedResponse = {
      limit: getPagingQueryLimit(ResourceType.Tx),
      offset: 0,
      events: [],
    };

    expect(addressEvents.status).toBe(200);
    expect(addressEvents.body).toEqual(expectedResponse);
  });

  test('/tx/events address filter -no filter applied', async () => {
    const address = 'ST3RJJS96F4GH90XDQQPFQ2023JVFNXPWCSV6BN1Z';
    const block = new TestBlockBuilder({ block_height: 1, index_block_hash: '0x01' })
      .addTx({
        tx_id: '0x1234',
      })
      .addTxStxEvent({ amount: 100n, sender: address })
      .addTxContractLogEvent({ contract_identifier: address })
      .addTxNftEvent({ asset_identifier: 'test_asset_id', sender: address })
      .addTxFtEvent({ sender: address, asset_identifier: 'test_ft_asset_id', amount: 50n })
      .addTxStxLockEvent({ unlock_height: 100, locked_amount: 10000, locked_address: address })
      .build();

    await db.update(block);
    const addressEvents = await supertest(api.server).get(
      `/extended/v1/tx/events?address=${address}`
    );

    const expectedResponse = {
      limit: getPagingQueryLimit(ResourceType.Tx),
      offset: 0,
      events: [
        {
          event_index: 4,
          event_type: 'stx_lock',
          tx_id: '0x1234',
          stx_lock_event: {
            locked_amount: '10000',
            unlock_height: 100,
            locked_address: 'ST3RJJS96F4GH90XDQQPFQ2023JVFNXPWCSV6BN1Z',
          },
        },
        {
          event_index: 3,
          event_type: 'fungible_token_asset',
          tx_id: '0x1234',
          asset: {
            asset_event_type: 'transfer',
            asset_id: 'test_ft_asset_id',
            sender: 'ST3RJJS96F4GH90XDQQPFQ2023JVFNXPWCSV6BN1Z',
            recipient: '',
            amount: '50',
          },
        },
        {
          event_index: 2,
          event_type: 'non_fungible_token_asset',
          tx_id: '0x1234',
          asset: {
            asset_event_type: 'transfer',
            asset_id: 'test_asset_id',
            sender: 'ST3RJJS96F4GH90XDQQPFQ2023JVFNXPWCSV6BN1Z',
            recipient: '',
            value: { hex: '0x020000000103', repr: '0x03' },
          },
        },
        {
          event_index: 1,
          event_type: 'smart_contract_log',
          tx_id: '0x1234',
          contract_log: {
            contract_id: 'ST3RJJS96F4GH90XDQQPFQ2023JVFNXPWCSV6BN1Z',
            topic: 'some-topic',
            value: { hex: '0x0200000008736f6d652076616c', repr: '0x736f6d652076616c' },
          },
        },
        {
          event_index: 0,
          event_type: 'stx_asset',
          tx_id: '0x1234',
          asset: {
            asset_event_type: 'transfer',
            sender: 'ST3RJJS96F4GH90XDQQPFQ2023JVFNXPWCSV6BN1Z',
            recipient: 'STB44HYPYAT2BB2QE513NSP81HTMYWBJP02HPGK6',
            amount: '100',
          },
        },
      ],
    };

    expect(addressEvents.status).toBe(200);
    expect(addressEvents.body).toEqual(expectedResponse);
  });

  test('/tx/events address filter -limit and offset', async () => {
    const address = 'ST3RJJS96F4GH90XDQQPFQ2023JVFNXPWCSV6BN1Z';
    const block = new TestBlockBuilder({ block_height: 1, index_block_hash: '0x01' })
      .addTx({
        tx_id: '0x1234',
      })
      .addTxStxEvent({ amount: 100n, sender: address })
      .addTxContractLogEvent({ contract_identifier: address })
      .addTxNftEvent({ asset_identifier: 'test_asset_id', sender: address })
      .addTxFtEvent({ sender: address, asset_identifier: 'test_ft_asset_id', amount: 50n })
      .addTxStxLockEvent({ unlock_height: 100, locked_amount: 10000, locked_address: address })
      .build();

    await db.update(block);
    const addressEvents = await supertest(api.server).get(
      `/extended/v1/tx/events?address=${address}&limit=2`
    );

    const expectedResponse = {
      limit: 2,
      offset: 0,
      events: [
        {
          event_index: 4,
          event_type: 'stx_lock',
          tx_id: '0x1234',
          stx_lock_event: {
            locked_amount: '10000',
            unlock_height: 100,
            locked_address: 'ST3RJJS96F4GH90XDQQPFQ2023JVFNXPWCSV6BN1Z',
          },
        },
        {
          event_index: 3,
          event_type: 'fungible_token_asset',
          tx_id: '0x1234',
          asset: {
            asset_event_type: 'transfer',
            asset_id: 'test_ft_asset_id',
            sender: 'ST3RJJS96F4GH90XDQQPFQ2023JVFNXPWCSV6BN1Z',
            recipient: '',
            amount: '50',
          },
        },
      ],
    };

    expect(addressEvents.status).toBe(200);
    expect(addressEvents.body).toEqual(expectedResponse);

    const addressEvents2 = await supertest(api.server).get(
      `/extended/v1/tx/events?address=${address}&limit=2&offset=2`
    );

    const expectedResponse2 = {
      limit: 2,
      offset: 2,
      events: [
        {
          event_index: 2,
          event_type: 'non_fungible_token_asset',
          tx_id: '0x1234',
          asset: {
            asset_event_type: 'transfer',
            asset_id: 'test_asset_id',
            sender: 'ST3RJJS96F4GH90XDQQPFQ2023JVFNXPWCSV6BN1Z',
            recipient: '',
            value: { hex: '0x020000000103', repr: '0x03' },
          },
        },
        {
          event_index: 1,
          event_type: 'smart_contract_log',
          tx_id: '0x1234',
          contract_log: {
            contract_id: 'ST3RJJS96F4GH90XDQQPFQ2023JVFNXPWCSV6BN1Z',
            topic: 'some-topic',
            value: { hex: '0x0200000008736f6d652076616c', repr: '0x736f6d652076616c' },
          },
        },
      ],
    };

    expect(addressEvents2.status).toBe(200);
    expect(addressEvents2.body).toEqual(expectedResponse2);
  });

  test('/tx/events address filter -invalid address', async () => {
    const address = 'invalid address';
    const addressEvents = await supertest(api.server).get(
      `/extended/v1/tx/events?address=${address}`
    );

    expect(addressEvents.status).toBe(400);
  });

  test('/tx/events tx_id filter', async () => {
    const address = 'ST3RJJS96F4GH90XDQQPFQ2023JVFNXPWCSV6BN1Z';
    const txId = '0x1234';
    const block = new TestBlockBuilder({ block_height: 1, index_block_hash: '0x01' })
      .addTx({
        tx_id: txId,
      })
      .addTxStxEvent({ amount: 100n, sender: address })
      .addTxContractLogEvent({ contract_identifier: address })
      .addTxNftEvent({ asset_identifier: 'test_asset_id', sender: address })
      .addTxFtEvent({ sender: address, asset_identifier: 'test_ft_asset_id', amount: 50n })
      .addTxStxLockEvent({ unlock_height: 100, locked_amount: 10000, locked_address: address })
      .build();

    await db.update(block);
    const events = await supertest(api.server).get(
      `/extended/v1/tx/events?tx_id=${txId}&type=stx_asset&type=smart_contract_log&type=non_fungible_token_asset&type=fungible_token_asset&type=stx_lock`
    );
    const expectedResponse = {
      limit: getPagingQueryLimit(ResourceType.Tx),
      offset: 0,
      events: [
        {
          event_index: 4,
          event_type: 'stx_lock',
          tx_id: '0x1234',
          stx_lock_event: {
            locked_amount: '10000',
            unlock_height: 100,
            locked_address: 'ST3RJJS96F4GH90XDQQPFQ2023JVFNXPWCSV6BN1Z',
          },
        },
        {
          event_index: 3,
          event_type: 'fungible_token_asset',
          tx_id: '0x1234',
          asset: {
            asset_event_type: 'transfer',
            asset_id: 'test_ft_asset_id',
            sender: 'ST3RJJS96F4GH90XDQQPFQ2023JVFNXPWCSV6BN1Z',
            recipient: '',
            amount: '50',
          },
        },
        {
          event_index: 2,
          event_type: 'non_fungible_token_asset',
          tx_id: '0x1234',
          asset: {
            asset_event_type: 'transfer',
            asset_id: 'test_asset_id',
            sender: 'ST3RJJS96F4GH90XDQQPFQ2023JVFNXPWCSV6BN1Z',
            recipient: '',
            value: { hex: '0x020000000103', repr: '0x03' },
          },
        },
        {
          event_index: 1,
          event_type: 'smart_contract_log',
          tx_id: '0x1234',
          contract_log: {
            contract_id: 'ST3RJJS96F4GH90XDQQPFQ2023JVFNXPWCSV6BN1Z',
            topic: 'some-topic',
            value: { hex: '0x0200000008736f6d652076616c', repr: '0x736f6d652076616c' },
          },
        },
        {
          event_index: 0,
          event_type: 'stx_asset',
          tx_id: '0x1234',
          asset: {
            asset_event_type: 'transfer',
            sender: 'ST3RJJS96F4GH90XDQQPFQ2023JVFNXPWCSV6BN1Z',
            recipient: 'STB44HYPYAT2BB2QE513NSP81HTMYWBJP02HPGK6',
            amount: '100',
          },
        },
      ],
    };

    expect(events.status).toBe(200);
    expect(events.body).toEqual(expectedResponse);
  });

  test('/tx/events tx_id filter -no filter applied', async () => {
    const address = 'address with no filter applied';
    const txId = '0x1234';
    const block = new TestBlockBuilder({ block_height: 1, index_block_hash: '0x01' })
      .addTx({
        tx_id: txId,
      })
      .addTxStxEvent({ amount: 100n, sender: address })
      .addTxContractLogEvent({ contract_identifier: address })
      .addTxNftEvent({ asset_identifier: 'test_asset_id', sender: address })
      .addTxFtEvent({ sender: address, asset_identifier: 'test_ft_asset_id', amount: 50n })
      .addTxStxLockEvent({ unlock_height: 100, locked_amount: 10000, locked_address: address })
      .build();

    await db.update(block);
    const events = await supertest(api.server).get(`/extended/v1/tx/events?tx_id=${txId}`);
    const expectedResponse = {
      limit: getPagingQueryLimit(ResourceType.Tx),
      offset: 0,
      events: [
        {
          event_index: 4,
          event_type: 'stx_lock',
          tx_id: '0x1234',
          stx_lock_event: {
            locked_amount: '10000',
            unlock_height: 100,
            locked_address: 'address with no filter applied',
          },
        },
        {
          event_index: 3,
          event_type: 'fungible_token_asset',
          tx_id: '0x1234',
          asset: {
            asset_event_type: 'transfer',
            asset_id: 'test_ft_asset_id',
            sender: 'address with no filter applied',
            recipient: '',
            amount: '50',
          },
        },
        {
          event_index: 2,
          event_type: 'non_fungible_token_asset',
          tx_id: '0x1234',
          asset: {
            asset_event_type: 'transfer',
            asset_id: 'test_asset_id',
            sender: 'address with no filter applied',
            recipient: '',
            value: { hex: '0x020000000103', repr: '0x03' },
          },
        },
        {
          event_index: 1,
          event_type: 'smart_contract_log',
          tx_id: '0x1234',
          contract_log: {
            contract_id: 'address with no filter applied',
            topic: 'some-topic',
            value: { hex: '0x0200000008736f6d652076616c', repr: '0x736f6d652076616c' },
          },
        },
        {
          event_index: 0,
          event_type: 'stx_asset',
          tx_id: '0x1234',
          asset: {
            asset_event_type: 'transfer',
            sender: 'address with no filter applied',
            recipient: 'STB44HYPYAT2BB2QE513NSP81HTMYWBJP02HPGK6',
            amount: '100',
          },
        },
      ],
    };

    expect(events.status).toBe(200);
    expect(events.body).toEqual(expectedResponse);
  });

  test('/tx/events tx_id filter -empty events returned', async () => {
    const txId = '0x1234';
    const events = await supertest(api.server).get(`/extended/v1/tx/events?tx_id=${txId}`);
    const expectedResponse = {
      limit: getPagingQueryLimit(ResourceType.Tx),
      offset: 0,
      events: [],
    };

    expect(events.status).toBe(200);
    expect(events.body).toEqual(expectedResponse);
  });

  test('/tx/events tx_id filter -invalid type', async () => {
    const txId = '0x1234';
    const events = await supertest(api.server).get(
      `/extended/v1/tx/events?tx_id=${txId}&type=invalid`
    );

    expect(events.status).toBe(400);
  });

  test('/tx/events tx_id filter -limit and offset', async () => {
    const txId = '0x1234';
    const address = 'address with no filter applied';
    const block = new TestBlockBuilder({ block_height: 1, index_block_hash: '0x01' })
      .addTx({
        tx_id: txId,
      })
      .addTxStxEvent({ amount: 100n, sender: address })
      .addTxContractLogEvent({ contract_identifier: address })
      .addTxNftEvent({ asset_identifier: 'test_asset_id', sender: address })
      .addTxFtEvent({ sender: address, asset_identifier: 'test_ft_asset_id', amount: 50n })
      .addTxStxLockEvent({ unlock_height: 100, locked_amount: 10000, locked_address: address })
      .build();

    await db.update(block);
    const events = await supertest(api.server).get(`/extended/v1/tx/events?tx_id=${txId}&limit=2`);

    const expectedResponse = {
      limit: 2,
      offset: 0,
      events: [
        {
          event_index: 4,
          event_type: 'stx_lock',
          tx_id: '0x1234',
          stx_lock_event: {
            locked_amount: '10000',
            unlock_height: 100,
            locked_address: 'address with no filter applied',
          },
        },
        {
          event_index: 3,
          event_type: 'fungible_token_asset',
          tx_id: '0x1234',
          asset: {
            asset_event_type: 'transfer',
            asset_id: 'test_ft_asset_id',
            sender: 'address with no filter applied',
            recipient: '',
            amount: '50',
          },
        },
      ],
    };

    expect(events.status).toBe(200);
    expect(events.body).toEqual(expectedResponse);

    const addressEvents2 = await supertest(api.server).get(
      `/extended/v1/tx/events?tx_id=${txId}&limit=2&offset=2`
    );

    const expectedResponse2 = {
      limit: 2,
      offset: 2,
      events: [
        {
          event_index: 2,
          event_type: 'non_fungible_token_asset',
          tx_id: '0x1234',
          asset: {
            asset_event_type: 'transfer',
            asset_id: 'test_asset_id',
            sender: 'address with no filter applied',
            recipient: '',
            value: { hex: '0x020000000103', repr: '0x03' },
          },
        },
        {
          event_index: 1,
          event_type: 'smart_contract_log',
          tx_id: '0x1234',
          contract_log: {
            contract_id: 'address with no filter applied',
            topic: 'some-topic',
            value: { hex: '0x0200000008736f6d652076616c', repr: '0x736f6d652076616c' },
          },
        },
      ],
    };

    expect(addressEvents2.status).toBe(200);
    expect(addressEvents2.body).toEqual(expectedResponse2);
  });

  test('/tx/events tx_id filter -invalid txId', async () => {
    const txId = 'invalid id';
    const events = await supertest(api.server).get(`/extended/v1/tx/events?tx_id=${txId}`);
    expect(events.status).toBe(400);
  });

  test('/tx/events -mutually exclusive query params', async () => {
    const txId = '0x1234';
    const address = 'ST3RJJS96F4GH90XDQQPFQ2023JVFNXPWCSV6BN1Z';
    const addressEvents = await supertest(api.server).get(
      `/extended/v1/tx/events?tx_id=${txId}&address=${address}&type=invalid`
    );

    expect(addressEvents.status).toBe(400);
  });

  test('event count value', async () => {
    const testAddr1 = 'ST3J8EVYHVKH6XXPD61EE8XEHW4Y2K83861225AB1';
    const testAddr2 = 'ST1HB64MAJ1MBV4CQ80GF01DZS4T1DSMX20ADCRA4';
    const block: DbBlock = {
      block_hash: '0x1234',
      index_block_hash: '0xdeadbeef',
      parent_index_block_hash: '0x00',
      parent_block_hash: '0xff0011',
      parent_microblock_hash: '',
      parent_microblock_sequence: 0,
      block_height: 1,
      burn_block_time: 1594647996,
      burn_block_hash: '0x1234',
      burn_block_height: 123,
      miner_txid: '0x4321',
      canonical: true,
      execution_cost_read_count: 0,
      execution_cost_read_length: 0,
      execution_cost_runtime: 0,
      execution_cost_write_count: 0,
      execution_cost_write_length: 0,
    };
    const tx: DbTx = {
      tx_id: '0x1234',
      tx_index: 4,
      anchor_mode: 3,
      nonce: 0,
      raw_tx: bufferToHexPrefixString(Buffer.from('')),
      index_block_hash: block.index_block_hash,
      block_hash: block.block_hash,
      block_height: block.block_height,
      burn_block_time: 1594647995,
      parent_burn_block_time: 1626122935,
      type_id: DbTxTypeId.Coinbase,
      coinbase_payload: bufferToHexPrefixString(Buffer.from('coinbase hi')),
      status: 1,
      raw_result: '0x0100000000000000000000000000000001', // u1
      canonical: true,
      microblock_canonical: true,
      microblock_sequence: I32_MAX,
      microblock_hash: '',
      parent_index_block_hash: block.parent_index_block_hash,
      parent_block_hash: block.parent_block_hash,
      post_conditions: '0x01f5',
      fee_rate: 1234n,
      sponsored: false,
      sponsor_address: undefined,
      sender_address: 'sender-addr',
      origin_hash_mode: 1,
      event_count: 1,
      execution_cost_read_count: 0,
      execution_cost_read_length: 0,
      execution_cost_runtime: 0,
      execution_cost_write_count: 0,
      execution_cost_write_length: 0,
    };
    const nftEvent: DbNftEvent = {
      canonical: true,
      event_type: DbEventTypeId.NonFungibleTokenAsset,
      asset_event_type_id: DbAssetEventTypeId.Transfer,
      event_index: 0,
      tx_id: tx.tx_id,
      tx_index: tx.tx_index,
      block_height: tx.block_height,
      asset_identifier: 'bux',
      value: '0x0000000000000000000000000000000000',
      recipient: testAddr1,
      sender: testAddr2,
    };
    await db.update({
      block: block,
      microblocks: [],
      minerRewards: [],
      txs: [
        {
          tx: tx,
          stxEvents: [],
          stxLockEvents: [],
          ftEvents: [],
          nftEvents: [nftEvent],
          contractLogEvents: [],
          names: [],
          namespaces: [],
          smartContracts: [],
          pox2Events: [],
        },
      ],
    });

    const expectedResponse = {
      tx_id: '0x1234',
      tx_type: 'coinbase',
      nonce: 0,
      anchor_mode: 'any',
      fee_rate: '1234',
      is_unanchored: false,
      sender_address: 'sender-addr',
      sponsored: false,
      post_condition_mode: 'allow',
      post_conditions: [],
      microblock_canonical: true,
      microblock_hash: '0x',
      microblock_sequence: I32_MAX,
      parent_block_hash: block.parent_block_hash,
      parent_burn_block_time: 1626122935,
      parent_burn_block_time_iso: '2021-07-12T20:48:55.000Z',
      tx_status: 'success',
      block_hash: '0x1234',
      block_height: 1,
      burn_block_time: 1594647995,
      burn_block_time_iso: '2020-07-13T13:46:35.000Z',
      canonical: true,
      tx_index: 4,
      tx_result: {
        hex: '0x0100000000000000000000000000000001',
        repr: 'u1',
      },
      coinbase_payload: {
        data: '0x636f696e62617365206869',
        alt_recipient: null,
      },
      event_count: 1,
      events: [
        {
          event_index: 0,
          event_type: 'non_fungible_token_asset',
          tx_id: '0x1234',
          asset: {
            asset_event_type: 'transfer',
            asset_id: 'bux',
            sender: 'ST1HB64MAJ1MBV4CQ80GF01DZS4T1DSMX20ADCRA4',
            recipient: 'ST3J8EVYHVKH6XXPD61EE8XEHW4Y2K83861225AB1',
            value: { hex: '0x0000000000000000000000000000000000', repr: '0' },
          },
        },
      ],
      execution_cost_read_count: 0,
      execution_cost_read_length: 0,
      execution_cost_runtime: 0,
      execution_cost_write_count: 0,
      execution_cost_write_length: 0,
    };

    const fetchTx = await supertest(api.server).get(`/extended/v1/tx/${tx.tx_id}`);
    expect(fetchTx.status).toBe(200);
    expect(fetchTx.type).toBe('application/json');
    expect(JSON.parse(fetchTx.text)).toEqual(expectedResponse);
  });

  test('empty abi', async () => {
    const source_code = '(some-src)';
    const abi = `{\"maps\":[{\"key\":{\"tuple\":[{\"name\":\"domainName\",\"type\":{\"buffer\":{\"length\":48}}},{\"name\":\"nameSpace\",\"type\":{\"buffer\":{\"length\":48}}}]},\"name\":\"DomainNameManagers\",\"value\":{\"tuple\":[{\"name\":\"domainNameFeePerc\",\"type\":\"uint128\"},{\"name\":\"domainNameFeeTokenMint\",\"type\":\"uint128\"},{\"name\":\"domainNameTokenSymbol\",\"type\":{\"string-utf8\":{\"length\":5}}},{\"name\":\"domainNameWallet\",\"type\":\"principal\"},{\"name\":\"referencerFeeTokenMint\",\"type\":\"uint128\"},{\"name\":\"sponsoredDID\",\"type\":{\"string-utf8\":{\"length\":256}}},{\"name\":\"sponsoredFeePerc\",\"type\":\"uint128\"},{\"name\":\"sponsoredUri\",\"type\":{\"string-utf8\":{\"length\":256}}},{\"name\":\"sponsoredWallet\",\"type\":\"principal\"}]}},{\"key\":{\"tuple\":[{\"name\":\"domainNMId\",\"type\":\"uint128\"}]},\"name\":\"DomainNameManagersIndex\",\"value\":{\"tuple\":[{\"name\":\"domainName\",\"type\":{\"buffer\":{\"length\":48}}},{\"name\":\"nameSpace\",\"type\":{\"buffer\":{\"length\":48}}}]}},{\"key\":{\"tuple\":[{\"name\":\"tokenSymbol\",\"type\":{\"string-ascii\":{\"length\":32}}}]},\"name\":\"DomainServiceFee\",\"value\":{\"tuple\":[{\"name\":\"fee\",\"type\":\"uint128\"}]}},{\"key\":{\"tuple\":[{\"name\":\"serviceId\",\"type\":\"uint128\"}]},\"name\":\"DomainServiceFeeIndex\",\"value\":{\"tuple\":[{\"name\":\"tokenSymbol\",\"type\":{\"string-ascii\":{\"length\":32}}}]}}],\"functions\":[{\"args\":[],\"name\":\"is-authorized-auth\",\"access\":\"private\",\"outputs\":{\"type\":\"bool\"}},{\"args\":[],\"name\":\"is-authorized-domain\",\"access\":\"private\",\"outputs\":{\"type\":\"bool\"}},{\"args\":[],\"name\":\"is-authorized-owner\",\"access\":\"private\",\"outputs\":{\"type\":\"bool\"}},{\"args\":[{\"name\":\"hashedSaltedFqn\",\"type\":{\"buffer\":{\"length\":20}}},{\"name\":\"stxToBurn\",\"type\":\"uint128\"},{\"name\":\"paymentSIP010Trait\",\"type\":\"trait_reference\"},{\"name\":\"reciprocityTokenTrait\",\"type\":\"trait_reference\"},{\"name\":\"referencerWallet\",\"type\":\"principal\"}],\"name\":\"bns-name-preorder\",\"access\":\"public\",\"outputs\":{\"type\":{\"response\":{\"ok\":\"uint128\",\"error\":\"int128\"}}}},{\"args\":[{\"name\":\"tokenSymbol\",\"type\":{\"string-ascii\":{\"length\":32}}},{\"name\":\"fee\",\"type\":\"uint128\"}],\"name\":\"create-domain-service-fee\",\"access\":\"public\",\"outputs\":{\"type\":{\"response\":{\"ok\":\"bool\",\"error\":\"int128\"}}}},{\"args\":[{\"name\":\"nameSpace\",\"type\":{\"buffer\":{\"length\":48}}},{\"name\":\"domainName\",\"type\":{\"buffer\":{\"length\":48}}},{\"name\":\"domainNameWallet\",\"type\":\"principal\"},{\"name\":\"domainNameFeePerc\",\"type\":\"uint128\"},{\"name\":\"domainNameFeeTokenMint\",\"type\":\"uint128\"},{\"name\":\"tokenSymbol\",\"type\":{\"string-utf8\":{\"length\":5}}},{\"name\":\"sponsoredWallet\",\"type\":\"principal\"},{\"name\":\"sponsoredFeePerc\",\"type\":\"uint128\"},{\"name\":\"sponsoredDID\",\"type\":{\"string-utf8\":{\"length\":256}}},{\"name\":\"sponsoredUri\",\"type\":{\"string-utf8\":{\"length\":256}}},{\"name\":\"referencerFeeTokenMint\",\"type\":\"uint128\"}],\"name\":\"create-domainname-manager\",\"access\":\"public\",\"outputs\":{\"type\":{\"response\":{\"ok\":\"bool\",\"error\":\"int128\"}}}},{\"args\":[{\"name\":\"sender\",\"type\":\"principal\"},{\"name\":\"fee\",\"type\":\"uint128\"},{\"name\":\"nameSpace\",\"type\":{\"buffer\":{\"length\":48}}},{\"name\":\"domainName\",\"type\":{\"buffer\":{\"length\":48}}},{\"name\":\"subDomain\",\"type\":{\"buffer\":{\"length\":48}}},{\"name\":\"paymentSIP010Trait\",\"type\":\"trait_reference\"},{\"name\":\"reciprocityTokenTrait\",\"type\":\"trait_reference\"},{\"name\":\"referencerWallet\",\"type\":\"principal\"}],\"name\":\"order-to-register-domain\",\"access\":\"public\",\"outputs\":{\"type\":{\"response\":{\"ok\":\"bool\",\"error\":\"int128\"}}}},{\"args\":[{\"name\":\"newDomainWallet\",\"type\":\"principal\"}],\"name\":\"set-domain-wallet\",\"access\":\"public\",\"outputs\":{\"type\":{\"response\":{\"ok\":\"bool\",\"error\":\"int128\"}}}},{\"args\":[{\"name\":\"newPDomainWallet\",\"type\":\"principal\"}],\"name\":\"set-platform-domain-wallet\",\"access\":\"public\",\"outputs\":{\"type\":{\"response\":{\"ok\":\"bool\",\"error\":\"int128\"}}}},{\"args\":[],\"name\":\"get-domain-name-manager-count\",\"access\":\"read_only\",\"outputs\":{\"type\":\"uint128\"}},{\"args\":[{\"name\":\"id\",\"type\":\"uint128\"}],\"name\":\"get-domain-name-managers-index\",\"access\":\"read_only\",\"outputs\":{\"type\":{\"optional\":{\"tuple\":[{\"name\":\"domainName\",\"type\":{\"buffer\":{\"length\":48}}},{\"name\":\"nameSpace\",\"type\":{\"buffer\":{\"length\":48}}}]}}}},{\"args\":[{\"name\":\"tokenSymbol\",\"type\":{\"string-ascii\":{\"length\":32}}}],\"name\":\"get-domain-service-fee\",\"access\":\"read_only\",\"outputs\":{\"type\":\"uint128\"}},{\"args\":[],\"name\":\"get-domain-service-fee-count\",\"access\":\"read_only\",\"outputs\":{\"type\":\"uint128\"}},{\"args\":[{\"name\":\"id\",\"type\":\"uint128\"}],\"name\":\"get-domain-service-fee-index\",\"access\":\"read_only\",\"outputs\":{\"type\":{\"optional\":{\"tuple\":[{\"name\":\"tokenSymbol\",\"type\":{\"string-ascii\":{\"length\":32}}}]}}}},{\"args\":[],\"name\":\"get-domain-wallet\",\"access\":\"read_only\",\"outputs\":{\"type\":\"principal\"}},{\"args\":[],\"name\":\"get-platform-domain-wallet\",\"access\":\"read_only\",\"outputs\":{\"type\":\"principal\"}},{\"args\":[{\"name\":\"nameSpace\",\"type\":{\"buffer\":{\"length\":48}}},{\"name\":\"domainName\",\"type\":{\"buffer\":{\"length\":48}}}],\"name\":\"get-ref-domainname-manager\",\"access\":\"read_only\",\"outputs\":{\"type\":{\"response\":{\"ok\":{\"tuple\":[{\"name\":\"domainNameFeePerc\",\"type\":\"uint128\"},{\"name\":\"domainNameFeeTokenMint\",\"type\":\"uint128\"},{\"name\":\"domainNameTokenSymbol\",\"type\":{\"string-utf8\":{\"length\":5}}},{\"name\":\"domainNameWallet\",\"type\":\"principal\"},{\"name\":\"referencerFeeTokenMint\",\"type\":\"uint128\"},{\"name\":\"sponsoredDID\",\"type\":{\"string-utf8\":{\"length\":256}}},{\"name\":\"sponsoredFeePerc\",\"type\":\"uint128\"},{\"name\":\"sponsoredUri\",\"type\":{\"string-utf8\":{\"length\":256}}},{\"name\":\"sponsoredWallet\",\"type\":\"principal\"}]},\"error\":\"int128\"}}}}],\"variables\":[{\"name\":\"CONTRACT_OWNER\",\"type\":\"principal\",\"access\":\"constant\"},{\"name\":\"ERR_DOMAINNAME_MANAGER_NOT_FOUND\",\"type\":\"int128\",\"access\":\"constant\"},{\"name\":\"ERR_INSUFFICIENT_FUNDS\",\"type\":\"int128\",\"access\":\"constant\"},{\"name\":\"ERR_NAME_PREORDER_FUNDS_INSUFFICIENT\",\"type\":\"int128\",\"access\":\"constant\"},{\"name\":\"ERR_UNAUTHORIZED\",\"type\":\"int128\",\"access\":\"constant\"},{\"name\":\"domainNameManagerCount\",\"type\":\"uint128\",\"access\":\"variable\"},{\"name\":\"domainServiceFeeCount\",\"type\":\"uint128\",\"access\":\"variable\"},{\"name\":\"domainWallet\",\"type\":\"principal\",\"access\":\"variable\"},{\"name\":\"platformDomainWallet\",\"type\":\"principal\",\"access\":\"variable\"}],\"fungible_tokens\":[],\"non_fungible_tokens\":[]}`;
    const tx1: DbTx = {
      type_id: DbTxTypeId.ContractCall,
      tx_id: '0x8407751d1a8d11ee986aca32a6459d9cd798283a12e048ebafcd4cc7dadb29af',
      anchor_mode: DbTxAnchorMode.Any,
      nonce: 0,
      raw_tx: bufferToHexPrefixString(Buffer.from('')),
      canonical: true,
      microblock_canonical: true,
      microblock_sequence: 2147483647,
      microblock_hash: '',
      parent_index_block_hash: '',
      parent_block_hash: '',
      block_height: 1,
      tx_index: 33,
      index_block_hash: '0xd10ccecfd7ac9e5f8a10de0532fac028559b31a6ff494d82147f6297fb663139',
      block_hash: '0xd10ccecfd7ac9e5f8a10de0532fac028559b31a6ff494d82147f6297fb663139',
      burn_block_time: 1637003433,
      parent_burn_block_time: 1637002470,
      status: DbTxStatus.Success,
      raw_result: '0x0100000000000000000000000000000001', // u1
      post_conditions: '0x01f5',
      fee_rate: 139200n,
      sponsored: false,
      sponsor_address: undefined,
      sender_address: 'SPX3DV9X9CGA8P14B3CMP2X8DBW6ZDXEAXDNPTER',
      origin_hash_mode: 1,
      event_count: 6,
      execution_cost_read_count: 55,
      execution_cost_read_length: 88420,
      execution_cost_runtime: 116256000,
      execution_cost_write_count: 9,
      execution_cost_write_length: 339,
      contract_call_contract_id: 'SP3YK7KWMYRCDMV5M4792T0T7DERQXHJJGGEPV1N8.pg-mdomains-v1',
      contract_call_function_name: 'bns-name-preorder',
      contract_call_function_args: bufferToHexPrefixString(
        createClarityValueArray(bufferCV(Buffer.from('test')), uintCV(1234n))
      ),
    };
    const tx2: DbTx = {
      type_id: DbTxTypeId.ContractCall,
      tx_id: '0x1513739d6a3f86d4597f5296cc536f6890e2affff9aece285e37399be697b43f',
      anchor_mode: DbTxAnchorMode.Any,
      nonce: 0,
      raw_tx: bufferToHexPrefixString(Buffer.from('')),
      canonical: true,
      microblock_canonical: true,
      microblock_sequence: 2147483647,
      microblock_hash: '',
      parent_index_block_hash: '',
      parent_block_hash: '',
      block_height: 1,
      tx_index: 33,
      index_block_hash: '0xd10ccecfd7ac9e5f8a10de0532fac028559b31a6ff494d82147f6297fb663139',
      block_hash: '0xd10ccecfd7ac9e5f8a10de0532fac028559b31a6ff494d82147f6297fb663139',
      burn_block_time: 1637003433,
      parent_burn_block_time: 1637002470,
      status: DbTxStatus.Success,
      raw_result: '0x0100000000000000000000000000000001', // u1
      post_conditions: '0x01f5',
      fee_rate: 139200n,
      sponsored: false,
      sponsor_address: undefined,
      sender_address: 'SPX3DV9X9CGA8P14B3CMP2X8DBW6ZDXEAXDNPTER',
      origin_hash_mode: 1,
      event_count: 6,
      execution_cost_read_count: 55,
      execution_cost_read_length: 88420,
      execution_cost_runtime: 116256000,
      execution_cost_write_count: 9,
      execution_cost_write_length: 339,
      contract_call_contract_id: 'SP000000000000000000002Q6VF78.bns',
      contract_call_function_name: 'name-register',
      contract_call_function_args: bufferToHexPrefixString(
        createClarityValueArray(bufferCV(Buffer.from('test')), uintCV(1234n))
      ),
    };
    const contractCall: DbSmartContract = {
      tx_id: '0x668142abbcabb846e3f83183325325071a8b4882dcf5476a38148cb5b738fc83',
      canonical: true,
      clarity_version: null,
      contract_id: 'SP3YK7KWMYRCDMV5M4792T0T7DERQXHJJGGEPV1N8.pg-mdomains-v1',
      block_height: 1,
      source_code,
      abi,
    };
    const contractCall2: DbSmartContract = {
      tx_id: '0xd8a9a4528ae833e1894eee676af8d218f8facbf95e166472df2c1a64219b5dfb',
      canonical: true,
      clarity_version: null,
      contract_id: 'SP000000000000000000002Q6VF78.bns',
      block_height: 1,
      source_code,
      abi: JSON.stringify(null),
    };
    const dbBlock: DbBlock = {
      block_hash: '0xd10ccecfd7ac9e5f8a10de0532fac028559b31a6ff494d82147f6297fb663139',
      index_block_hash: '0xd10ccecfd7ac9e5f8a10de0532fac028559b31a6ff494d82147f6297fb663139',
      parent_index_block_hash: '',
      parent_block_hash: '',
      parent_microblock_hash: '',
      parent_microblock_sequence: 0,
      block_height: 1,
      burn_block_time: 1637003433,
      burn_block_hash: '0x0000000000000000000342c6f7e9313ffa6f0a92618edaf86351ca265aee1c7a',
      burn_block_height: 1,
      miner_txid: '0x4321',
      canonical: true,
      execution_cost_read_count: 1210,
      execution_cost_read_length: 1919542,
      execution_cost_runtime: 2480886000,
      execution_cost_write_count: 138,
      execution_cost_write_length: 91116,
    };
    const expected = {
      tx_id: '0x8407751d1a8d11ee986aca32a6459d9cd798283a12e048ebafcd4cc7dadb29af',
      nonce: 0,
      fee_rate: '139200',
      sender_address: 'SPX3DV9X9CGA8P14B3CMP2X8DBW6ZDXEAXDNPTER',
      sponsored: false,
      post_condition_mode: 'allow',
      post_conditions: [],
      anchor_mode: 'any',
      is_unanchored: false,
      block_hash: '0xd10ccecfd7ac9e5f8a10de0532fac028559b31a6ff494d82147f6297fb663139',
      parent_block_hash: '0x',
      block_height: 1,
      burn_block_time: 1637003433,
      burn_block_time_iso: '2021-11-15T19:10:33.000Z',
      parent_burn_block_time: 1637002470,
      parent_burn_block_time_iso: '2021-11-15T18:54:30.000Z',
      canonical: true,
      tx_index: 33,
      tx_status: 'success',
      tx_result: {
        hex: '0x0100000000000000000000000000000001',
        repr: 'u1',
      },
      microblock_hash: '0x',
      microblock_sequence: 2147483647,
      microblock_canonical: true,
      event_count: 6,
      events: [],
      execution_cost_read_count: 55,
      execution_cost_read_length: 88420,
      execution_cost_runtime: 116256000,
      execution_cost_write_count: 9,
      execution_cost_write_length: 339,
      tx_type: 'contract_call',
      contract_call: {
        contract_id: 'SP3YK7KWMYRCDMV5M4792T0T7DERQXHJJGGEPV1N8.pg-mdomains-v1',
        function_name: 'bns-name-preorder',
        function_signature:
          '(define-public (bns-name-preorder (hashedSaltedFqn (buff 20)) (stxToBurn uint) (paymentSIP010Trait trait_reference) (reciprocityTokenTrait trait_reference) (referencerWallet principal)))',
        function_args: [
          {
            hex: '0x020000000474657374',
            name: 'hashedSaltedFqn',
            repr: '0x74657374',
            type: '(buff 20)',
          },
          {
            hex: '0x01000000000000000000000000000004d2',
            name: 'stxToBurn',
            repr: 'u1234',
            type: 'uint',
          },
        ],
      },
    };

    const dataStoreUpdate: DataStoreBlockUpdateData = {
      block: dbBlock,
      microblocks: [],
      minerRewards: [],
      txs: [
        {
          tx: tx1,
          stxEvents: [],
          stxLockEvents: [],
          ftEvents: [],
          nftEvents: [],
          contractLogEvents: [],
          smartContracts: [{ ...contractCall }],
          names: [],
          namespaces: [],
          pox2Events: [],
        },
        {
          tx: tx2,
          stxEvents: [],
          stxLockEvents: [],
          ftEvents: [],
          nftEvents: [],
          contractLogEvents: [],
          smartContracts: [{ ...contractCall2 }],
          names: [],
          namespaces: [],
          pox2Events: [],
        },
      ],
    };

    await db.update(dataStoreUpdate);

    const searchResult1 = await supertest(api.server).get(`/extended/v1/tx/${tx1.tx_id}`);
    expect(JSON.parse(searchResult1.text)).toEqual(expected);

    const expected2 = {
      tx_id: '0x1513739d6a3f86d4597f5296cc536f6890e2affff9aece285e37399be697b43f',
      nonce: 0,
      fee_rate: '139200',
      sender_address: 'SPX3DV9X9CGA8P14B3CMP2X8DBW6ZDXEAXDNPTER',
      sponsored: false,
      post_condition_mode: 'allow',
      post_conditions: [],
      anchor_mode: 'any',
      is_unanchored: false,
      block_hash: '0xd10ccecfd7ac9e5f8a10de0532fac028559b31a6ff494d82147f6297fb663139',
      parent_block_hash: '0x',
      block_height: 1,
      burn_block_time: 1637003433,
      burn_block_time_iso: '2021-11-15T19:10:33.000Z',
      parent_burn_block_time: 1637002470,
      parent_burn_block_time_iso: '2021-11-15T18:54:30.000Z',
      canonical: true,
      tx_index: 33,
      tx_status: 'success',
      tx_result: { hex: '0x0100000000000000000000000000000001', repr: 'u1' },
      microblock_hash: '0x',
      microblock_sequence: 2147483647,
      microblock_canonical: true,
      event_count: 6,
      execution_cost_read_count: 55,
      execution_cost_read_length: 88420,
      execution_cost_runtime: 116256000,
      execution_cost_write_count: 9,
      execution_cost_write_length: 339,
      tx_type: 'contract_call',
      contract_call: {
        contract_id: 'SP000000000000000000002Q6VF78.bns',
        function_name: 'name-register',
        function_signature: '',
        function_args: [
          {
            hex: '0x020000000474657374',
            name: '',
            repr: '0x74657374',
            type: '(buff 4)',
          },
          {
            hex: '0x01000000000000000000000000000004d2',
            name: '',
            repr: 'u1234',
            type: 'uint',
          },
        ],
      },
      events: [],
    };
    const searchResult2 = await supertest(api.server).get(`/extended/v1/tx/${tx2.tx_id}`);
    expect(searchResult2.status).toBe(200);
    expect(JSON.parse(searchResult2.text)).toEqual(expected2);

    const expected3 = {
      abi: null,
      block_height: 1,
      canonical: true,
      clarity_version: null,
      contract_id: contractCall2.contract_id,
      source_code: contractCall2.source_code,
      tx_id: contractCall2.tx_id,
    };
    const contractResult1 = await supertest(api.server).get(
      `/extended/v1/contract/${contractCall2.contract_id}`
    );
    expect(contractResult1.status).toBe(200);
    expect(contractResult1.body).toEqual(expected3);

    const expected4 = {
      abi: contractCall.abi,
      block_height: 1,
      canonical: true,
      clarity_version: null,
      contract_id: contractCall.contract_id,
      source_code: contractCall.source_code,
      tx_id: contractCall.tx_id,
    };
    const contractResult2 = await supertest(api.server).get(
      `/extended/v1/contract/${contractCall.contract_id}`
    );
    expect(contractResult2.status).toBe(200);
    expect({ ...contractResult2.body, abi: JSON.parse(contractResult2.body.abi) }).toEqual({
      ...expected4,
      abi: JSON.parse(expected4.abi as string),
    });

    const mempoolTx1: DbMempoolTx = {
      type_id: DbTxTypeId.ContractCall,
      tx_id: '0x4413739d6a3f86d4597f5296cc536f6890e2affff9aece285e37399be697b43f',
      anchor_mode: DbTxAnchorMode.Any,
      nonce: 0,
      raw_tx: bufferToHexPrefixString(Buffer.from('')),
      status: DbTxStatus.Success,
      post_conditions: '0x01f5',
      fee_rate: 139200n,
      sponsored: false,
      sponsor_address: undefined,
      sender_address: 'SPX3DV9X9CGA8P14B3CMP2X8DBW6ZDXEAXDNPTER',
      origin_hash_mode: 1,
      contract_call_contract_id: 'SP000000000000000000002Q6VF78.bns',
      contract_call_function_name: 'name-register',
      contract_call_function_args: bufferToHexPrefixString(
        createClarityValueArray(bufferCV(Buffer.from('test')), uintCV(1234n))
      ),
      pruned: false,
      receipt_time: 0,
    };
    await db.updateMempoolTxs({ mempoolTxs: [mempoolTx1] });

    const expectedMempoolResult1 = {
      anchor_mode: 'any',
      contract_call: {
        contract_id: 'SP000000000000000000002Q6VF78.bns',
        function_name: 'name-register',
        function_signature: '',
        function_args: [
          {
            hex: '0x020000000474657374',
            name: '',
            repr: '0x74657374',
            type: '(buff 4)',
          },
          {
            hex: '0x01000000000000000000000000000004d2',
            name: '',
            repr: 'u1234',
            type: 'uint',
          },
        ],
      },
      fee_rate: '139200',
      nonce: 0,
      post_condition_mode: 'allow',
      post_conditions: [],
      receipt_time: 0,
      receipt_time_iso: '1970-01-01T00:00:00.000Z',
      sender_address: 'SPX3DV9X9CGA8P14B3CMP2X8DBW6ZDXEAXDNPTER',
      sponsored: false,
      tx_id: mempoolTx1.tx_id,
      tx_status: 'success',
      tx_type: 'contract_call',
    };
    const mempoolTxResult1 = await supertest(api.server).get(`/extended/v1/tx/${mempoolTx1.tx_id}`);
    expect(mempoolTxResult1.status).toBe(200);
    expect(mempoolTxResult1.body).toEqual(expectedMempoolResult1);

    const mempoolTx2: DbMempoolTx = {
      type_id: DbTxTypeId.ContractCall,
      tx_id: '0x5513739d6a3f86d4597f5296cc536f6890e2affff9aece285e37399be697b43f',
      anchor_mode: DbTxAnchorMode.Any,
      nonce: 0,
      raw_tx: bufferToHexPrefixString(Buffer.from('')),
      status: DbTxStatus.Success,
      post_conditions: '0x01f5',
      fee_rate: 139200n,
      sponsored: false,
      sponsor_address: undefined,
      sender_address: 'SPX3DV9X9CGA8P14B3CMP2X8DBW6ZDXEAXDNPTER',
      origin_hash_mode: 1,
      contract_call_contract_id: 'SP3YK7KWMYRCDMV5M4792T0T7DERQXHJJGGEPV1N8.pg-mdomains-v1',
      contract_call_function_name: 'bns-name-preorder',
      contract_call_function_args: bufferToHexPrefixString(
        createClarityValueArray(bufferCV(Buffer.from('test')), uintCV(1234n))
      ),
      pruned: false,
      receipt_time: 0,
    };
    await db.updateMempoolTxs({ mempoolTxs: [mempoolTx2] });

    const expectedMempoolResult2 = {
      anchor_mode: 'any',
      contract_call: {
        contract_id: 'SP3YK7KWMYRCDMV5M4792T0T7DERQXHJJGGEPV1N8.pg-mdomains-v1',
        function_args: [
          {
            hex: '0x020000000474657374',
            name: 'hashedSaltedFqn',
            repr: '0x74657374',
            type: '(buff 20)',
          },
          {
            hex: '0x01000000000000000000000000000004d2',
            name: 'stxToBurn',
            repr: 'u1234',
            type: 'uint',
          },
        ],
        function_name: 'bns-name-preorder',
        function_signature:
          '(define-public (bns-name-preorder (hashedSaltedFqn (buff 20)) (stxToBurn uint) (paymentSIP010Trait trait_reference) (reciprocityTokenTrait trait_reference) (referencerWallet principal)))',
      },
      fee_rate: '139200',
      nonce: 0,
      post_condition_mode: 'allow',
      post_conditions: [],
      receipt_time: 0,
      receipt_time_iso: '1970-01-01T00:00:00.000Z',
      sender_address: 'SPX3DV9X9CGA8P14B3CMP2X8DBW6ZDXEAXDNPTER',
      sponsored: false,
      tx_id: mempoolTx2.tx_id,
      tx_status: 'success',
      tx_type: 'contract_call',
    };
    const mempoolTxResult2 = await supertest(api.server).get(`/extended/v1/tx/${mempoolTx2.tx_id}`);
    expect(mempoolTxResult2.status).toBe(200);
    expect(mempoolTxResult2.body).toEqual(expectedMempoolResult2);
  });

  test('fetch transactions from block', async () => {
    const block: DbBlock = {
      block_hash: '0x1234',
      index_block_hash: '0xdeadbeef',
      parent_index_block_hash: '0x00',
      parent_block_hash: '0xff0011',
      parent_microblock_hash: '',
      parent_microblock_sequence: 0,
      block_height: 1,
      burn_block_time: 94869286,
      burn_block_hash: '0x1234',
      burn_block_height: 123,
      miner_txid: '0x4321',
      canonical: true,
      execution_cost_read_count: 0,
      execution_cost_read_length: 0,
      execution_cost_runtime: 0,
      execution_cost_write_count: 0,
      execution_cost_write_length: 0,
    };
    const tx: DbTx = {
      tx_id: '0x1234',
      tx_index: 4,
      anchor_mode: 3,
      nonce: 0,
      raw_tx: bufferToHexPrefixString(Buffer.from('')),
      index_block_hash: block.index_block_hash,
      block_hash: block.block_hash,
      block_height: block.block_height,
      burn_block_time: block.burn_block_time,
      parent_burn_block_time: 1626122935,
      type_id: DbTxTypeId.Coinbase,
      coinbase_payload: bufferToHexPrefixString(Buffer.from('coinbase hi')),
      status: 1,
      raw_result: '0x0100000000000000000000000000000001', // u1
      canonical: true,
      microblock_canonical: true,
      microblock_sequence: I32_MAX,
      microblock_hash: '',
      parent_index_block_hash: block.parent_microblock_hash,
      parent_block_hash: block.parent_index_block_hash,
      post_conditions: '0x01f5',
      fee_rate: 1234n,
      sponsored: false,
      sponsor_address: undefined,
      sender_address: 'sender-addr',
      origin_hash_mode: 1,
      event_count: 0,
      execution_cost_read_count: 0,
      execution_cost_read_length: 0,
      execution_cost_runtime: 0,
      execution_cost_write_count: 0,
      execution_cost_write_length: 0,
    };
    await db.update({
      block,
      microblocks: [],
      minerRewards: [],
      txs: [
        {
          tx,
          stxEvents: [],
          stxLockEvents: [],
          ftEvents: [],
          nftEvents: [],
          contractLogEvents: [],
          names: [],
          namespaces: [],
          smartContracts: [],
          pox2Events: [],
        },
      ],
    });
    const result = await supertest(api.server).get(
      `/extended/v1/tx/block/${block.block_hash}?limit=20&offset=0`
    );
    expect(result.status).toBe(200);
    expect(result.type).toBe('application/json');

    // fetch all blocks
    const result1 = await supertest(api.server).get(`/extended/v1/block`);
    expect(result1.body.total).toBe(1);
    expect(result1.body.results[0].hash).toBe('0x1234');
    expect(result1.body.results[0].index_block_hash).toBe('0xdeadbeef');
  });

  test('fetch transactions from block', async () => {
    const not_updated_tx_id = '0x1111';
    const tx_not_found = {
      error: `could not find transaction by ID ${not_updated_tx_id}`,
    };
    const block: DbBlock = {
      block_hash: '0x1234',
      index_block_hash: '0xdeadbeef',
      parent_index_block_hash: '0x00',
      parent_block_hash: '0xff0011',
      parent_microblock_hash: '',
      parent_microblock_sequence: 0,
      block_height: 1,
      burn_block_time: 94869286,
      burn_block_hash: '0x1234',
      burn_block_height: 123,
      miner_txid: '0x4321',
      canonical: true,
      execution_cost_read_count: 0,
      execution_cost_read_length: 0,
      execution_cost_runtime: 0,
      execution_cost_write_count: 0,
      execution_cost_write_length: 0,
    };
    await db.updateBlock(client, block);
    const tx: DbTx = {
      tx_id: '0x1234',
      tx_index: 4,
      anchor_mode: 3,
      nonce: 0,
      raw_tx: bufferToHexPrefixString(Buffer.from('')),
      index_block_hash: block.index_block_hash,
      block_hash: block.block_hash,
      block_height: block.block_height,
      burn_block_time: block.burn_block_time,
      parent_burn_block_time: 1626122935,
      type_id: DbTxTypeId.Coinbase,
      coinbase_payload: bufferToHexPrefixString(Buffer.from('coinbase hi')),
      status: 1,
      raw_result: '0x0100000000000000000000000000000001', // u1
      canonical: true,
      microblock_canonical: true,
      microblock_sequence: I32_MAX,
      microblock_hash: '',
      parent_index_block_hash: block.parent_index_block_hash,
      parent_block_hash: block.parent_block_hash,
      post_conditions: '0x01f5',
      fee_rate: 1234n,
      sponsored: false,
      sponsor_address: undefined,
      sender_address: 'sender-addr',
      origin_hash_mode: 1,
      event_count: 0,
      execution_cost_read_count: 0,
      execution_cost_read_length: 0,
      execution_cost_runtime: 0,
      execution_cost_write_count: 0,
      execution_cost_write_length: 0,
    };
    await db.updateTx(client, tx);
    const result1 = await supertest(api.server).get(`/extended/v1/tx/block/${block.block_hash}`);
    expect(result1.status).toBe(200);
    expect(result1.type).toBe('application/json');
    expect(result1.body.limit).toBe(getPagingQueryLimit(ResourceType.Tx));
    expect(result1.body.offset).toBe(0);
    expect(result1.body.total).toBe(1);
    expect(result1.body.results.length).toBe(1);

    const result2 = await supertest(api.server).get(
      `/extended/v1/tx/block/${block.block_hash}?limit=20&offset=15`
    );
    expect(result2.body.limit).toBe(20);
    expect(result2.body.offset).toBe(15);
    expect(result2.body.total).toBe(1);
    expect(result2.body.results.length).toBe(0);

    const result3 = await supertest(api.server).get(
      `/extended/v1/tx/block_height/${block.block_height}`
    );
    expect(result3.status).toBe(200);
    expect(result3.type).toBe('application/json');
    expect(result3.body.limit).toBe(getPagingQueryLimit(ResourceType.Tx));
    expect(result3.body.offset).toBe(0);
    expect(result3.body.total).toBe(1);
    expect(result3.body.results.length).toBe(1);

    const result4 = await supertest(api.server).get(
      `/extended/v1/tx/block_height/${block.block_height}?limit=20&offset=15`
    );
    expect(result4.body.limit).toBe(20);
    expect(result4.body.offset).toBe(15);
    expect(result4.body.total).toBe(1);
    expect(result4.body.results.length).toBe(0);

    // not available tx
    const result5 = await supertest(api.server).get(`/extended/v1/tx/${not_updated_tx_id}`);
    expect(JSON.parse(result5.text)).toEqual(tx_not_found);
  });

  test('paginate transactions by block', async () => {
    let blockBuilder1 = new TestBlockBuilder();
    for (let i = 0; i < 12; i++) {
      blockBuilder1 = blockBuilder1.addTx({
        tx_index: i,
        tx_id: `0x00${i.toString().padStart(2, '0')}`,
      });
    }
    const block1 = blockBuilder1.build();
    // move around some tx insert orders
    const tx1 = block1.txs[1];
    const tx2 = block1.txs[5];
    const tx3 = block1.txs[10];
    const tx4 = block1.txs[11];
    block1.txs[1] = tx4;
    block1.txs[5] = tx3;
    block1.txs[10] = tx2;
    block1.txs[11] = tx1;
    await db.update(block1);

    // Insert some duplicated, non-canonical txs to ensure they don't cause issues with
    // returned tx list or pagination ordering.
    const nonCanonicalTx1: DbTx = { ...tx1.tx, canonical: false, microblock_hash: '0xaa' };
    await db.updateTx(client, nonCanonicalTx1);
    const nonCanonicalTx2: DbTx = {
      ...tx2.tx,
      microblock_canonical: false,
      microblock_hash: '0xbb',
    };
    await db.updateTx(client, nonCanonicalTx2);

    const result1 = await supertest(api.server).get(
      `/extended/v1/tx/block_height/${block1.block.block_height}?limit=4&offset=0`
    );
    expect(result1.status).toBe(200);
    expect(result1.type).toBe('application/json');
    expect(result1.body).toEqual(
      expect.objectContaining({
        total: 12,
        limit: 4,
        offset: 0,
        results: expect.arrayContaining([
          expect.objectContaining({
            tx_id: '0x0011',
            tx_index: 11,
          }),
          expect.objectContaining({
            tx_id: '0x0010',
            tx_index: 10,
          }),
          expect.objectContaining({
            tx_id: '0x0009',
            tx_index: 9,
          }),
          expect.objectContaining({
            tx_id: '0x0008',
            tx_index: 8,
          }),
        ]),
      })
    );

    const result2 = await supertest(api.server).get(
      `/extended/v1/tx/block_height/${block1.block.block_height}?limit=4&offset=4`
    );
    expect(result2.status).toBe(200);
    expect(result2.type).toBe('application/json');
    expect(result2.body).toEqual(
      expect.objectContaining({
        total: 12,
        limit: 4,
        offset: 4,
        results: expect.arrayContaining([
          expect.objectContaining({
            tx_id: '0x0007',
            tx_index: 7,
          }),
          expect.objectContaining({
            tx_id: '0x0006',
            tx_index: 6,
          }),
          expect.objectContaining({
            tx_id: '0x0005',
            tx_index: 5,
          }),
          expect.objectContaining({
            tx_id: '0x0004',
            tx_index: 4,
          }),
        ]),
      })
    );

    const result3 = await supertest(api.server).get(
      `/extended/v1/tx/block_height/${block1.block.block_height}?limit=4&offset=8`
    );
    expect(result3.status).toBe(200);
    expect(result3.type).toBe('application/json');
    expect(result3.body).toEqual(
      expect.objectContaining({
        total: 12,
        limit: 4,
        offset: 8,
        results: expect.arrayContaining([
          expect.objectContaining({
            tx_id: '0x0003',
            tx_index: 3,
          }),
          expect.objectContaining({
            tx_id: '0x0002',
            tx_index: 2,
          }),
          expect.objectContaining({
            tx_id: '0x0001',
            tx_index: 1,
          }),
          expect.objectContaining({
            tx_id: '0x0000',
            tx_index: 0,
          }),
        ]),
      })
    );
  });

  afterEach(async () => {
    await api.terminate();
    await db?.close();
    await runMigrations(undefined, 'down');
  });
});<|MERGE_RESOLUTION|>--- conflicted
+++ resolved
@@ -293,7 +293,7 @@
     const block = new TestBlockBuilder().build();
     await db.update(block);
     const expectedResp = {
-      limit: 96,
+      limit: getPagingQueryLimit(ResourceType.Tx),
       offset: 0,
       results: [],
       total: 0,
@@ -683,7 +683,6 @@
     }
 
     const expectedResp = {
-<<<<<<< HEAD
       block_hash: '0xff',
       block_height: 1,
       burn_block_time: 1594647995,
@@ -722,12 +721,6 @@
       execution_cost_runtime: 0,
       execution_cost_write_count: 0,
       execution_cost_write_length: 0,
-=======
-      limit: getPagingQueryLimit(ResourceType.Tx),
-      offset: 0,
-      results: [],
-      total: 0,
->>>>>>> b991d52b
     };
     const fetchTx = await supertest(api.server).get(`/extended/v1/tx/${dbTx.tx_id}`);
     expect(fetchTx.status).toBe(200);

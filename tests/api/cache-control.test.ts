import * as supertest from 'supertest';
import { ChainID } from '@stacks/transactions';
import { getBlockFromDataStore } from '../../src/api/controllers/db-controller';
import {
  DbBlock,
  DbMicroblockPartial,
  DbTxRaw,
  DbTxStatus,
  DbTxTypeId,
} from '../../src/datastore/common';
import { startApiServer, ApiServer } from '../../src/api/init';
import { I32_MAX } from '../../src/helpers';
import { TestBlockBuilder, testMempoolTx } from '../utils/test-builders';
import { PgWriteStore } from '../../src/datastore/pg-write-store';
import { PgSqlClient, bufferToHex } from '@hirosystems/api-toolkit';
import { migrate } from '../utils/test-helpers';

describe('cache-control tests', () => {
  let db: PgWriteStore;
  let client: PgSqlClient;
  let api: ApiServer;

  beforeEach(async () => {
    await migrate('up');
    db = await PgWriteStore.connect({
      usageName: 'tests',
      withNotifier: false,
      skipMigrations: true,
    });
    client = db.sql;
    api = await startApiServer({ datastore: db, chainId: ChainID.Testnet });
  });

  afterEach(async () => {
    await api.terminate();
    await db?.close();
    await migrate('down');
  });

  test('block chaintip cache control', async () => {
    const addr1 = 'ST28D4Q6RCQSJ6F7TEYWQDS4N1RXYEP9YBWMYSB97';
    const addr2 = 'STB44HYPYAT2BB2QE513NSP81HTMYWBJP02HPGK6';

    const block1: DbBlock = {
      block_hash: '0x1234',
      index_block_hash: '0xdeadbeef',
      parent_index_block_hash: '0x5678',
      parent_block_hash: '0xff0011',
      parent_microblock_hash: '0x00',
      parent_microblock_sequence: 0,
      block_height: 1,
      block_time: 1594647996,
      burn_block_time: 1594647996,
      burn_block_hash: '0x1234',
      burn_block_height: 123,
      miner_txid: '0x4321',
      canonical: true,
      execution_cost_read_count: 0,
      execution_cost_read_length: 0,
      execution_cost_runtime: 0,
      execution_cost_write_count: 0,
      execution_cost_write_length: 0,
      tx_count: 1,
      signer_bitvec: null,
    };
    const tx: DbTxRaw = {
      tx_id: '0x1234',
      anchor_mode: 3,
      tx_index: 4,
      nonce: 0,
      raw_tx: '',
      index_block_hash: block1.index_block_hash,
      block_hash: block1.block_hash,
      block_height: 68456,
      block_time: 1594647995,
      burn_block_height: 68456,
      burn_block_time: 1594647995,
      parent_burn_block_time: 1626122935,
      type_id: DbTxTypeId.Coinbase,
      coinbase_payload: bufferToHex(Buffer.from('coinbase hi')),
      status: 1,
      raw_result: '0x0100000000000000000000000000000001', // u1
      canonical: true,
      microblock_canonical: true,
      microblock_sequence: I32_MAX,
      microblock_hash: '',
      parent_index_block_hash: '',
      parent_block_hash: '',
      post_conditions: '',
      fee_rate: 1234n,
      sponsored: false,
      sponsor_address: undefined,
      sender_address: 'sender-addr',
      origin_hash_mode: 1,
      event_count: 0,
      execution_cost_read_count: 0,
      execution_cost_read_length: 0,
      execution_cost_runtime: 0,
      execution_cost_write_count: 0,
      execution_cost_write_length: 0,
    };
    await db.update({
      block: block1,
      microblocks: [],
      minerRewards: [],
      txs: [
        {
          tx: tx,
          stxEvents: [],
          stxLockEvents: [],
          ftEvents: [],
          nftEvents: [],
          contractLogEvents: [],
          names: [],
          namespaces: [],
          smartContracts: [],
          pox2Events: [],
          pox3Events: [],
          pox4Events: [],
        },
      ],
    });

    const blockQuery = await getBlockFromDataStore({
      blockIdentifer: { hash: block1.block_hash },
      db,
    });
    if (!blockQuery.found) {
      throw new Error('block not found');
    }

    const expectedResp1 = {
      burn_block_time: 1594647996,
      burn_block_time_iso: '2020-07-13T13:46:36.000Z',
      burn_block_hash: '0x1234',
      burn_block_height: 123,
      miner_txid: '0x4321',
      canonical: true,
      hash: '0x1234',
      index_block_hash: '0xdeadbeef',
      height: 1,
      block_time: 1594647996,
      block_time_iso: '2020-07-13T13:46:36.000Z',
      parent_block_hash: '0xff0011',
      parent_microblock_hash: '0x00',
      parent_microblock_sequence: 0,
      txs: ['0x1234'],
      microblocks_accepted: [],
      microblocks_streamed: [],
      execution_cost_read_count: 0,
      execution_cost_read_length: 0,
      execution_cost_runtime: 0,
      execution_cost_write_count: 0,
      execution_cost_write_length: 0,
      microblock_tx_count: {},
    };

    expect(blockQuery.result).toEqual(expectedResp1);

    const fetchBlockByHash1 = await supertest(api.server).get(
      `/extended/v1/block/${block1.block_hash}`
    );
    expect(fetchBlockByHash1.status).toBe(200);
    expect(fetchBlockByHash1.type).toBe('application/json');
    expect(JSON.parse(fetchBlockByHash1.text)).toEqual(expectedResp1);
    expect(fetchBlockByHash1.headers['etag']).toBe(`"${block1.index_block_hash}"`);

    const fetchBlockByHashCached1 = await supertest(api.server)
      .get(`/extended/v1/block/${block1.block_hash}`)
      .set('If-None-Match', `"${block1.index_block_hash}"`);
    expect(fetchBlockByHashCached1.status).toBe(304);
    expect(fetchBlockByHashCached1.text).toBe('');

    const fetchBlockByHashCacheMiss = await supertest(api.server)
      .get(`/extended/v1/block/${block1.block_hash}`)
      .set('If-None-Match', '"0x12345678"');
    expect(fetchBlockByHashCacheMiss.status).toBe(200);
    expect(fetchBlockByHashCacheMiss.type).toBe('application/json');
    expect(JSON.parse(fetchBlockByHashCacheMiss.text)).toEqual(expectedResp1);
    expect(fetchBlockByHashCacheMiss.headers['etag']).toBe(`"${block1.index_block_hash}"`);

    const fetchBlockByHeight = await supertest(api.server).get(
      `/extended/v1/block/by_height/${block1.block_height}`
    );
    expect(fetchBlockByHeight.status).toBe(200);
    expect(fetchBlockByHeight.type).toBe('application/json');
    expect(JSON.parse(fetchBlockByHeight.text)).toEqual(expectedResp1);
    expect(fetchBlockByHeight.headers['etag']).toBe(`"${block1.index_block_hash}"`);

    const fetchBlockByHeightCached = await supertest(api.server)
      .get(`/extended/v1/block/by_height/${block1.block_height}`)
      .set('If-None-Match', `"${block1.index_block_hash}"`);
    expect(fetchBlockByHeightCached.status).toBe(304);
    expect(fetchBlockByHeightCached.text).toBe('');

    const fetchBlockByHeightCacheMiss = await supertest(api.server)
      .get(`/extended/v1/block/by_height/${block1.block_height}`)
      .set('If-None-Match', '"0x12345678"');
    expect(fetchBlockByHashCacheMiss.status).toBe(200);
    expect(fetchBlockByHeightCacheMiss.type).toBe('application/json');
    expect(JSON.parse(fetchBlockByHeightCacheMiss.text)).toEqual(expectedResp1);
    expect(fetchBlockByHeightCacheMiss.headers['etag']).toBe(`"${block1.index_block_hash}"`);

    const fetchStxSupplyResp1 = expect.objectContaining({ total_stx: expect.any(String) });
    const fetchStxSupply = await supertest(api.server).get(`/extended/v1/stx_supply`);
    expect(fetchStxSupply.type).toBe('application/json');
    expect(fetchStxSupply.body).toEqual(fetchStxSupplyResp1);
    expect(fetchStxSupply.headers['etag']).toBe(`"${block1.index_block_hash}"`);

    const fetchStxSupplyCached = await supertest(api.server)
      .get(`/extended/v1/stx_supply`)
      .set('If-None-Match', `"${block1.index_block_hash}"`);
    expect(fetchStxSupplyCached.status).toBe(304);
    expect(fetchStxSupplyCached.text).toBe('');

    const fetchStxSupplyCacheMiss = await supertest(api.server)
      .get(`/extended/v1/stx_supply`)
      .set('If-None-Match', '"0x12345678"');
    expect(fetchStxSupplyCacheMiss.status).toBe(200);
    expect(fetchStxSupplyCacheMiss.type).toBe('application/json');
    expect(fetchStxSupplyCacheMiss.body).toEqual(fetchStxSupplyResp1);
    expect(fetchStxSupplyCacheMiss.headers['etag']).toBe(`"${block1.index_block_hash}"`);

    const mb1: DbMicroblockPartial = {
      microblock_hash: '0xff01',
      microblock_sequence: 0,
      microblock_parent_hash: block1.block_hash,
      parent_index_block_hash: block1.index_block_hash,
      parent_burn_block_height: 123,
      parent_burn_block_hash: '0xaa',
      parent_burn_block_time: 1626122935,
    };
    const mbTx1: DbTxRaw = {
      tx_id: '0x02',
      tx_index: 0,
      anchor_mode: 3,
      nonce: 0,
      raw_tx: '',
      type_id: DbTxTypeId.TokenTransfer,
      status: 1,
      raw_result: '0x0100000000000000000000000000000001', // u1
      canonical: true,
      post_conditions: '',
      fee_rate: 1234n,
      sponsored: false,
      sender_address: addr1,
      sponsor_address: undefined,
      origin_hash_mode: 1,
      token_transfer_amount: 50n,
      token_transfer_memo: bufferToHex(Buffer.from('hi')),
      token_transfer_recipient_address: addr2,
      event_count: 1,
      parent_index_block_hash: block1.index_block_hash,
      parent_block_hash: block1.block_hash,
      microblock_canonical: true,
      microblock_sequence: mb1.microblock_sequence,
      microblock_hash: mb1.microblock_hash,
      parent_burn_block_time: mb1.parent_burn_block_time,
      execution_cost_read_count: 0,
      execution_cost_read_length: 0,
      execution_cost_runtime: 0,
      execution_cost_write_count: 0,
      execution_cost_write_length: 0,

      // These properties aren't known until the next anchor block that accepts this microblock.
      index_block_hash: '',
      block_hash: '',
      burn_block_time: -1,
      burn_block_height: -1,
      block_time: -1,

      // These properties can be determined with a db query, they are set while the db is inserting them.
      block_height: -1,
    };

    await db.updateMicroblocks({
      microblocks: [mb1],
      txs: [
        {
          tx: mbTx1,
          stxLockEvents: [],
          stxEvents: [],
          ftEvents: [],
          nftEvents: [],
          contractLogEvents: [],
          smartContracts: [],
          names: [],
          namespaces: [],
          pox2Events: [],
          pox3Events: [],
          pox4Events: [],
        },
      ],
    });

    const chainTip2 = await db.getChainTip(db.sql);
    expect(chainTip2.block_hash).toBe(block1.block_hash);
    expect(chainTip2.block_height).toBe(block1.block_height);
    expect(chainTip2.index_block_hash).toBe(block1.index_block_hash);
    expect(chainTip2.microblock_hash).toBe(mb1.microblock_hash);
    expect(chainTip2.microblock_sequence).toBe(mb1.microblock_sequence);

    const expectedResp2 = {
      burn_block_time: 1594647996,
      burn_block_time_iso: '2020-07-13T13:46:36.000Z',
      burn_block_hash: '0x1234',
      burn_block_height: 123,
      miner_txid: '0x4321',
      canonical: true,
      hash: '0x1234',
      index_block_hash: '0xdeadbeef',
      height: 1,
      block_time: 1594647996,
      block_time_iso: '2020-07-13T13:46:36.000Z',
      parent_block_hash: '0xff0011',
      parent_microblock_hash: '0x00',
      parent_microblock_sequence: 0,
      txs: ['0x1234'],
      microblocks_accepted: [],
      microblocks_streamed: ['0xff01'],
      execution_cost_read_count: 0,
      execution_cost_read_length: 0,
      execution_cost_runtime: 0,
      execution_cost_write_count: 0,
      execution_cost_write_length: 0,
      microblock_tx_count: {},
    };

    const fetchBlockByHash2 = await supertest(api.server).get(
      `/extended/v1/block/${block1.block_hash}`
    );
    expect(fetchBlockByHash2.status).toBe(200);
    expect(fetchBlockByHash2.type).toBe('application/json');
    expect(JSON.parse(fetchBlockByHash2.text)).toEqual(expectedResp2);
    expect(fetchBlockByHash2.headers['etag']).toBe(`"${mb1.microblock_hash}"`);

    const fetchBlockByHashCached2 = await supertest(api.server)
      .get(`/extended/v1/block/${block1.block_hash}`)
      .set('If-None-Match', `"${mb1.microblock_hash}"`);
    expect(fetchBlockByHashCached2.status).toBe(304);
    expect(fetchBlockByHashCached2.text).toBe('');
  });

  test('mempool digest cache control', async () => {
    const block1 = new TestBlockBuilder({
      block_height: 1,
      index_block_hash: '0x01',
    })
      .addTx({ tx_id: '0x0001' })
      .build();
    await db.update(block1);

    // ETag zero.
    const request1 = await supertest(api.server).get('/extended/v1/tx/mempool');
    expect(request1.status).toBe(200);
    expect(request1.type).toBe('application/json');
    const etag0 = request1.headers['etag'];

    // Add mempool txs.
    const mempoolTx1 = testMempoolTx({ tx_id: '0x1101' });
    const mempoolTx2 = testMempoolTx({ tx_id: '0x1102' });
    await db.updateMempoolTxs({ mempoolTxs: [mempoolTx1, mempoolTx2] });

    // Valid ETag.
    const request2 = await supertest(api.server).get('/extended/v1/tx/mempool');
    expect(request2.status).toBe(200);
    expect(request2.type).toBe('application/json');
    expect(request2.headers['etag']).toBeTruthy();
    const etag1 = request2.headers['etag'];
    expect(etag1).not.toEqual(etag0);

    // Cache works with valid ETag.
    const request3 = await supertest(api.server)
      .get('/extended/v1/tx/mempool')
      .set('If-None-Match', etag1);
    expect(request3.status).toBe(304);
    expect(request3.text).toBe('');

    // Drop one tx.
    await db.dropMempoolTxs({ status: DbTxStatus.DroppedReplaceByFee, txIds: ['0x1101'] });

    // Cache is now a miss.
    const request4 = await supertest(api.server)
      .get('/extended/v1/tx/mempool')
      .set('If-None-Match', etag1);
    expect(request4.status).toBe(200);
    expect(request4.type).toBe('application/json');
    expect(request4.headers['etag'] !== etag1).toEqual(true);
    const etag2 = request4.headers['etag'];

    // Prune the other tx from the mempool by confirming it into a block.
    const block2 = new TestBlockBuilder({
      block_height: 2,
      index_block_hash: '0x02',
      parent_index_block_hash: '0x01',
    })
      .addTx({ tx_id: '0x1102' })
      .build();
    await db.update(block2);

    // Cache is now a miss.
    const request5 = await supertest(api.server)
      .get('/extended/v1/tx/mempool')
      .set('If-None-Match', etag2);
    expect(request5.status).toBe(200);
    expect(request5.type).toBe('application/json');
    const etag3 = request5.headers['etag'];

    // Restore a tx back into the mempool by making its anchor block non-canonical.
    const block2b = new TestBlockBuilder({
      block_height: 2,
      index_block_hash: '0x02bb',
      parent_index_block_hash: '0x01',
    })
      .addTx({ tx_id: '0x0002' })
      .build();
    await db.update(block2b);
    const block3 = new TestBlockBuilder({
      block_height: 3,
      index_block_hash: '0x03',
      parent_index_block_hash: '0x02bb',
    })
      .addTx({ tx_id: '0x0003' })
      .build();
    await db.update(block3);

    // Cache is now a miss and ETag is non-zero because mempool is not empty.
    const request6 = await supertest(api.server)
      .get('/extended/v1/tx/mempool')
      .set('If-None-Match', etag3);
    expect(request6.status).toBe(200);
    expect(request6.type).toBe('application/json');
    expect(request6.headers['etag']).not.toEqual(etag3);
    const etag4 = request6.headers['etag'];

    // Garbage collect all txs.
    process.env.STACKS_MEMPOOL_TX_GARBAGE_COLLECTION_THRESHOLD = '0';
    const block4 = new TestBlockBuilder({
      block_height: 4,
      index_block_hash: '0x04',
      parent_index_block_hash: '0x03',
    })
      .addTx({ tx_id: '0x0004' })
      .build();
    await db.update(block4);

    // ETag changes once again.
    const request7 = await supertest(api.server)
      .get('/extended/v1/tx/mempool')
      .set('If-None-Match', etag4);
    expect(request7.status).toBe(200);
    expect(request7.type).toBe('application/json');
    expect(request7.headers['etag']).not.toEqual(etag4);
  });

  test('transaction cache control', async () => {
    const txId1 = '0x0153a41ed24a0e1d32f66ea98338df09f942571ca66359e28bdca79ccd0305cf';
    const txId2 = '0xfb4bfc274007825dfd2d8f6c3f429407016779e9954775f82129108282d4c4ce';

    const block1 = new TestBlockBuilder({
      block_height: 1,
      index_block_hash: '0x01',
    })
      .addTx()
      .build();
    await db.update(block1);

    // No tx yet.
    const request1 = await supertest(api.server).get(`/extended/v1/tx/${txId1}`);
    expect(request1.status).toBe(404);
    expect(request1.type).toBe('application/json');

    // Add mempool tx.
    const mempoolTx1 = testMempoolTx({ tx_id: txId1 });
    await db.updateMempoolTxs({ mempoolTxs: [mempoolTx1] });

    // Valid mempool ETag.
    const request2 = await supertest(api.server).get(`/extended/v1/tx/${txId1}`);
    expect(request2.status).toBe(200);
    expect(request2.type).toBe('application/json');
    expect(request2.headers['etag']).toBeTruthy();
    const etag1 = request2.headers['etag'];

    // Cache works with valid ETag.
    const request3 = await supertest(api.server)
      .get(`/extended/v1/tx/${txId1}`)
      .set('If-None-Match', etag1);
    expect(request3.status).toBe(304);
    expect(request3.text).toBe('');

    // Mine the same tx into a block
    const block2 = new TestBlockBuilder({
      block_height: 2,
      index_block_hash: '0x02',
      parent_index_block_hash: '0x01',
    })
      .addTx({ tx_id: txId1 })
      .build();
    await db.update(block2);

    // Cache no longer works with mempool ETag but we get updated ETag.
    const request4 = await supertest(api.server)
      .get(`/extended/v1/tx/${txId1}`)
      .set('If-None-Match', etag1);
    expect(request4.status).toBe(200);
    expect(request4.headers['etag']).toBeTruthy();
    const etag2 = request4.headers['etag'];

    // Cache works with new ETag.
    const request5 = await supertest(api.server)
      .get(`/extended/v1/tx/${txId1}`)
      .set('If-None-Match', etag2);
    expect(request5.status).toBe(304);
    expect(request5.text).toBe('');

    // No tx #2 yet.
    const request6 = await supertest(api.server).get(`/extended/v1/tx/${txId2}`);
    expect(request6.status).toBe(404);
    expect(request6.type).toBe('application/json');

    // Tx #2 directly into a block
    const block3 = new TestBlockBuilder({
      block_height: 3,
      index_block_hash: '0x03',
      parent_index_block_hash: '0x02',
    })
      .addTx({ tx_id: txId2 })
      .build();
    await db.update(block3);

    // Valid block ETag.
    const request7 = await supertest(api.server).get(`/extended/v1/tx/${txId2}`);
    expect(request7.status).toBe(200);
    expect(request7.type).toBe('application/json');
    expect(request7.headers['etag']).toBeTruthy();
    const etag3 = request7.headers['etag'];

    // Cache works with valid ETag.
    const request8 = await supertest(api.server)
      .get(`/extended/v1/tx/${txId2}`)
      .set('If-None-Match', etag3);
    expect(request8.status).toBe(304);
    expect(request8.text).toBe('');

    // Oops, new blocks came, all txs before are non-canonical
    const block2a = new TestBlockBuilder({
      block_height: 2,
      index_block_hash: '0x02ff',
      parent_index_block_hash: '0x01',
    })
      .addTx({ tx_id: '0x1111' })
      .build();
    await db.update(block2a);
    const block3a = new TestBlockBuilder({
      block_height: 3,
      index_block_hash: '0x03ff',
      parent_index_block_hash: '0x02ff',
    })
      .addTx({ tx_id: '0x1112' })
      .build();
    await db.update(block3a);
    const block4 = new TestBlockBuilder({
      block_height: 4,
      index_block_hash: '0x04',
      parent_index_block_hash: '0x03ff',
    })
      .addTx({ tx_id: '0x1113' })
      .build();
    await db.update(block4);

    // Cache no longer works for tx #1.
    const request9 = await supertest(api.server)
      .get(`/extended/v1/tx/${txId1}`)
      .set('If-None-Match', etag2);
    expect(request9.status).toBe(200);
    expect(request9.headers['etag']).toBeTruthy();
    const etag4 = request9.headers['etag'];

    // Cache works again with new ETag.
    const request10 = await supertest(api.server)
      .get(`/extended/v1/tx/${txId1}`)
      .set('If-None-Match', etag4);
    expect(request10.status).toBe(304);
    expect(request10.text).toBe('');

    // Mine tx in a new block
    const block5 = new TestBlockBuilder({
      block_height: 5,
      index_block_hash: '0x05',
      parent_index_block_hash: '0x04',
    })
      .addTx({ tx_id: txId1 })
      .build();
    await db.update(block5);

    // Make sure old cache for confirmed tx doesn't work, because the index_block_hash has changed.
    const request11 = await supertest(api.server)
      .get(`/extended/v1/tx/${txId1}`)
      .set('If-None-Match', etag2);
    expect(request11.status).toBe(200);
    expect(request11.headers['etag']).toBeTruthy();
    const etag5 = request11.headers['etag'];
    expect(etag2).not.toBe(etag5);
  });

  test('principal cache control', async () => {
    const sender_address = 'STB44HYPYAT2BB2QE513NSP81HTMYWBJP02HPGK6';
    const url = `/extended/v2/addresses/${sender_address}/transactions`;
    await db.update(
      new TestBlockBuilder({
        block_height: 1,
        index_block_hash: '0x01',
        parent_index_block_hash: '0x00',
      }).build()
    );

    // ETag zero.
    const request1 = await supertest(api.server).get(url);
    expect(request1.status).toBe(200);
    expect(request1.type).toBe('application/json');
    const etag0 = request1.headers['etag'];

    // Add STX txs.
    await db.update(
      new TestBlockBuilder({
        block_height: 2,
        index_block_hash: '0x02',
        parent_index_block_hash: '0x01',
      })
        .addTx({ tx_id: '0x0001', sender_address, token_transfer_amount: 200n })
        .addTxStxEvent({ sender: sender_address, amount: 200n })
        .build()
    );

    // Valid ETag.
    const request2 = await supertest(api.server).get(url);
    expect(request2.status).toBe(200);
    expect(request2.type).toBe('application/json');
    expect(request2.headers['etag']).toBeTruthy();
    const etag1 = request2.headers['etag'];
    expect(etag1).not.toEqual(etag0);

    // Cache works with valid ETag.
    const request3 = await supertest(api.server).get(url).set('If-None-Match', etag1);
    expect(request3.status).toBe(304);
    expect(request3.text).toBe('');

    // Add FT tx.
    await db.update(
      new TestBlockBuilder({
        block_height: 3,
        index_block_hash: '0x03',
        parent_index_block_hash: '0x02',
      })
        .addTx({ tx_id: '0x0002' })
        .addTxFtEvent({ recipient: sender_address })
        .build()
    );

    // Cache is now a miss.
    const request4 = await supertest(api.server).get(url).set('If-None-Match', etag1);
    expect(request4.status).toBe(200);
    expect(request4.type).toBe('application/json');
    expect(request4.headers['etag']).not.toEqual(etag1);
    const etag2 = request4.headers['etag'];

    // Cache works with new ETag.
    const request5 = await supertest(api.server).get(url).set('If-None-Match', etag2);
    expect(request5.status).toBe(304);
    expect(request5.text).toBe('');

    // Add NFT tx.
    await db.update(
      new TestBlockBuilder({
        block_height: 4,
        index_block_hash: '0x04',
        parent_index_block_hash: '0x03',
      })
        .addTx({ tx_id: '0x0003' })
        .addTxNftEvent({ recipient: sender_address })
        .build()
    );

    // Cache is now a miss.
    const request6 = await supertest(api.server).get(url).set('If-None-Match', etag2);
    expect(request6.status).toBe(200);
    expect(request6.type).toBe('application/json');
    expect(request6.headers['etag']).not.toEqual(etag2);
    const etag3 = request6.headers['etag'];

    // Cache works with new ETag.
    const request7 = await supertest(api.server).get(url).set('If-None-Match', etag3);
    expect(request7.status).toBe(304);
    expect(request7.text).toBe('');

    // Add sponsored tx.
    await db.update(
      new TestBlockBuilder({
        block_height: 5,
        index_block_hash: '0x05',
        parent_index_block_hash: '0x04',
      })
        .addTx({ tx_id: '0x0004', sponsor_address: sender_address })
        .build()
    );

    // Cache is now a miss.
    const request8 = await supertest(api.server).get(url).set('If-None-Match', etag2);
    expect(request8.status).toBe(200);
    expect(request8.type).toBe('application/json');
    expect(request8.headers['etag']).not.toEqual(etag3);
    const etag4 = request8.headers['etag'];

    // Cache works with new ETag.
    const request9 = await supertest(api.server).get(url).set('If-None-Match', etag4);
    expect(request9.status).toBe(304);
    expect(request9.text).toBe('');

    // Advance chain with no changes to this address.
    await db.update(
      new TestBlockBuilder({
        block_height: 6,
        index_block_hash: '0x06',
        parent_index_block_hash: '0x05',
      }).build()
    );

    // Cache still works.
    const request10 = await supertest(api.server).get(url).set('If-None-Match', etag4);
    expect(request10.status).toBe(304);
    expect(request10.text).toBe('');
  });

  test('principal mempool cache control', async () => {
    const sender_address = 'SP3FXEKSA6D4BW3TFP2BWTSREV6FY863Y90YY7D8G';
    const url = `/extended/v1/address/${sender_address}/mempool`;
    await db.update(
      new TestBlockBuilder({
        block_height: 1,
        index_block_hash: '0x01',
        parent_index_block_hash: '0x00',
      }).build()
    );

    // ETag zero.
    const request1 = await supertest(api.server).get(url);
    expect(request1.status).toBe(200);
    expect(request1.type).toBe('application/json');
    const etag0 = request1.headers['etag'];

    // Add STX tx.
<<<<<<< HEAD
    await db.updateMempoolTxs({ mempoolTxs: [testMempoolTx({ tx_id: '0x0001', sender_address })] });
=======
    await db.updateMempoolTxs({
      mempoolTxs: [testMempoolTx({ tx_id: '0x0001', receipt_time: 1000, sender_address })],
    });
>>>>>>> 2370c211

    // Valid ETag.
    const request2 = await supertest(api.server).get(url);
    expect(request2.status).toBe(200);
    expect(request2.type).toBe('application/json');
    expect(request2.headers['etag']).toBeTruthy();
    const etag1 = request2.headers['etag'];
    expect(etag1).not.toEqual(etag0);

    // Cache works with valid ETag.
    const request3 = await supertest(api.server).get(url).set('If-None-Match', etag1);
    expect(request3.status).toBe(304);
    expect(request3.text).toBe('');

    // Add sponsor tx.
    await db.updateMempoolTxs({
<<<<<<< HEAD
      mempoolTxs: [testMempoolTx({ tx_id: '0x0002', sponsor_address: sender_address })],
=======
      mempoolTxs: [
        testMempoolTx({ tx_id: '0x0002', receipt_time: 2000, sponsor_address: sender_address }),
      ],
>>>>>>> 2370c211
    });

    // Cache is now a miss.
    const request4 = await supertest(api.server).get(url).set('If-None-Match', etag1);
    expect(request4.status).toBe(200);
    expect(request4.type).toBe('application/json');
    expect(request4.headers['etag']).not.toEqual(etag1);
    const etag2 = request4.headers['etag'];

    // Cache works with new ETag.
    const request5 = await supertest(api.server).get(url).set('If-None-Match', etag2);
    expect(request5.status).toBe(304);
    expect(request5.text).toBe('');

    // Add token recipient tx.
    await db.updateMempoolTxs({
      mempoolTxs: [
<<<<<<< HEAD
        testMempoolTx({ tx_id: '0x0003', token_transfer_recipient_address: sender_address }),
=======
        testMempoolTx({
          tx_id: '0x0003',
          receipt_time: 3000,
          token_transfer_recipient_address: sender_address,
        }),
>>>>>>> 2370c211
      ],
    });

    // Cache is now a miss.
    const request6 = await supertest(api.server).get(url).set('If-None-Match', etag2);
    expect(request6.status).toBe(200);
    expect(request6.type).toBe('application/json');
    expect(request6.headers['etag']).not.toEqual(etag2);
    const etag3 = request6.headers['etag'];

    // Cache works with new ETag.
    const request7 = await supertest(api.server).get(url).set('If-None-Match', etag3);
    expect(request7.status).toBe(304);
    expect(request7.text).toBe('');

    // Change mempool with no changes to this address.
<<<<<<< HEAD
    await db.updateMempoolTxs({ mempoolTxs: [testMempoolTx({ tx_id: '0x0004' })] });
=======
    await db.updateMempoolTxs({
      mempoolTxs: [testMempoolTx({ tx_id: '0x0004', receipt_time: 4000 })],
    });
>>>>>>> 2370c211

    // Cache still works.
    const request8 = await supertest(api.server).get(url).set('If-None-Match', etag3);
    expect(request8.status).toBe(304);
    expect(request8.text).toBe('');
  });
});<|MERGE_RESOLUTION|>--- conflicted
+++ resolved
@@ -749,13 +749,9 @@
     const etag0 = request1.headers['etag'];
 
     // Add STX tx.
-<<<<<<< HEAD
-    await db.updateMempoolTxs({ mempoolTxs: [testMempoolTx({ tx_id: '0x0001', sender_address })] });
-=======
     await db.updateMempoolTxs({
       mempoolTxs: [testMempoolTx({ tx_id: '0x0001', receipt_time: 1000, sender_address })],
     });
->>>>>>> 2370c211
 
     // Valid ETag.
     const request2 = await supertest(api.server).get(url);
@@ -772,13 +768,9 @@
 
     // Add sponsor tx.
     await db.updateMempoolTxs({
-<<<<<<< HEAD
-      mempoolTxs: [testMempoolTx({ tx_id: '0x0002', sponsor_address: sender_address })],
-=======
       mempoolTxs: [
         testMempoolTx({ tx_id: '0x0002', receipt_time: 2000, sponsor_address: sender_address }),
       ],
->>>>>>> 2370c211
     });
 
     // Cache is now a miss.
@@ -796,15 +788,11 @@
     // Add token recipient tx.
     await db.updateMempoolTxs({
       mempoolTxs: [
-<<<<<<< HEAD
-        testMempoolTx({ tx_id: '0x0003', token_transfer_recipient_address: sender_address }),
-=======
         testMempoolTx({
           tx_id: '0x0003',
           receipt_time: 3000,
           token_transfer_recipient_address: sender_address,
         }),
->>>>>>> 2370c211
       ],
     });
 
@@ -821,13 +809,9 @@
     expect(request7.text).toBe('');
 
     // Change mempool with no changes to this address.
-<<<<<<< HEAD
-    await db.updateMempoolTxs({ mempoolTxs: [testMempoolTx({ tx_id: '0x0004' })] });
-=======
     await db.updateMempoolTxs({
       mempoolTxs: [testMempoolTx({ tx_id: '0x0004', receipt_time: 4000 })],
     });
->>>>>>> 2370c211
 
     // Cache still works.
     const request8 = await supertest(api.server).get(url).set('If-None-Match', etag3);
